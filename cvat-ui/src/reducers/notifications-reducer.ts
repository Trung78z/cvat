// Copyright (C) 2020-2022 Intel Corporation
// Copyright (C) CVAT.ai Corporation
//
// SPDX-License-Identifier: MIT

import { AnyAction } from 'redux';

import { ServerError, RequestError, StorageLocation } from 'cvat-core-wrapper';
import { AuthActionTypes } from 'actions/auth-actions';
import { FormatsActionTypes } from 'actions/formats-actions';
import { ModelsActionTypes } from 'actions/models-actions';
import { TasksActionTypes } from 'actions/tasks-actions';
import { ProjectsActionTypes } from 'actions/projects-actions';
import { AboutActionTypes } from 'actions/about-actions';
import { AnnotationActionTypes } from 'actions/annotation-actions';
import { NotificationsActionType } from 'actions/notification-actions';
import { BoundariesActionTypes } from 'actions/boundaries-actions';
import { UserAgreementsActionTypes } from 'actions/useragreements-actions';
import { ReviewActionTypes } from 'actions/review-actions';
import { CloudStorageActionTypes } from 'actions/cloud-storage-actions';
import { OrganizationActionsTypes } from 'actions/organization-actions';
import { JobsActionTypes } from 'actions/jobs-actions';
import { WebhooksActionsTypes } from 'actions/webhooks-actions';
import { InvitationsActionTypes } from 'actions/invitations-actions';
import { ServerAPIActionTypes } from 'actions/server-actions';
import { RequestsActionsTypes, getInstanceType } from 'actions/requests-actions';
import { ImportActionTypes } from 'actions/import-actions';
import { ExportActionTypes } from 'actions/export-actions';

<<<<<<< HEAD
=======
import config from 'config';
>>>>>>> 3caac72f
import { NotificationsState } from '.';

const shouldLog = (error: Error): boolean => {
    if (error instanceof ServerError) {
        const ignoredCodes = [0, 400, 401, 403, 404, 429, 500];
        return !ignoredCodes.includes(error.code);
    }

    return !(error instanceof RequestError);
};

const defaultState: NotificationsState = {
    errors: {
        auth: {
            authenticated: null,
            login: null,
            logout: null,
            register: null,
            changePassword: null,
            requestPasswordReset: null,
            resetPassword: null,
        },
        serverAPI: {
            fetching: null,
        },
        projects: {
            fetching: null,
            updating: null,
            deleting: null,
            creating: null,
            restoring: null,
            backuping: null,
        },
        tasks: {
            fetching: null,
            updating: null,
            dumping: null,
            loading: null,
            exportingAsDataset: null,
            deleting: null,
            creating: null,
            exporting: null,
            importing: null,
            moving: null,
        },
        jobs: {
            updating: null,
            fetching: null,
            creating: null,
            deleting: null,
        },
        formats: {
            fetching: null,
        },
        users: {
            fetching: null,
        },
        about: {
            fetching: null,
        },
        models: {
            starting: null,
            fetching: null,
            canceling: null,
            metaFetching: null,
            inferenceStatusFetching: null,
            creating: null,
            deleting: null,
        },
        annotation: {
            saving: null,
            jobFetching: null,
            jobUpdating: null,
            frameFetching: null,
            changingLabelColor: null,
            updating: null,
            creating: null,
            merging: null,
            grouping: null,
            joining: null,
            slicing: null,
            splitting: null,
            removing: null,
            propagating: null,
            collectingStatistics: null,
            savingJob: null,
            uploadAnnotations: null,
            removeAnnotations: null,
            fetchingAnnotations: null,
            undo: null,
            redo: null,
            search: null,
            deleteFrame: null,
            restoreFrame: null,
            savingLogs: null,
            canvas: null,
        },
        boundaries: {
            resetError: null,
        },
        userAgreements: {
            fetching: null,
        },
        review: {
            commentingIssue: null,
            finishingIssue: null,
            reopeningIssue: null,
            resolvingIssue: null,
            submittingReview: null,
            deletingIssue: null,
        },
        exporting: {
            dataset: null,
            annotation: null,
            backup: null,
        },
        importing: {
            dataset: null,
            annotation: null,
            backup: null,
        },
        cloudStorages: {
            creating: null,
            fetching: null,
            updating: null,
            deleting: null,
        },
        organizations: {
            fetching: null,
            creating: null,
            updating: null,
            activation: null,
            deleting: null,
            leaving: null,
            inviting: null,
            updatingMembership: null,
            removingMembership: null,
            deletingInvitation: null,
        },
        webhooks: {
            fetching: null,
            creating: null,
            updating: null,
            deleting: null,
        },
        analytics: {
            fetching: null,
            fetchingSettings: null,
            updatingSettings: null,
        },
        invitations: {
            fetching: null,
            acceptingInvitation: null,
            decliningInvitation: null,
            resendingInvitation: null,
        },
        requests: {
            fetching: null,
            canceling: null,
            deleting: null,
        },
    },
    messages: {
        tasks: {
            loadingDone: null,
            importingDone: null,
            movingDone: null,
        },
        models: {
            inferenceDone: null,
        },
        auth: {
            changePasswordDone: null,
            registerDone: null,
            requestPasswordResetDone: null,
            resetPasswordDone: null,
        },
        projects: {
            restoringDone: null,
        },
        exporting: {
            dataset: null,
            annotation: null,
            backup: null,
        },
        importing: {
            dataset: null,
            annotation: null,
            backup: null,
        },
        invitations: {
            newInvitations: null,
            acceptInvitationDone: null,
            declineInvitationDone: null,
            resendingInvitation: null,
        },
    },
};

export default function (state = defaultState, action: AnyAction): NotificationsState {
    switch (action.type) {
        case AuthActionTypes.AUTHENTICATED_FAILED: {
            return {
                ...state,
                errors: {
                    ...state.errors,
                    auth: {
                        ...state.errors.auth,
                        authenticated: {
                            message: 'Could not check authentication on the server',
                            reason: action.payload.error,
                            shouldLog: shouldLog(action.payload.error),
                        },
                    },
                },
            };
        }
        case AuthActionTypes.LOGIN_FAILED: {
            return {
                ...state,
                errors: {
                    ...state.errors,
                    auth: {
                        ...state.errors.auth,
                        login: {
                            message: 'Could not login on the server',
                            reason: action.payload.error,
                            shouldLog: shouldLog(action.payload.error),
                            className: 'cvat-notification-notice-login-failed',
                        },
                    },
                },
            };
        }
        case AuthActionTypes.LOGOUT_FAILED: {
            return {
                ...state,
                errors: {
                    ...state.errors,
                    auth: {
                        ...state.errors.auth,
                        logout: {
                            message: 'Could not logout from the server',
                            reason: action.payload.error,
                            shouldLog: shouldLog(action.payload.error),
                        },
                    },
                },
            };
        }
        case AuthActionTypes.REGISTER_FAILED: {
            return {
                ...state,
                errors: {
                    ...state.errors,
                    auth: {
                        ...state.errors.auth,
                        register: {
                            message: 'Could not register on the server',
                            reason: action.payload.error,
                            shouldLog: shouldLog(action.payload.error),
                        },
                    },
                },
            };
        }
        case AuthActionTypes.REGISTER_SUCCESS: {
            if (!action.payload.user.isVerified) {
                return {
                    ...state,
                    messages: {
                        ...state.messages,
                        auth: {
                            ...state.messages.auth,
                            registerDone: {
                                message: `To use your account, you need to confirm the email address. \
                                We have sent an email with a confirmation link to ${action.payload.user.email}.`,
                            },
                        },
                    },
                };
            }

            return {
                ...state,
            };
        }
        case AuthActionTypes.CHANGE_PASSWORD_SUCCESS: {
            return {
                ...state,
                messages: {
                    ...state.messages,
                    auth: {
                        ...state.messages.auth,
                        changePasswordDone: {
                            message: 'New password has been saved.',
                        },
                    },
                },
            };
        }
        case AuthActionTypes.CHANGE_PASSWORD_FAILED: {
            return {
                ...state,
                errors: {
                    ...state.errors,
                    auth: {
                        ...state.errors.auth,
                        changePassword: {
                            message: 'Could not change password',
                            reason: action.payload.error,
                            shouldLog: shouldLog(action.payload.error),
                            className: 'cvat-notification-notice-change-password-failed',
                        },
                    },
                },
            };
        }
        case AuthActionTypes.REQUEST_PASSWORD_RESET_SUCCESS: {
            return {
                ...state,
                messages: {
                    ...state.messages,
                    auth: {
                        ...state.messages.auth,
                        requestPasswordResetDone: {
                            message: `Check your email for a link to reset your password.
                            If it doesn't appear within a few minutes, check your spam folder.`,
                        },
                    },
                },
            };
        }
        case AuthActionTypes.REQUEST_PASSWORD_RESET_FAILED: {
            return {
                ...state,
                errors: {
                    ...state.errors,
                    auth: {
                        ...state.errors.auth,
                        requestPasswordReset: {
                            message: 'Could not reset password on the server.',
                            reason: action.payload.error,
                            shouldLog: shouldLog(action.payload.error),
                        },
                    },
                },
            };
        }
        case AuthActionTypes.RESET_PASSWORD_SUCCESS: {
            return {
                ...state,
                messages: {
                    ...state.messages,
                    auth: {
                        ...state.messages.auth,
                        resetPasswordDone: {
                            message: 'Password has been reset with the new password.',
                        },
                    },
                },
            };
        }
        case AuthActionTypes.RESET_PASSWORD_FAILED: {
            return {
                ...state,
                errors: {
                    ...state.errors,
                    auth: {
                        ...state.errors.auth,
                        resetPassword: {
                            message: 'Could not set new password on the server.',
                            reason: action.payload.error,
                            shouldLog: shouldLog(action.payload.error),
                        },
                    },
                },
            };
        }
        case ServerAPIActionTypes.GET_SERVER_API_SCHEMA_FAILED: {
            return {
                ...state,
                errors: {
                    ...state.errors,
                    serverAPI: {
                        ...state.errors.serverAPI,
                        fetching: {
                            message: 'Could not receive server schema',
                            reason: action.payload.error,
                            shouldLog: shouldLog(action.payload.error),
                        },
                    },
                },
            };
        }
        case InvitationsActionTypes.GET_INVITATIONS_SUCCESS: {
            if (action.payload.showNotification) {
                return {
                    ...state,
                    messages: {
                        ...state.messages,
                        invitations: {
                            ...state.messages.invitations,
                            newInvitations: {
                                message: 'You\'ve received an invitation to join an organization! [Click here](/invitations) to get details.',
                            },
                        },
                    },
                };
            }
            return state;
        }
        case InvitationsActionTypes.GET_INVITATIONS_FAILED: {
            return {
                ...state,
                errors: {
                    ...state.errors,
                    invitations: {
                        ...state.errors.invitations,
                        fetching: {
                            message: 'Could not get invitations',
                            reason: action.payload.error,
                            shouldLog: shouldLog(action.payload.error),
                            className: 'cvat-notification-notice-get-invitations-failed',
                        },
                    },
                },
            };
        }
        case InvitationsActionTypes.ACCEPT_INVITATION_FAILED: {
            return {
                ...state,
                errors: {
                    ...state.errors,
                    invitations: {
                        ...state.errors.invitations,
                        acceptingInvitation: {
                            message: 'Could not accept invitation',
                            reason: action.payload.error,
                            shouldLog: shouldLog(action.payload.error),
                            className: 'cvat-notification-notice-accept-organization-invitation-failed',
                        },
                    },
                },
            };
        }
        case InvitationsActionTypes.DECLINE_INVITATION_FAILED: {
            return {
                ...state,
                errors: {
                    ...state.errors,
                    invitations: {
                        ...state.errors.invitations,
                        decliningInvitation: {
                            message: 'Could not decline invitation',
                            reason: action.payload.error,
                            shouldLog: shouldLog(action.payload.error),
                            className: 'cvat-notification-notice-decline-organization-invitation-failed',
                        },
                    },
                },
            };
        }
        case InvitationsActionTypes.RESEND_INVITATION_FAILED: {
            return {
                ...state,
                errors: {
                    ...state.errors,
                    invitations: {
                        ...state.errors.invitations,
                        resendingInvitation: {
                            message: 'Could not resend invitation',
                            reason: action.payload.error,
                            shouldLog: shouldLog(action.payload.error),
                            className: 'cvat-notification-notice-resend-organization-invitation-failed',
                        },
                    },
                },
            };
        }
        case InvitationsActionTypes.RESEND_INVITATION_SUCCESS: {
            return {
                ...state,
                messages: {
                    ...state.messages,
                    invitations: {
                        ...state.messages.invitations,
                        resendingInvitation: {
                            message: 'Invitation was sent successfully',
                        },
                    },
                },
            };
        }
        case ExportActionTypes.EXPORT_DATASET_FAILED: {
            const { instance, instanceType } = action.payload;
            return {
                ...state,
                errors: {
                    ...state.errors,
                    exporting: {
                        ...state.errors.exporting,
                        dataset: {
                            message:
                                'Could not export dataset for the ' +
                                `[${instanceType} ${instance.id}](/${instanceType}s/${instance.id})`,
                            reason: action.payload.error,
                            shouldLog: shouldLog(action.payload.error),
                        },
                    },
                },
            };
        }
        case ExportActionTypes.EXPORT_DATASET_SUCCESS: {
            const {
                instance, instanceType, resource, target,
            } = action.payload;
            let description = `Export ${resource} for ${instanceType} ${instance.id} is finished. `;
            if (target === StorageLocation.LOCAL) {
                description += 'You can [download it here](/requests).';
            } else if (target === StorageLocation.CLOUD_STORAGE) {
                description =
                    `Export ${resource} for ${instanceType} ${instance.id} has been uploaded to cloud storage.`;
            }
            return {
                ...state,
                messages: {
                    ...state.messages,
                    exporting: {
                        ...state.messages.exporting,
                        dataset: {
                            message: 'Export is finished',
                            duration: config.REQUEST_SUCCESS_NOTIFICATION_DURATION,
                            description,
                        },
                    },
                },
            };
        }
        case ExportActionTypes.EXPORT_BACKUP_FAILED: {
            const { instance, instanceType } = action.payload;
            return {
                ...state,
                errors: {
                    ...state.errors,
                    exporting: {
                        ...state.errors.exporting,
                        backup: {
                            message:
                                `Could not export the ${instanceType} №${instance.id}`,
                            reason: action.payload.error,
                            shouldLog: shouldLog(action.payload.error),
                        },
                    },
                },
            };
        }
        case ExportActionTypes.EXPORT_BACKUP_SUCCESS: {
            const {
                instance, instanceType, target,
            } = action.payload;
            let description = `Backup for the ${instanceType} ${instance.id} is finished. `;
            if (target === StorageLocation.LOCAL) {
                description += 'You can [download it here](/requests).';
            } else if (target === StorageLocation.CLOUD_STORAGE) {
                description =
                    `Backup for the ${instanceType} ${instance.id} has been uploaded to cloud storage.`;
            }
            return {
                ...state,
                messages: {
                    ...state.messages,
                    exporting: {
                        ...state.messages.exporting,
                        backup: {
                            message: 'Backup export is finished',
                            duration: config.REQUEST_SUCCESS_NOTIFICATION_DURATION,
                            description,
                        },
                    },
                },
            };
        }
        case ImportActionTypes.IMPORT_DATASET_SUCCESS: {
            const { instance, resource } = action.payload;
            let description = resource === 'annotation' ?
                'Annotations have been loaded to the ' :
                'Dataset was imported to the ';
            const instanceType = getInstanceType(instance);
            if (instanceType === 'project') {
                description += `[Project ${instance.id}](/projects/${instance.id})`;
            } else if (instanceType === 'task') {
                description += `[Task ${instance.id}](/tasks/${instance.id})`;
            } else {
                description += `[Job ${instance.id}](/jobs/${instance.id})`;
            }

            return {
                ...state,
                messages: {
                    ...state.messages,
                    importing: {
                        ...state.messages.importing,
                        [resource]: {
                            message: 'Annotations import is finished',
                            duration: config.REQUEST_SUCCESS_NOTIFICATION_DURATION,
                            description,
                        },
                    },
                },
            };
        }
        case ImportActionTypes.IMPORT_DATASET_FAILED: {
            const { instance, resource } = action.payload;
            const message = resource === 'annotation' ?
                'Could not upload annotation for the ' +
                `[task ${instance?.taskId || instance.id}](/tasks/${instance?.taskId || instance.id})` :
                `Could not import dataset to the [project ${instance.id}](/projects/${instance.id})`;
            return {
                ...state,
                errors: {
                    ...state.errors,
                    importing: {
                        ...state.errors.importing,
                        dataset: {
                            message,
                            reason: action.payload.error,
                            shouldLog: shouldLog(action.payload.error),
                            className: 'cvat-notification-notice-' +
                                `${resource === 'annotation' ? 'load-annotation' : 'import-dataset'}-failed`,
                        },
                    },
                },
            };
        }
        case ImportActionTypes.IMPORT_BACKUP_SUCCESS: {
            const { instanceId, instanceType } = action.payload;
            const description = `The ${instanceType} has been restored successfully.
                Click [here](/${instanceType}s/${instanceId}) to open`;
            return {
                ...state,
                messages: {
                    ...state.messages,
                    importing: {
                        ...state.messages.importing,
                        backup: {
                            message: 'Import backup is finished',
                            duration: config.REQUEST_SUCCESS_NOTIFICATION_DURATION,
                            description,
                        },
                    },
                },
            };
        }
        case ImportActionTypes.IMPORT_BACKUP_FAILED: {
            const { instanceType } = action.payload;
            return {
                ...state,
                errors: {
                    ...state.errors,
                    importing: {
                        ...state.errors.importing,
                        backup: {
                            message:
                                `Could not restore ${instanceType} backup.`,
                            reason: action.payload.error,
                            shouldLog: shouldLog(action.payload.error),
                        },
                    },
                },
            };
        }
        case TasksActionTypes.GET_TASKS_FAILED: {
            return {
                ...state,
                errors: {
                    ...state.errors,
                    tasks: {
                        ...state.errors.tasks,
                        fetching: {
                            message: 'Could not fetch tasks',
                            reason: action.payload.error,
                            shouldLog: shouldLog(action.payload.error),
                        },
                    },
                },
            };
        }
        case TasksActionTypes.DELETE_TASK_FAILED: {
            const { taskID } = action.payload;
            return {
                ...state,
                errors: {
                    ...state.errors,
                    tasks: {
                        ...state.errors.tasks,
                        deleting: {
                            message: `Could not delete the [task ${taskID}](/tasks/${taskID})`,
                            reason: action.payload.error,
                            shouldLog: shouldLog(action.payload.error),
                            className: 'cvat-notification-notice-delete-task-failed',
                        },
                    },
                },
            };
        }
        case TasksActionTypes.CREATE_TASK_FAILED: {
            return {
                ...state,
                errors: {
                    ...state.errors,
                    tasks: {
                        ...state.errors.tasks,
                        creating: {
                            message: 'Could not create the task',
                            reason: action.payload.error,
                            shouldLog: shouldLog(action.payload.error),
                            className: 'cvat-notification-notice-create-task-failed',
                        },
                    },
                },
            };
        }
        case ProjectsActionTypes.GET_PROJECTS_FAILED: {
            return {
                ...state,
                errors: {
                    ...state.errors,
                    projects: {
                        ...state.errors.projects,
                        fetching: {
                            message: 'Could not fetch projects',
                            reason: action.payload.error,
                            shouldLog: shouldLog(action.payload.error),
                        },
                    },
                },
            };
        }
        case ProjectsActionTypes.CREATE_PROJECT_FAILED: {
            return {
                ...state,
                errors: {
                    ...state.errors,
                    projects: {
                        ...state.errors.projects,
                        creating: {
                            message: 'Could not create the project',
                            reason: action.payload.error,
                            shouldLog: shouldLog(action.payload.error),
                            className: 'cvat-notification-notice-create-project-failed',
                        },
                    },
                },
            };
        }
        case ProjectsActionTypes.DELETE_PROJECT_FAILED: {
            const { projectId } = action.payload;
            return {
                ...state,
                errors: {
                    ...state.errors,
                    projects: {
                        ...state.errors.projects,
                        updating: {
                            message: `Could not delete [project ${projectId}](/project/${projectId})`,
                            reason: action.payload.error,
                            shouldLog: shouldLog(action.payload.error),
                            className: 'cvat-notification-notice-delete-project-failed',
                        },
                    },
                },
            };
        }
        case FormatsActionTypes.GET_FORMATS_FAILED: {
            return {
                ...state,
                errors: {
                    ...state.errors,
                    formats: {
                        ...state.errors.formats,
                        fetching: {
                            message: 'Could not get formats from the server',
                            reason: action.payload.error,
                            shouldLog: shouldLog(action.payload.error),
                        },
                    },
                },
            };
        }
        case AboutActionTypes.GET_ABOUT_FAILED: {
            return {
                ...state,
                errors: {
                    ...state.errors,
                    about: {
                        ...state.errors.about,
                        fetching: {
                            message: 'Could not get info about the server',
                            reason: action.payload.error,
                            shouldLog: shouldLog(action.payload.error),
                        },
                    },
                },
            };
        }
        case ModelsActionTypes.GET_INFERENCE_STATUS_SUCCESS: {
            if (action.payload.activeInference.status === 'finished') {
                const { taskID } = action.payload;
                return {
                    ...state,
                    messages: {
                        ...state.messages,
                        models: {
                            ...state.messages.models,
                            inferenceDone: {
                                message: 'Automatic annotation accomplished for the ' +
                                `[task ${taskID}](/tasks/${taskID})`,
                            },
                        },
                    },
                };
            }

            return {
                ...state,
            };
        }
        case ModelsActionTypes.FETCH_META_FAILED: {
            if (action.payload.error.code === 403) {
                return state;
            }

            return {
                ...state,
                errors: {
                    ...state.errors,
                    models: {
                        ...state.errors.models,
                        metaFetching: {
                            message: 'Could not fetch models meta information',
                            reason: action.payload.error,
                            shouldLog: shouldLog(action.payload.error),
                        },
                    },
                },
            };
        }
        case ModelsActionTypes.GET_INFERENCE_STATUS_FAILED: {
            const { taskID } = action.payload;
            return {
                ...state,
                errors: {
                    ...state.errors,
                    models: {
                        ...state.errors.models,
                        inferenceStatusFetching: {
                            message: `Fetching inference status for the [task ${taskID}](/tasks/${taskID})`,
                            reason: action.payload.error,
                            shouldLog: shouldLog(action.payload.error),
                        },
                    },
                },
            };
        }
        case ModelsActionTypes.GET_MODELS_FAILED: {
            return {
                ...state,
                errors: {
                    ...state.errors,
                    models: {
                        ...state.errors.models,
                        fetching: {
                            message: 'Could not get models from the server',
                            reason: action.payload.error,
                            shouldLog: shouldLog(action.payload.error),
                        },
                    },
                },
            };
        }
        case ModelsActionTypes.START_INFERENCE_FAILED: {
            const { taskID } = action.payload;
            return {
                ...state,
                errors: {
                    ...state.errors,
                    models: {
                        ...state.errors.models,
                        starting: {
                            message: `Could not infer model for the [task ${taskID}](/tasks/${taskID})`,
                            reason: action.payload.error,
                            shouldLog: shouldLog(action.payload.error),
                        },
                    },
                },
            };
        }
        case ModelsActionTypes.CANCEL_INFERENCE_FAILED: {
            const { taskID } = action.payload;
            return {
                ...state,
                errors: {
                    ...state.errors,
                    models: {
                        ...state.errors.models,
                        canceling: {
                            message: `Could not cancel model inference for the [task ${taskID}](/tasks/${taskID})`,
                            reason: action.payload.error,
                            shouldLog: shouldLog(action.payload.error),
                        },
                    },
                },
            };
        }
        case AnnotationActionTypes.GET_JOB_FAILED: {
            return {
                ...state,
                errors: {
                    ...state.errors,
                    annotation: {
                        ...state.errors.annotation,
                        jobFetching: {
                            message: 'Error during fetching a job',
                            reason: action.payload.error,
                            shouldLog: shouldLog(action.payload.error),
                            className: 'cvat-notification-notice-fetch-job-failed',
                        },
                    },
                },
            };
        }
        case AnnotationActionTypes.CHANGE_FRAME_FAILED: {
            return {
                ...state,
                errors: {
                    ...state.errors,
                    annotation: {
                        ...state.errors.annotation,
                        frameFetching: {
                            message: `Could not receive frame ${action.payload.number}`,
                            reason: action.payload.error,
                            shouldLog: shouldLog(action.payload.error),
                        },
                    },
                },
            };
        }
        case AnnotationActionTypes.SAVE_ANNOTATIONS_FAILED: {
            return {
                ...state,
                errors: {
                    ...state.errors,
                    annotation: {
                        ...state.errors.annotation,
                        saving: {
                            message: 'Could not save annotations',
                            reason: action.payload.error,
                            shouldLog: shouldLog(action.payload.error),
                            className: 'cvat-notification-notice-save-annotations-failed',
                        },
                    },
                },
            };
        }
        case AnnotationActionTypes.UPDATE_CURRENT_JOB_FAILED: {
            return {
                ...state,
                errors: {
                    ...state.errors,
                    annotation: {
                        ...state.errors.annotation,
                        saving: {
                            message: 'Could not update annotation job',
                            reason: action.payload.error,
                            shouldLog: !(action.payload.error instanceof ServerError),
                            className: 'cvat-notification-notice-update-current-job-failed',
                        },
                    },
                },
            };
        }
        case AnnotationActionTypes.UPDATE_ANNOTATIONS_FAILED: {
            return {
                ...state,
                errors: {
                    ...state.errors,
                    annotation: {
                        ...state.errors.annotation,
                        updating: {
                            message: 'Could not update annotations',
                            reason: action.payload.error,
                            shouldLog: shouldLog(action.payload.error),
                            className: 'cvat-notification-notice-update-annotations-failed',
                        },
                    },
                },
            };
        }
        case AnnotationActionTypes.CREATE_ANNOTATIONS_FAILED: {
            return {
                ...state,
                errors: {
                    ...state.errors,
                    annotation: {
                        ...state.errors.annotation,
                        creating: {
                            message: 'Could not create annotations',
                            reason: action.payload.error,
                            shouldLog: shouldLog(action.payload.error),
                        },
                    },
                },
            };
        }
        case AnnotationActionTypes.MERGE_ANNOTATIONS_FAILED: {
            return {
                ...state,
                errors: {
                    ...state.errors,
                    annotation: {
                        ...state.errors.annotation,
                        merging: {
                            message: 'Could not merge annotations',
                            reason: action.payload.error,
                            shouldLog: shouldLog(action.payload.error),
                        },
                    },
                },
            };
        }
        case AnnotationActionTypes.GROUP_ANNOTATIONS_FAILED: {
            return {
                ...state,
                errors: {
                    ...state.errors,
                    annotation: {
                        ...state.errors.annotation,
                        grouping: {
                            message: 'Could not group annotations',
                            reason: action.payload.error,
                            shouldLog: shouldLog(action.payload.error),
                        },
                    },
                },
            };
        }
        case AnnotationActionTypes.JOIN_ANNOTATIONS_FAILED: {
            return {
                ...state,
                errors: {
                    ...state.errors,
                    annotation: {
                        ...state.errors.annotation,
                        joining: {
                            message: 'Could not join annotations',
                            reason: action.payload.error,
                            shouldLog: shouldLog(action.payload.error),
                        },
                    },
                },
            };
        }
        case AnnotationActionTypes.SLICE_ANNOTATIONS_FAILED:
            return {
                ...state,
                errors: {
                    ...state.errors,
                    annotation: {
                        ...state.errors.annotation,
                        slicing: {
                            message: 'Could not slice the object',
                            reason: action.payload.error,
                            shouldLog: shouldLog(action.payload.error),
                        },
                    },
                },
            };
        case AnnotationActionTypes.SPLIT_ANNOTATIONS_FAILED: {
            return {
                ...state,
                errors: {
                    ...state.errors,
                    annotation: {
                        ...state.errors.annotation,
                        splitting: {
                            message: 'Could not split the track',
                            reason: action.payload.error,
                            shouldLog: shouldLog(action.payload.error),
                        },
                    },
                },
            };
        }
        case AnnotationActionTypes.REMOVE_OBJECT_FAILED: {
            return {
                ...state,
                errors: {
                    ...state.errors,
                    annotation: {
                        ...state.errors.annotation,
                        removing: {
                            message: 'Could not remove the object',
                            reason: action.payload.error,
                            shouldLog: shouldLog(action.payload.error),
                            className: 'cvat-notification-notice-remove-object-failed',
                        },
                    },
                },
            };
        }
        case AnnotationActionTypes.PROPAGATE_OBJECT_FAILED: {
            return {
                ...state,
                errors: {
                    ...state.errors,
                    annotation: {
                        ...state.errors.annotation,
                        propagating: {
                            message: 'Could not propagate the object',
                            reason: action.payload.error,
                            shouldLog: shouldLog(action.payload.error),
                        },
                    },
                },
            };
        }
        case AnnotationActionTypes.COLLECT_STATISTICS_FAILED: {
            return {
                ...state,
                errors: {
                    ...state.errors,
                    annotation: {
                        ...state.errors.annotation,
                        collectingStatistics: {
                            message: 'Could not collect annotations statistics',
                            reason: action.payload.error,
                            shouldLog: shouldLog(action.payload.error),
                        },
                    },
                },
            };
        }
        case AnnotationActionTypes.UPLOAD_JOB_ANNOTATIONS_FAILED: {
            const { job, error } = action.payload;

            const {
                id: jobID,
                taskId: taskID,
            } = job;

            return {
                ...state,
                errors: {
                    ...state.errors,
                    annotation: {
                        ...state.errors.annotation,
                        uploadAnnotations: {
                            message:
                                `Could not upload annotations for the [job ${jobID}](/tasks/${taskID}/jobs/${jobID})`,
                            reason: error.toString(),
                            className: 'cvat-notification-notice-upload-annotations-fail',
                        },
                    },
                },
            };
        }
        case AnnotationActionTypes.REMOVE_JOB_ANNOTATIONS_FAILED: {
            return {
                ...state,
                errors: {
                    ...state.errors,
                    annotation: {
                        ...state.errors.annotation,
                        removeAnnotations: {
                            message: 'Could not remove annotations',
                            reason: action.payload.error,
                            shouldLog: shouldLog(action.payload.error),
                        },
                    },
                },
            };
        }
        case AnnotationActionTypes.FETCH_ANNOTATIONS_FAILED: {
            return {
                ...state,
                errors: {
                    ...state.errors,
                    annotation: {
                        ...state.errors.annotation,
                        fetchingAnnotations: {
                            message: 'Could not fetch annotations',
                            reason: action.payload.error,
                            shouldLog: shouldLog(action.payload.error),
                        },
                    },
                },
            };
        }
        case AnnotationActionTypes.REDO_ACTION_FAILED: {
            return {
                ...state,
                errors: {
                    ...state.errors,
                    annotation: {
                        ...state.errors.annotation,
                        redo: {
                            message: 'Could not redo',
                            reason: action.payload.error,
                            shouldLog: shouldLog(action.payload.error),
                        },
                    },
                },
            };
        }
        case AnnotationActionTypes.UNDO_ACTION_FAILED: {
            return {
                ...state,
                errors: {
                    ...state.errors,
                    annotation: {
                        ...state.errors.annotation,
                        undo: {
                            message: 'Could not undo',
                            reason: action.payload.error,
                            shouldLog: shouldLog(action.payload.error),
                        },
                    },
                },
            };
        }
        case AnnotationActionTypes.SEARCH_ANNOTATIONS_FAILED: {
            return {
                ...state,
                errors: {
                    ...state.errors,
                    annotation: {
                        ...state.errors.annotation,
                        search: {
                            message: 'Could not execute search annotations',
                            reason: action.payload.error,
                            shouldLog: shouldLog(action.payload.error),
                        },
                    },
                },
            };
        }
        case AnnotationActionTypes.SAVE_LOGS_FAILED: {
            return {
                ...state,
                errors: {
                    ...state.errors,
                    annotation: {
                        ...state.errors.annotation,
                        savingLogs: {
                            message: 'Could not send logs to the server',
                            reason: action.payload.error,
                            shouldLog: shouldLog(action.payload.error),
                        },
                    },
                },
            };
        }
        case BoundariesActionTypes.THROW_RESET_ERROR: {
            return {
                ...state,
                errors: {
                    ...state.errors,
                    boundaries: {
                        ...state.errors.annotation,
                        resetError: {
                            message: 'Could not reset the state',
                            reason: action.payload.error,
                            shouldLog: shouldLog(action.payload.error),
                        },
                    },
                },
            };
        }
        case UserAgreementsActionTypes.GET_USER_AGREEMENTS_FAILED: {
            return {
                ...state,
                errors: {
                    ...state.errors,
                    userAgreements: {
                        ...state.errors.userAgreements,
                        fetching: {
                            message: 'Could not get user agreements from the server',
                            reason: action.payload.error,
                            shouldLog: shouldLog(action.payload.error),
                        },
                    },
                },
            };
        }
        case ReviewActionTypes.FINISH_ISSUE_FAILED: {
            return {
                ...state,
                errors: {
                    ...state.errors,
                    review: {
                        ...state.errors.review,
                        finishingIssue: {
                            message: 'Could not open a new issue',
                            reason: action.payload.error,
                            shouldLog: shouldLog(action.payload.error),
                        },
                    },
                },
            };
        }
        case ReviewActionTypes.RESOLVE_ISSUE_FAILED: {
            return {
                ...state,
                errors: {
                    ...state.errors,
                    review: {
                        ...state.errors.review,
                        resolvingIssue: {
                            message: 'Could not resolve the issue',
                            reason: action.payload.error,
                            shouldLog: shouldLog(action.payload.error),
                        },
                    },
                },
            };
        }
        case ReviewActionTypes.REOPEN_ISSUE_FAILED: {
            return {
                ...state,
                errors: {
                    ...state.errors,
                    review: {
                        ...state.errors.review,
                        reopeningIssue: {
                            message: 'Could not reopen the issue',
                            reason: action.payload.error,
                            shouldLog: shouldLog(action.payload.error),
                        },
                    },
                },
            };
        }
        case RequestsActionsTypes.GET_REQUESTS_FAILED: {
            return {
                ...state,
                errors: {
                    ...state.errors,
                    requests: {
                        ...state.errors.requests,
                        fetching: {
                            message: 'Could not fetch requests from the server',
                            reason: action.payload.error,
                            shouldLog: shouldLog(action.payload.error),
                        },
                    },
                },
            };
        }
        case RequestsActionsTypes.CANCEL_REQUEST_FAILED: {
            return {
                ...state,
                errors: {
                    ...state.errors,
                    requests: {
                        ...state.errors.requests,
                        canceling: {
                            message: 'Could not cancel the request',
                            reason: action.payload.error,
                            shouldLog: shouldLog(action.payload.error),
                        },
                    },
                },
            };
        }
        case RequestsActionsTypes.DELETE_REQUEST_FAILED: {
            return {
                ...state,
                errors: {
                    ...state.errors,
                    requests: {
                        ...state.errors.requests,
                        deleting: {
                            message: 'Could not delete the request',
                            reason: action.payload.error,
                            shouldLog: shouldLog(action.payload.error),
                        },
                    },
                },
            };
        }
        case ReviewActionTypes.COMMENT_ISSUE_FAILED: {
            return {
                ...state,
                errors: {
                    ...state.errors,
                    review: {
                        ...state.errors.review,
                        commentingIssue: {
                            message: 'Could not comment the issue',
                            reason: action.payload.error,
                            shouldLog: shouldLog(action.payload.error),
                        },
                    },
                },
            };
        }
        case ReviewActionTypes.SUBMIT_REVIEW_FAILED: {
            return {
                ...state,
                errors: {
                    ...state.errors,
                    review: {
                        ...state.errors.review,
                        submittingReview: {
                            message: `Could not submit review for the job ${action.payload.jobId}`,
                            reason: action.payload.error,
                            shouldLog: shouldLog(action.payload.error),
                        },
                    },
                },
            };
        }
        case ReviewActionTypes.REMOVE_ISSUE_FAILED: {
            return {
                ...state,
                errors: {
                    ...state.errors,
                    review: {
                        ...state.errors.review,
                        deletingIssue: {
                            message: 'Could not remove issue from the server',
                            reason: action.payload.error,
                            shouldLog: shouldLog(action.payload.error),
                        },
                    },
                },
            };
        }
        case NotificationsActionType.RESET_ERRORS: {
            return {
                ...state,
                errors: {
                    ...defaultState.errors,
                },
            };
        }
        case NotificationsActionType.RESET_MESSAGES: {
            return {
                ...state,
                messages: {
                    ...defaultState.messages,
                },
            };
        }
        case AnnotationActionTypes.GET_DATA_FAILED: {
            return {
                ...state,
                errors: {
                    ...state.errors,
                    annotation: {
                        ...state.errors.annotation,
                        jobFetching: {
                            message: 'Could not receive image data',
                            reason: action.payload.error,
                            shouldLog: shouldLog(action.payload.error),
                            className: 'cvat-notification-notice-fetch-frame-data-from-the-server-failed',
                        },
                    },
                },
            };
        }
        case AnnotationActionTypes.CANVAS_ERROR_OCCURRED: {
            return {
                ...state,
                errors: {
                    ...state.errors,
                    annotation: {
                        ...state.errors.annotation,
                        canvas: {
                            message: 'Canvas error occurred',
                            reason: action.payload.error,
                            shouldLog: true,
                            className: 'cvat-notification-notice-canvas-error-occurreed',
                        },
                    },
                },
            };
        }
        case AnnotationActionTypes.DELETE_FRAME_FAILED: {
            return {
                ...state,
                errors: {
                    ...state.errors,
                    annotation: {
                        ...state.errors.annotation,
                        deleteFrame: {
                            message: 'Could not delete frame',
                            reason: action.payload.error,
                            shouldLog: shouldLog(action.payload.error),
                        },
                    },
                },
            };
        }
        case AnnotationActionTypes.RESTORE_FRAME_FAILED: {
            return {
                ...state,
                errors: {
                    ...state.errors,
                    annotation: {
                        ...state.errors.annotation,
                        restoreFrame: {
                            message: 'Could not restore frame',
                            reason: action.payload.error,
                            shouldLog: shouldLog(action.payload.error),
                        },
                    },
                },
            };
        }
        case CloudStorageActionTypes.GET_CLOUD_STORAGE_FAILED: {
            return {
                ...state,
                errors: {
                    ...state.errors,
                    cloudStorages: {
                        ...state.errors.cloudStorages,
                        fetching: {
                            message: 'Could not fetch cloud storage',
                            reason: action.payload.error,
                            shouldLog: shouldLog(action.payload.error),
                        },
                    },
                },
            };
        }
        case CloudStorageActionTypes.CREATE_CLOUD_STORAGE_FAILED: {
            return {
                ...state,
                errors: {
                    ...state.errors,
                    cloudStorages: {
                        ...state.errors.cloudStorages,
                        creating: {
                            message: 'Could not create the cloud storage',
                            reason: action.payload.error,
                            shouldLog: shouldLog(action.payload.error),
                            className: 'cvat-notification-notice-create-cloud-storage-failed',
                        },
                    },
                },
            };
        }
        case CloudStorageActionTypes.UPDATE_CLOUD_STORAGE_FAILED: {
            const { cloudStorage, error } = action.payload;
            return {
                ...state,
                errors: {
                    ...state.errors,
                    cloudStorages: {
                        ...state.errors.cloudStorages,
                        updating: {
                            message: `Could not update cloud storage #${cloudStorage.id}`,
                            reason: error.toString(),
                            className: 'cvat-notification-notice-update-cloud-storage-failed',
                        },
                    },
                },
            };
        }
        case CloudStorageActionTypes.DELETE_CLOUD_STORAGE_FAILED: {
            const { cloudStorageID } = action.payload;
            return {
                ...state,
                errors: {
                    ...state.errors,
                    cloudStorages: {
                        ...state.errors.cloudStorages,
                        deleting: {
                            message:
                                `Could not delete cloud storage ${cloudStorageID}`,
                            reason: action.payload.error,
                            shouldLog: shouldLog(action.payload.error),
                            className: 'cvat-notification-notice-delete-cloud-storage-failed',
                        },
                    },
                },
            };
        }
        case CloudStorageActionTypes.LOAD_CLOUD_STORAGE_CONTENT_FAILED: {
            const { cloudStorageID } = action.payload;
            return {
                ...state,
                errors: {
                    ...state.errors,
                    cloudStorages: {
                        ...state.errors.cloudStorages,
                        fetching: {
                            message: `Could not fetch content for cloud storage #${cloudStorageID}`,
                            reason: action.payload.error,
                            shouldLog: shouldLog(action.payload.error),
                            className: 'cvat-notification-notice-fetch-cloud-storage-content-failed',
                        },
                    },
                },
            };
        }
        case CloudStorageActionTypes.GET_CLOUD_STORAGE_STATUS_FAILED: {
            const { cloudStorageID } = action.payload;
            return {
                ...state,
                errors: {
                    ...state.errors,
                    cloudStorages: {
                        ...state.errors.cloudStorages,
                        fetching: {
                            message: `Could not fetch cloud storage #${cloudStorageID} status`,
                            reason: action.payload.error,
                            shouldLog: shouldLog(action.payload.error),
                            className: 'cvat-notification-notice-fetch-cloud-storage-status-failed',
                        },
                    },
                },
            };
        }

        case CloudStorageActionTypes.GET_CLOUD_STORAGE_PREVIEW_FAILED: {
            const { cloudStorageID } = action.payload;
            return {
                ...state,
                errors: {
                    ...state.errors,
                    cloudStorages: {
                        ...state.errors.cloudStorages,
                        fetching: {
                            message: `Could not fetch preview for cloud storage #${cloudStorageID}`,
                            reason: action.payload.error,
                            shouldLog: shouldLog(action.payload.error),
                            className: 'cvat-notification-notice-fetch-cloud-storage-preview-failed',
                        },
                    },
                },
            };
        }
        case OrganizationActionsTypes.CREATE_ORGANIZATION_FAILED: {
            return {
                ...state,
                errors: {
                    ...state.errors,
                    organizations: {
                        ...state.errors.organizations,
                        creating: {
                            message: `Could not create organization ${action.payload.slug}`,
                            reason: action.payload.error,
                            shouldLog: shouldLog(action.payload.error),
                            className: 'cvat-notification-notice-create-organization-failed',
                        },
                    },
                },
            };
        }
        case OrganizationActionsTypes.UPDATE_ORGANIZATION_FAILED: {
            const { slug } = action.payload;
            return {
                ...state,
                errors: {
                    ...state.errors,
                    organizations: {
                        ...state.errors.organizations,
                        updating: {
                            message: `Could not update organization "${slug}"`,
                            reason: action.payload.error,
                            shouldLog: shouldLog(action.payload.error),
                            className: 'cvat-notification-notice-update-organization-failed',
                        },
                    },
                },
            };
        }
        case OrganizationActionsTypes.ACTIVATE_ORGANIZATION_FAILED: {
            return {
                ...state,
                errors: {
                    ...state.errors,
                    organizations: {
                        ...state.errors.organizations,
                        activation: {
                            message: `Could not activate organization ${action.payload.slug || ''}`,
                            reason: action.payload.error,
                            shouldLog: shouldLog(action.payload.error),
                            className: 'cvat-notification-notice-activate-organization-failed',
                        },
                    },
                },
            };
        }
        case OrganizationActionsTypes.REMOVE_ORGANIZATION_FAILED: {
            return {
                ...state,
                errors: {
                    ...state.errors,
                    organizations: {
                        ...state.errors.organizations,
                        deleting: {
                            message: `Could not remove organization ${action.payload.slug}`,
                            reason: action.payload.error,
                            shouldLog: shouldLog(action.payload.error),
                            className: 'cvat-notification-notice-remove-organization-failed',
                        },
                    },
                },
            };
        }
        case OrganizationActionsTypes.INVITE_ORGANIZATION_MEMBERS_FAILED: {
            return {
                ...state,
                errors: {
                    ...state.errors,
                    organizations: {
                        ...state.errors.organizations,
                        inviting: {
                            message: 'Could not invite organization members',
                            reason: action.payload.error,
                            shouldLog: shouldLog(action.payload.error),
                            className: 'cvat-notification-notice-invite-organization-members-failed',
                        },
                    },
                },
            };
        }
        case OrganizationActionsTypes.INVITE_ORGANIZATION_MEMBER_FAILED: {
            return {
                ...state,
                errors: {
                    ...state.errors,
                    organizations: {
                        ...state.errors.organizations,
                        inviting: {
                            message: `Could not invite this member "${action.payload.email}" to the organization`,
                            reason: action.payload.error,
                            shouldLog: shouldLog(action.payload.error),
                            className: 'cvat-notification-notice-invite-organization-member-failed',
                        },
                    },
                },
            };
        }
        case OrganizationActionsTypes.LEAVE_ORGANIZATION_FAILED: {
            return {
                ...state,
                errors: {
                    ...state.errors,
                    organizations: {
                        ...state.errors.organizations,
                        leaving: {
                            message: 'Could not leave the organization',
                            reason: action.payload.error,
                            shouldLog: shouldLog(action.payload.error),
                            className: 'cvat-notification-notice-leave-organization-failed',
                        },
                    },
                },
            };
        }
        case OrganizationActionsTypes.REMOVE_ORGANIZATION_MEMBER_FAILED: {
            return {
                ...state,
                errors: {
                    ...state.errors,
                    organizations: {
                        ...state.errors.organizations,
                        removingMembership: {
                            message: `Could not remove member "${action.payload.username}" from the organization`,
                            reason: action.payload.error,
                            shouldLog: shouldLog(action.payload.error),
                            className: 'cvat-notification-notice-remove-organization-member-failed',
                        },
                    },
                },
            };
        }
        case OrganizationActionsTypes.UPDATE_ORGANIZATION_MEMBER_FAILED: {
            const { role, username } = action.payload;
            return {
                ...state,
                errors: {
                    ...state.errors,
                    organizations: {
                        ...state.errors.organizations,
                        updatingMembership: {
                            message: `Could not assign role "${role}" to the user "${username}"`,
                            reason: action.payload.error,
                            shouldLog: shouldLog(action.payload.error),
                            className: 'cvat-notification-notice-update-organization-membership-failed',
                        },
                    },
                },
            };
        }
        case JobsActionTypes.GET_JOBS_FAILED: {
            return {
                ...state,
                errors: {
                    ...state.errors,
                    jobs: {
                        ...state.errors.jobs,
                        fetching: {
                            message: 'Could not fetch a list of jobs',
                            reason: action.payload.error,
                            shouldLog: shouldLog(action.payload.error),
                            className: 'cvat-notification-notice-get-jobs-failed',
                        },
                    },
                },
            };
        }
        case JobsActionTypes.CREATE_JOB_FAILED: {
            return {
                ...state,
                errors: {
                    ...state.errors,
                    jobs: {
                        ...state.errors.jobs,
                        creating: {
                            message: 'Could not create job',
                            reason: action.payload.error,
                            shouldLog: shouldLog(action.payload.error),
                            className: 'cvat-notification-notice-create-job-failed',
                        },
                    },
                },
            };
        }
        case JobsActionTypes.UPDATE_JOB_FAILED: {
            return {
                ...state,
                errors: {
                    ...state.errors,
                    jobs: {
                        ...state.errors.jobs,
                        updating: {
                            message: 'Could not update job',
                            reason: action.payload.error.toString(),
                            className: 'cvat-notification-notice-update-job-failed',
                        },
                    },
                },
            };
        }
        case JobsActionTypes.DELETE_JOB_FAILED: {
            const { jobID } = action.payload;
            return {
                ...state,
                errors: {
                    ...state.errors,
                    jobs: {
                        ...state.errors.jobs,
                        deleting: {
                            message: `Could not delete the job #${jobID}`,
                            reason: action.payload.error,
                            shouldLog: shouldLog(action.payload.error),
                            className: 'cvat-notification-notice-delete-job-failed',
                        },
                    },
                },
            };
        }
        case WebhooksActionsTypes.GET_WEBHOOKS_FAILED: {
            return {
                ...state,
                errors: {
                    ...state.errors,
                    webhooks: {
                        ...state.errors.webhooks,
                        fetching: {
                            message: 'Could not fetch a list of webhooks',
                            reason: action.payload.error,
                            shouldLog: shouldLog(action.payload.error),
                            className: 'cvat-notification-notice-get-webhooks-failed',
                        },
                    },
                },
            };
        }
        case WebhooksActionsTypes.CREATE_WEBHOOK_FAILED: {
            return {
                ...state,
                errors: {
                    ...state.errors,
                    webhooks: {
                        ...state.errors.webhooks,
                        creating: {
                            message: 'Could not create webhook',
                            reason: action.payload.error,
                            shouldLog: shouldLog(action.payload.error),
                            className: 'cvat-notification-notice-create-webhook-failed',
                        },
                    },
                },
            };
        }
        case WebhooksActionsTypes.UPDATE_WEBHOOK_FAILED: {
            return {
                ...state,
                errors: {
                    ...state.errors,
                    webhooks: {
                        ...state.errors.webhooks,
                        updating: {
                            message: 'Could not update webhook',
                            reason: action.payload.error,
                            shouldLog: shouldLog(action.payload.error),
                            className: 'cvat-notification-notice-update-webhook-failed',
                        },
                    },
                },
            };
        }
        case WebhooksActionsTypes.DELETE_WEBHOOK_FAILED: {
            return {
                ...state,
                errors: {
                    ...state.errors,
                    webhooks: {
                        ...state.errors.webhooks,
                        deleting: {
                            message: 'Could not delete webhook',
                            reason: action.payload.error,
                            shouldLog: shouldLog(action.payload.error),
                            className: 'cvat-notification-notice-delete-webhook-failed',
                        },
                    },
                },
            };
        }
        case BoundariesActionTypes.RESET_AFTER_ERROR:
        case AuthActionTypes.LOGOUT_SUCCESS: {
            return { ...defaultState };
        }
        default: {
            return state;
        }
    }
}<|MERGE_RESOLUTION|>--- conflicted
+++ resolved
@@ -27,10 +27,7 @@
 import { ImportActionTypes } from 'actions/import-actions';
 import { ExportActionTypes } from 'actions/export-actions';
 
-<<<<<<< HEAD
-=======
 import config from 'config';
->>>>>>> 3caac72f
 import { NotificationsState } from '.';
 
 const shouldLog = (error: Error): boolean => {
