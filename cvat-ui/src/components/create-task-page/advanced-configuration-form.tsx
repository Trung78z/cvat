--- conflicted
+++ resolved
@@ -385,11 +385,7 @@
         return (
             <Form.Item
                 label='Consensus Jobs Per Regular Job'
-<<<<<<< HEAD
-                name='consensusJobsPerNormalJob'
-=======
                 name='consensusJobsPerRegularJob'
->>>>>>> fd434aea
                 rules={[
                     {
                         validator: isInteger({
