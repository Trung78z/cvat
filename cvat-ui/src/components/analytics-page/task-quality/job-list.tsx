// Copyright (C) 2023-2024 CVAT.ai Corporation
//
// SPDX-License-Identifier: MIT

import React, { useState } from 'react';
import { useHistory } from 'react-router';
import { Row, Col } from 'antd/lib/grid';
import { DownloadOutlined, QuestionCircleOutlined } from '@ant-design/icons';
import { Key } from 'antd/lib/table/interface';
import Table from 'antd/lib/table';
import Button from 'antd/lib/button';
import Text from 'antd/lib/typography/Text';

import {
    Task, Job, JobType, QualityReport, getCore,
    TargetMetric,
} from 'cvat-core-wrapper';
import CVATTooltip from 'components/common/cvat-tooltip';
import Tag from 'antd/lib/tag';
import {
    collectAssignees, QualityColors, sorter, toRepresentation,
} from 'utils/quality';
import { ConflictsTooltip } from './gt-conflicts';

interface Props {
    task: Task;
    jobsReports: QualityReport[];
    getQualityColor: (value?: number) => QualityColors;
    targetMetric: TargetMetric;
}

export function sorter(path: string) {
    return (obj1: any, obj2: any): number => {
        let currentObj1 = obj1;
        let currentObj2 = obj2;
        let field1: string | number | null = null;
        let field2: string | number | null = null;
        for (const pathSegment of path.split('.')) {
            field1 = currentObj1 && pathSegment in currentObj1 ? currentObj1[pathSegment] : null;
            field2 = currentObj2 && pathSegment in currentObj2 ? currentObj2[pathSegment] : null;
            currentObj1 = currentObj1 && pathSegment in currentObj1 ? currentObj1[pathSegment] : null;
            currentObj2 = currentObj2 && pathSegment in currentObj2 ? currentObj2[pathSegment] : null;
        }

        if (field1 !== null && field2 !== null) {
            if (typeof field1 === 'string' && typeof field2 === 'string') return field1.localeCompare(field2);
            if (typeof field1 === 'number' && typeof field2 === 'number' &&
            Number.isFinite(field1) && Number.isFinite(field2)) return field1 - field2;
        }

        if (field1 === null && field2 === null) return 0;

        if (field1 === null || (typeof field1 === 'number' && !Number.isFinite(field1))) {
            return -1;
        }

        return 1;
    };
}

function JobListComponent(props: Props): JSX.Element {
    const {
        task: taskInstance,
        jobsReports: jobsReportsArray,
        getQualityColor,
        targetMetric,
    } = props;

    const jobsReports: Record<number, QualityReport> = jobsReportsArray
        .reduce((acc, report) => ({ ...acc, [report.jobID]: report }), {});
    const history = useHistory();
    const { id: taskId, jobs } = taskInstance;
    const [renderedJobs] = useState<Job[]>(jobs.filter((job: Job) => job.type === JobType.ANNOTATION));

<<<<<<< HEAD
    function collectUsers(path: string): ColumnFilterItem[] {
        return Array.from<string | null>(
            new Set(
                Object.values(jobsReports).map((report: QualityReport) => {
                    if (report[path] === null) {
                        return null;
                    }

                    return report[path].username;
                }),
            ),
        ).map((value: string | null) => ({ text: value ?? 'Is Empty', value: value ?? false }));
    }

=======
>>>>>>> 61a7f344
    const columns = [
        {
            title: 'Job',
            dataIndex: 'job',
            key: 'job',
            sorter: sorter('key'),
            render: (id: number): JSX.Element => (
                <div>
                    <Button
                        className='cvat-open-job-button'
                        type='link'
                        onClick={(e: React.MouseEvent): void => {
                            e.preventDefault();
                            history.push(`/tasks/${taskId}/jobs/${id}`);
                        }}
                        href={`/tasks/${taskId}/jobs/${id}`}
                    >
                        {`Job #${id}`}
                    </Button>
                </div>
            ),
        },
        {
            title: 'Stage',
            dataIndex: 'stage',
            key: 'stage',
            className: 'cvat-job-item-stage',
            render: (jobInstance: any): JSX.Element => {
                const { stage } = jobInstance;

                return (
                    <div>
                        <Text>{stage}</Text>
                    </div>
                );
            },
            sorter: sorter('stage.stage'),
            filters: [
                { text: 'annotation', value: 'annotation' },
                { text: 'validation', value: 'validation' },
                { text: 'acceptance', value: 'acceptance' },
            ],
            onFilter: (value: boolean | Key, record: any) => record.stage.stage === value,
        },
        {
            title: 'Assignee',
            dataIndex: 'assignee',
            key: 'assignee',
            className: 'cvat-job-item-assignee',
            render: (report: QualityReport): JSX.Element => (
                <Text>{report?.assignee?.username}</Text>
            ),
            sorter: sorter('assignee.assignee.username'),
            filters: collectAssignees(jobsReportsArray),
            onFilter: (value: boolean | Key, record: any) => (
                record.assignee.assignee?.username || false
            ) === value,
        },
        {
            title: 'Frame intersection',
            dataIndex: 'frame_intersection',
            key: 'frame_intersection',
            className: 'cvat-job-item-frame-intersection',
            sorter: sorter('frame_intersection.summary.frameCount'),
            render: (report?: QualityReport): JSX.Element => {
                const frames = report?.summary.frameCount;
                const frameSharePercent = report?.summary?.frameSharePercent;
                return (
                    <Text>
                        {toRepresentation(frames, false, 0)}
                        {frames ? ` (${toRepresentation(frameSharePercent)})` : ''}
                    </Text>
                );
            },
        },
        {
            title: 'Conflicts',
            dataIndex: 'conflicts',
            key: 'conflicts',
            className: 'cvat-job-item-conflicts',
            sorter: sorter('conflicts.summary.conflictCount'),
            render: (report: QualityReport): JSX.Element => {
                const conflictCount = report?.summary?.conflictCount;
                return (
                    <div className='cvat-job-list-item-conflicts'>
                        <Text>
                            {conflictCount || 0}
                        </Text>
                        <CVATTooltip
                            title={<ConflictsTooltip reportSummary={report?.summary} />}
                            className='cvat-analytics-tooltip'
                            overlayStyle={{ maxWidth: '500px' }}
                        >
                            <QuestionCircleOutlined
                                style={{ opacity: 0.5 }}
                            />
                        </CVATTooltip>
                    </div>
                );
            },
        },
        {
            title: 'Quality',
            dataIndex: 'quality',
            key: 'quality',
            align: 'center' as const,
            className: 'cvat-job-item-quality',
            sorter: sorter(`quality.summary.${targetMetric}`),
            render: (report?: QualityReport): JSX.Element => {
                const meanAccuracy = report?.summary?.[targetMetric];
                const accuracyRepresentation = toRepresentation(meanAccuracy);

                return (
                    accuracyRepresentation.includes('N/A') ? (
                        <Text
                            style={{
                                color: getQualityColor(meanAccuracy),
                            }}
                        >
                            N/A
                        </Text>
                    ) :
                        <Tag color={getQualityColor(meanAccuracy)}>{accuracyRepresentation}</Tag>
                );
            },
        },
        {
            title: 'Download',
            dataIndex: 'download',
            key: 'download',
            className: 'cvat-job-item-quality-report-download',
            align: 'center' as const,
            render: (job: Job): JSX.Element => {
                const report = jobsReports[job.id];
                const reportID = report?.id;
                return (
                    reportID ? (
                        <a
                            href={`${getCore().config.backendAPI}/quality/reports/${reportID}/data`}
                            download={`quality-report-job_${job.id}-${reportID}.json`}
                        >
                            <DownloadOutlined />
                        </a>
                    ) : <DownloadOutlined />
                );
            },
        },
    ];
    const data = renderedJobs.reduce((acc: any[], job: any) => {
        const report = jobsReports[job.id];
        acc.push({
            key: job.id,
            job: job.id,
            download: job,
            stage: job,
            assignee: report,
            quality: report,
            conflicts: report,
            frame_intersection: report,
        });

        return acc;
    }, []);

    return (
        <div className='cvat-task-job-list'>
            <Row justify='space-between' align='middle'>
                <Col>
                    <Text className='cvat-text-color cvat-jobs-header'> Jobs </Text>
                </Col>
            </Row>
            <Table
                className='cvat-task-jobs-table'
                rowClassName={() => 'cvat-task-jobs-table-row'}
                columns={columns}
                dataSource={data}
                size='small'
            />
        </div>
    );
}

export default React.memo(JobListComponent);<|MERGE_RESOLUTION|>--- conflicted
+++ resolved
@@ -29,35 +29,6 @@
     targetMetric: TargetMetric;
 }
 
-export function sorter(path: string) {
-    return (obj1: any, obj2: any): number => {
-        let currentObj1 = obj1;
-        let currentObj2 = obj2;
-        let field1: string | number | null = null;
-        let field2: string | number | null = null;
-        for (const pathSegment of path.split('.')) {
-            field1 = currentObj1 && pathSegment in currentObj1 ? currentObj1[pathSegment] : null;
-            field2 = currentObj2 && pathSegment in currentObj2 ? currentObj2[pathSegment] : null;
-            currentObj1 = currentObj1 && pathSegment in currentObj1 ? currentObj1[pathSegment] : null;
-            currentObj2 = currentObj2 && pathSegment in currentObj2 ? currentObj2[pathSegment] : null;
-        }
-
-        if (field1 !== null && field2 !== null) {
-            if (typeof field1 === 'string' && typeof field2 === 'string') return field1.localeCompare(field2);
-            if (typeof field1 === 'number' && typeof field2 === 'number' &&
-            Number.isFinite(field1) && Number.isFinite(field2)) return field1 - field2;
-        }
-
-        if (field1 === null && field2 === null) return 0;
-
-        if (field1 === null || (typeof field1 === 'number' && !Number.isFinite(field1))) {
-            return -1;
-        }
-
-        return 1;
-    };
-}
-
 function JobListComponent(props: Props): JSX.Element {
     const {
         task: taskInstance,
@@ -72,23 +43,6 @@
     const { id: taskId, jobs } = taskInstance;
     const [renderedJobs] = useState<Job[]>(jobs.filter((job: Job) => job.type === JobType.ANNOTATION));
 
-<<<<<<< HEAD
-    function collectUsers(path: string): ColumnFilterItem[] {
-        return Array.from<string | null>(
-            new Set(
-                Object.values(jobsReports).map((report: QualityReport) => {
-                    if (report[path] === null) {
-                        return null;
-                    }
-
-                    return report[path].username;
-                }),
-            ),
-        ).map((value: string | null) => ({ text: value ?? 'Is Empty', value: value ?? false }));
-    }
-
-=======
->>>>>>> 61a7f344
     const columns = [
         {
             title: 'Job',
