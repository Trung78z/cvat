--- conflicted
+++ resolved
@@ -81,11 +81,8 @@
 import IncorrectEmailConfirmationPage from './email-confirmation-pages/incorrect-email-confirmation';
 import CreateJobPage from './create-job-page/create-job-page';
 import AnalyticsPage from './analytics-page/analytics-page';
-<<<<<<< HEAD
+import QualityControlPage from './quality-control/quality-control-page';
 import TaskConsensusAnalyticsPage from './analytics-page/consensus-analytics-page';
-=======
-import QualityControlPage from './quality-control/quality-control-page';
->>>>>>> 29b33c39
 import InvitationWatcher from './invitation-watcher/invitation-watcher';
 
 interface CVATAppProps {
@@ -516,11 +513,8 @@
                                         <Route exact path='/tasks/create' component={CreateTaskPageContainer} />
                                         <Route exact path='/tasks/:id' component={TaskPageComponent} />
                                         <Route exact path='/tasks/:tid/analytics' component={AnalyticsPage} />
-<<<<<<< HEAD
+                                        <Route exact path='/tasks/:tid/quality-control' component={QualityControlPage} />
                                         <Route exact path='/tasks/:tid/consensus' component={TaskConsensusAnalyticsPage} />
-=======
-                                        <Route exact path='/tasks/:tid/quality-control' component={QualityControlPage} />
->>>>>>> 29b33c39
                                         <Route exact path='/tasks/:id/jobs/create' component={CreateJobPage} />
                                         <Route exact path='/tasks/:id/guide' component={AnnotationGuidePage} />
                                         <Route exact path='/tasks/:tid/jobs/:jid' component={AnnotationPageContainer} />
