--- conflicted
+++ resolved
@@ -1,10 +1,6 @@
 {
   "name": "cvat-ui",
-<<<<<<< HEAD
-  "version": "1.10.10",
-=======
-  "version": "1.11.0",
->>>>>>> 004cb64c
+  "version": "1.11.1",
   "description": "CVAT single-page application",
   "main": "src/index.tsx",
   "scripts": {
