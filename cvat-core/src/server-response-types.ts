// Copyright (C) 2023 CVAT.ai Corporation
//
// SPDX-License-Identifier: MIT

import {
    ChunkType,
    DimensionType, JobStage, JobState, JobType, ProjectStatus,
    ShareFileType, TaskMode, TaskStatus,
} from 'enums';
import { SerializedModel } from 'core-types';

export interface SerializedAnnotationImporter {
    name: string;
    ext: string;
    version: string;
    enabled: boolean;
    dimension: DimensionType;
}

export type SerializedAnnotationExporter = SerializedAnnotationImporter;

export interface SerializedAnnotationFormats {
    importers: SerializedAnnotationImporter[];
    exporters: SerializedAnnotationExporter[];
}

export interface FunctionsResponseBody {
    results: SerializedModel[];
    count: number;
}

export interface ProjectsFilter {
    page?: number;
    id?: number;
    sort?: string;
    search?: string;
    filter?: string;
}

export interface SerializedUser {
    url: string;
    id: number;
    username: string;
    first_name: string;
    last_name: string;
    email?: string;
    groups?: ('user' | 'business' | 'admin')[];
    is_staff?: boolean;
    is_superuser?: boolean;
    is_active?: boolean;
    last_login?: string;
    date_joined?: string;
}

export interface SerializedProject {
    assignee: SerializedUser | null;
    id: number;
    bug_tracker: string;
    created_date: string;
    updated_date: string;
    dimension: DimensionType;
    name: string;
    organization: number | null;
    guide_id: number | null;
    owner: SerializedUser;
    source_storage: { id: number; location: 'local' | 'cloud'; cloud_storage_id: null };
    target_storage: { id: number; location: 'local' | 'cloud'; cloud_storage_id: null };
    url: string;
    tasks: { count: number; url: string; };
    task_subsets: string[];
    status: ProjectStatus;
}

export type TasksFilter = ProjectsFilter & { ordering?: string; }; // TODO: Need to clarify how "ordering" is used
export type JobsFilter = ProjectsFilter & {
    task_id?: number;
};

export interface SerializedTask {
    assignee: SerializedUser | null;
    bug_tracker: string;
    created_date: string;
    data: number;
    data_chunk_size: number | null;
    data_compressed_chunk_type: ChunkType
    data_original_chunk_type: ChunkType;
    dimension: DimensionType;
    id: number;
    image_quality: number;
    jobs: { count: 1; completed: 0; url: string; };
    labels: { count: number; url: string; };
    mode: TaskMode | '';
    name: string;
    organization: number | null;
    overlap: number | null;
    owner: SerializedUser;
    project_id: number | null;
    guide_id: number | null;
    segment_size: number;
    size: number;
    source_storage: { id: number; location: 'local' | 'cloud'; cloud_storage_id: null };
    target_storage: { id: number; location: 'local' | 'cloud'; cloud_storage_id: null };
    status: TaskStatus;
    subset: string;
    updated_date: string;
    url: string;
}

export interface SerializedJob {
    assignee: SerializedUser | null;
    bug_tracker: string;
    data_chunk_size: number | null;
    data_compressed_chunk_type: ChunkType
    dimension: DimensionType;
    id: number;
    issues: { count: number; url: string };
    labels: { count: number; url: string };
    mode: TaskMode;
    project_id: number | null;
    guide_id: number | null;
    stage: JobStage;
    state: JobState;
<<<<<<< HEAD
    type: JobType;
    startFrame: number;
    stopFrame: number;
    frameCount: number;
=======
    start_frame: number;
    stop_frame: number;
>>>>>>> ea6c68f5
    task_id: number;
    updated_date: string;
    url: string;
}

export type AttrInputType = 'select' | 'radio' | 'checkbox' | 'number' | 'text';
export interface SerializedAttribute {
    name: string;
    mutable: boolean;
    input_type: AttrInputType;
    default_value: string;
    values: string[];
    id?: number;
}

export type LabelType = 'rectangle' | 'polygon' | 'polyline' | 'points' | 'ellipse' | 'cuboid' | 'skeleton' | 'mask' | 'tag' | 'any';
export interface SerializedLabel {
    id?: number;
    name: string;
    color?: string;
    type: LabelType;
    svg?: string;
    sublabels?: SerializedLabel[];
    has_parent?: boolean;
    attributes: SerializedAttribute[];
}

export interface SerializedAbout {
    description: string;
    name: string;
    version: string;
}

export interface SerializedRemoteFile {
    name: string;
    type: ShareFileType;
    mime_type: string;
}

export interface SerializedUserAgreement {
    name: string;
    required: boolean;
    textPrefix: string;
    url: string;
    urlDisplayText: string;
    value: boolean;
}

export interface SerializedRegister {
    email: string;
    email_verification_required: boolean;
    first_name: string;
    last_name: string;
    username: string;
}

export interface SerializedGuide {
    id?: number;
    task_id: number | null;
    project_id: number | null;
    owner: SerializedUser;
    created_date: string;
    updated_date: string;
    markdown: string;
}

export interface SerializedAsset {
    uuid?: string;
    guide?: number;
    filename: string;
    created_date: string;
    owner: SerializedUser;
}<|MERGE_RESOLUTION|>--- conflicted
+++ resolved
@@ -120,15 +120,10 @@
     guide_id: number | null;
     stage: JobStage;
     state: JobState;
-<<<<<<< HEAD
     type: JobType;
-    startFrame: number;
-    stopFrame: number;
-    frameCount: number;
-=======
+    frame_сount: number;
     start_frame: number;
     stop_frame: number;
->>>>>>> ea6c68f5
     task_id: number;
     updated_date: string;
     url: string;
