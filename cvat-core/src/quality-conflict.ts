// Copyright (C) CVAT.ai Corporation
//
// SPDX-License-Identifier: MIT

<<<<<<< HEAD
import { ApiCommonFilterParams } from 'server-response-types';
import { Camelized } from 'type-utils';
=======
import { SerializedAnnotationConflictData, SerializedQualityConflictData } from './server-response-types';
import { ObjectType } from './enums';
>>>>>>> 3caac72f

export enum QualityConflictType {
    EXTRA = 'extra_annotation',
    MISMATCHING = 'mismatching_label',
    MISSING = 'missing_annotation',
}

export enum ConflictSeverity {
    ERROR = 'error',
    WARNING = 'warning',
}

export class AnnotationConflict {
    #jobID: number;
    #serverID: number;
    #type: ObjectType;
    #shapeType: string | null;
    #conflictType: QualityConflictType;
    #severity: ConflictSeverity;
    #description: string;

    constructor(initialData: SerializedAnnotationConflictData) {
        this.#jobID = initialData.job_id;
        this.#serverID = initialData.obj_id;
        this.#type = initialData.type;
        this.#shapeType = initialData.shape_type;
        this.#conflictType = initialData.conflict_type as QualityConflictType;
        this.#severity = initialData.severity as ConflictSeverity;

        const desc = this.#conflictType.split('_').join(' ');
        this.#description = desc.charAt(0).toUpperCase() + desc.slice(1);
    }

    get jobID(): number {
        return this.#jobID;
    }

    get serverID(): number {
        return this.#serverID;
    }

    get type(): ObjectType {
        return this.#type;
    }

    get shapeType(): string | null {
        return this.#shapeType;
    }

    get conflictType(): QualityConflictType {
        return this.#conflictType;
    }

    get severity(): ConflictSeverity {
        return this.#severity;
    }

    get description(): string {
        return this.#description;
    }
}

export default class QualityConflict {
    #id: number;
    #frame: number;
    #type: QualityConflictType;
    #annotationConflicts: AnnotationConflict[];
    #severity: ConflictSeverity;
    #description: string;

    constructor(initialData: SerializedQualityConflictData) {
        this.#id = initialData.id;
        this.#frame = initialData.frame;
        this.#type = initialData.type as QualityConflictType;
        this.#severity = initialData.severity as ConflictSeverity;
        this.#annotationConflicts = initialData.annotation_ids
            .map((rawData: SerializedAnnotationConflictData) => new AnnotationConflict({
                ...rawData,
                conflict_type: initialData.type,
                severity: initialData.severity,
            }));

        const desc = initialData.type.split('_').join(' ');
        this.#description = desc.charAt(0).toUpperCase() + desc.slice(1);
    }

    get id(): number {
        return this.#id;
    }

    get frame(): number {
        return this.#frame;
    }

    get type(): QualityConflictType {
        return this.#type;
    }

    get annotationConflicts(): AnnotationConflict[] {
        return this.#annotationConflicts;
    }

    get severity(): ConflictSeverity {
        return this.#severity;
    }

    get description(): string {
        return this.#description;
    }

    set description(newDescription: string) {
        this.#description = newDescription;
    }
}

export interface ApiQualityReportsFilter extends ApiCommonFilterParams {
    job_id?: number;
    task_id?: number;
    project_id?: number;
    target?: string;
    parent_id?: number;
}

export interface ApiQualityConflictsFilter extends ApiCommonFilterParams {
    frame?: number;
    report_id?: number;
    job_id?: number;
    task_id?: number;
    type?: string;
    severity?: string;
}

export type QualityConflictsFilter = Camelized<ApiQualityConflictsFilter>;
export type QualityReportsFilter = Camelized<ApiQualityReportsFilter>;<|MERGE_RESOLUTION|>--- conflicted
+++ resolved
@@ -2,13 +2,8 @@
 //
 // SPDX-License-Identifier: MIT
 
-<<<<<<< HEAD
-import { ApiCommonFilterParams } from 'server-response-types';
-import { Camelized } from 'type-utils';
-=======
 import { SerializedAnnotationConflictData, SerializedQualityConflictData } from './server-response-types';
 import { ObjectType } from './enums';
->>>>>>> 3caac72f
 
 export enum QualityConflictType {
     EXTRA = 'extra_annotation',
@@ -122,24 +117,4 @@
     set description(newDescription: string) {
         this.#description = newDescription;
     }
-}
-
-export interface ApiQualityReportsFilter extends ApiCommonFilterParams {
-    job_id?: number;
-    task_id?: number;
-    project_id?: number;
-    target?: string;
-    parent_id?: number;
-}
-
-export interface ApiQualityConflictsFilter extends ApiCommonFilterParams {
-    frame?: number;
-    report_id?: number;
-    job_id?: number;
-    task_id?: number;
-    type?: string;
-    severity?: string;
-}
-
-export type QualityConflictsFilter = Camelized<ApiQualityConflictsFilter>;
-export type QualityReportsFilter = Camelized<ApiQualityReportsFilter>;+}