// Copyright (C) 2019-2022 Intel Corporation
// Copyright (C) 2022-2023 CVAT.ai Corporation
//
// SPDX-License-Identifier: MIT

import FormData from 'form-data';
import store from 'store';
import Axios, { AxiosError, AxiosResponse } from 'axios';
import * as tus from 'tus-js-client';
import {
    SerializedLabel, SerializedAnnotationFormats, ProjectsFilter,
    SerializedProject, SerializedTask, TasksFilter, SerializedUser,
    SerializedAbout, SerializedRemoteFile, SerializedUserAgreement,
    SerializedRegister, JobsFilter, SerializedJob, SerializedGuide, SerializedAsset,
} from 'server-response-types';
import { SerializedQualityReportData } from 'quality-report';
import { SerializedQualitySettingsData } from 'quality-settings';
import { SerializedAnalyticsReport } from './analytics-report';
import { Storage } from './storage';
import { StorageLocation, WebhookSourceType } from './enums';
import { isEmail, isResourceURL } from './common';
import config from './config';
import DownloadWorker from './download.worker';
import { ServerError } from './exceptions';
import { FunctionsResponseBody } from './server-response-types';
import { SerializedQualityConflictData } from './quality-conflict';

type Params = {
    org: number | string,
    use_default_location?: boolean,
    location?: StorageLocation,
    cloud_storage_id?: number,
    format?: string,
    filename?: string,
    action?: string,
};

function enableOrganization(): { org: string } {
    return { org: config.organization.organizationSlug || '' };
}

function configureStorage(storage: Storage, useDefaultLocation = false): Partial<Params> {
    return {
        use_default_location: useDefaultLocation,
        ...(!useDefaultLocation ? {
            location: storage.location,
            ...(storage.cloudStorageId ? {
                cloud_storage_id: storage.cloudStorageId,
            } : {}),
        } : {}),
    };
}

function fetchAll(url, filter = {}): Promise<any> {
    const pageSize = 500;
    const result = {
        count: 0,
        results: [],
    };
    return new Promise((resolve, reject) => {
        Axios.get(url, {
            params: {
                ...filter,
                page_size: pageSize,
                page: 1,
            },
        }).then((initialData) => {
            const { count, results } = initialData.data;
            result.results = result.results.concat(results);
            result.count = result.results.length;

            if (count <= pageSize) {
                resolve(result);
                return;
            }

            const pages = Math.ceil(count / pageSize);
            const promises = Array(pages).fill(0).map((_: number, i: number) => {
                if (i) {
                    return Axios.get(url, {
                        params: {
                            ...filter,
                            page_size: pageSize,
                            page: i + 1,
                        },
                    });
                }

                return Promise.resolve(null);
            });

            Promise.all(promises).then((responses: AxiosResponse<any, any>[]) => {
                responses.forEach((resp) => {
                    if (resp) {
                        result.results = result.results.concat(resp.data.results);
                    }
                });

                // removing possible dublicates
                const obj = result.results.reduce((acc: Record<string, any>, item: any) => {
                    acc[item.id] = item;
                    return acc;
                }, {});

                result.results = Object.values(obj);
                result.count = result.results.length;

                resolve(result);
            }).catch((error) => reject(error));
        }).catch((error) => reject(error));
    });
}

async function chunkUpload(file: File, uploadConfig) {
    const params = enableOrganization();
    const {
        endpoint, chunkSize, totalSize, onUpdate, metadata,
    } = uploadConfig;
    const { totalSentSize } = uploadConfig;
    const uploadResult = { totalSentSize };
    return new Promise((resolve, reject) => {
        const upload = new tus.Upload(file, {
            endpoint,
            metadata: {
                filename: file.name,
                filetype: file.type,
                ...metadata,
            },
            headers: {
                Authorization: Axios.defaults.headers.common.Authorization,
            },
            chunkSize,
            retryDelays: null,
            onError(error) {
                reject(error);
            },
            onBeforeRequest(req) {
                const xhr = req.getUnderlyingObject();
                const { org } = params;
                req.setHeader('X-Organization', org);
                xhr.withCredentials = true;
            },
            onProgress(bytesUploaded) {
                if (onUpdate && Number.isInteger(totalSentSize) && Number.isInteger(totalSize)) {
                    const currentUploadedSize = totalSentSize + bytesUploaded;
                    const percentage = currentUploadedSize / totalSize;
                    onUpdate(percentage);
                }
            },
            onAfterResponse(request, response) {
                const uploadFilename = response.getHeader('Upload-Filename');
                if (uploadFilename) uploadResult.filename = uploadFilename;
            },
            onSuccess() {
                if (totalSentSize) uploadResult.totalSentSize += file.size;
                resolve(uploadResult);
            },
        });
        upload.start();
    });
}

function generateError(errorData: AxiosError<{ message?: string }>): ServerError {
    if (errorData.response) {
        if (errorData.response.data?.message) {
            return new ServerError(errorData.response.data?.message, errorData.response.status);
        }
        const message = `${errorData.message}. ${JSON.stringify(errorData.response.data || '')}.`;
        return new ServerError(message, errorData.response.status);
    }

    // Server is unavailable (no any response)
    const message = `${errorData.message}.`; // usually is "Error Network"
    return new ServerError(message, 0);
}

function prepareData(details) {
    const data = new FormData();
    for (const [key, value] of Object.entries(details)) {
        if (Array.isArray(value)) {
            value.forEach((element, idx) => {
                data.append(`${key}[${idx}]`, element);
            });
        } else {
            data.set(key, value);
        }
    }
    return data;
}

class WorkerWrappedAxios {
    constructor(requestInterseptor) {
        const worker = new DownloadWorker(requestInterseptor);
        const requests = {};
        let requestId = 0;

        worker.onmessage = (e) => {
            if (e.data.id in requests) {
                if (e.data.isSuccess) {
                    requests[e.data.id].resolve(e.data.responseData);
                } else {
                    requests[e.data.id].reject({
                        response: {
                            status: e.data.status,
                            data: e.data.responseData,
                        },
                    });
                }

                delete requests[e.data.id];
            }
        };

        worker.onerror = (e) => {
            if (e.data.id in requests) {
                requests[e.data.id].reject(e);
                delete requests[e.data.id];
            }
        };

        function getRequestId(): number {
            return requestId++;
        }

        async function get(url: string, requestConfig) {
            return new Promise((resolve, reject) => {
                const newRequestId = getRequestId();
                requests[newRequestId] = {
                    resolve,
                    reject,
                };
                worker.postMessage({
                    url,
                    config: requestConfig,
                    id: newRequestId,
                });
            });
        }

        Object.defineProperties(
            this,
            Object.freeze({
                get: {
                    value: get,
                    writable: false,
                },
            }),
        );
    }
}

Axios.defaults.withCredentials = true;
Axios.defaults.xsrfHeaderName = 'X-CSRFTOKEN';
Axios.defaults.xsrfCookieName = 'csrftoken';
const workerAxios = new WorkerWrappedAxios();
Axios.interceptors.request.use((reqConfig) => {
    if ('params' in reqConfig && 'org' in reqConfig.params) {
        return reqConfig;
    }

    const organization = enableOrganization();
    // for users when organization is unset
    // we are interested in getting all the users,
    // not only those who are not in any organization
    if (reqConfig.url.endsWith('/users') && !organization.org) {
        return reqConfig;
    }

    if (reqConfig.url.endsWith('/limits')) {
        return reqConfig;
    }

    if (isResourceURL(reqConfig.url)) {
        return reqConfig;
    }

    reqConfig.params = { ...organization, ...(reqConfig.params || {}) };
    return reqConfig;
});

Axios.interceptors.response.use((response) => {
    if (isResourceURL(response.config.url)) {
        const newOrg = response.data.organization;
        if (newOrg && config.organization.organizationID !== newOrg) {
            config?.onOrganizationChange(newOrg);
        }
    }

    return response;
});

let token = store.get('token');
if (token) {
    Axios.defaults.headers.common.Authorization = `Token ${token}`;
}

function setAuthData(response: AxiosResponse): void {
    if (response.headers['set-cookie']) {
        // Browser itself setup cookie and header is none
        // In NodeJS we need do it manually
        const cookies = response.headers['set-cookie'].join(';');
        Axios.defaults.headers.common.Cookie = cookies;
    }

    if (response.data.key) {
        token = response.data.key;
        store.set('token', token);
        Axios.defaults.headers.common.Authorization = `Token ${token}`;
    }
}

function removeAuthData(): void {
    Axios.defaults.headers.common.Authorization = '';
    store.remove('token');
    token = null;
}

async function about(): Promise<SerializedAbout> {
    const { backendAPI } = config;

    let response = null;
    try {
        response = await Axios.get(`${backendAPI}/server/about`);
    } catch (errorData) {
        throw generateError(errorData);
    }

    return response.data;
}

async function share(directoryArg: string): Promise<SerializedRemoteFile[]> {
    const { backendAPI } = config;

    let response = null;
    try {
        response = await Axios.get(`${backendAPI}/server/share`, {
            params: { directory: directoryArg },
        });
    } catch (errorData) {
        throw generateError(errorData);
    }

    return response.data;
}

async function formats(): Promise<SerializedAnnotationFormats> {
    const { backendAPI } = config;

    let response = null;
    try {
        response = await Axios.get(`${backendAPI}/server/annotation/formats`);
    } catch (errorData) {
        throw generateError(errorData);
    }

    return response.data;
}

async function userAgreements(): Promise<SerializedUserAgreement[]> {
    const { backendAPI } = config;
    let response = null;
    try {
        response = await Axios.get(`${backendAPI}/user-agreements`, {
            validateStatus: (status) => status === 200 || status === 404,
        });

        if (response.status === 200) {
            return response.data;
        }

        return [];
    } catch (errorData) {
        throw generateError(errorData);
    }
}

async function register(
    username: string,
    firstName: string,
    lastName: string,
    email: string,
    password: string,
    confirmations: Record<string, string>,
): Promise<SerializedRegister> {
    let response = null;
    try {
        response = await Axios.post(`${config.backendAPI}/auth/register`, {
            username,
            first_name: firstName,
            last_name: lastName,
            email,
            password1: password,
            password2: password,
            confirmations,
        });
        setAuthData(response);
    } catch (errorData) {
        throw generateError(errorData);
    }

    return response.data;
}

async function login(credential: string, password: string): Promise<void> {
    removeAuthData();
    let authenticationResponse = null;
    try {
        authenticationResponse = await Axios.post(`${config.backendAPI}/auth/login`, {
            [isEmail(credential) ? 'email' : 'username']: credential,
            password,
        });
    } catch (errorData) {
        throw generateError(errorData);
    }

    setAuthData(authenticationResponse);
}

async function logout(): Promise<void> {
    try {
        await Axios.post(`${config.backendAPI}/auth/logout`);
        removeAuthData();
    } catch (errorData) {
        throw generateError(errorData);
    }
}

async function changePassword(oldPassword: string, newPassword1: string, newPassword2: string): Promise<void> {
    try {
        await Axios.post(`${config.backendAPI}/auth/password/change`, {
            old_password: oldPassword,
            new_password1: newPassword1,
            new_password2: newPassword2,
        });
    } catch (errorData) {
        throw generateError(errorData);
    }
}

async function requestPasswordReset(email: string): Promise<void> {
    try {
        await Axios.post(`${config.backendAPI}/auth/password/reset`, {
            email,
        });
    } catch (errorData) {
        throw generateError(errorData);
    }
}

async function resetPassword(newPassword1: string, newPassword2: string, uid: string, _token: string): Promise<void> {
    try {
        await Axios.post(`${config.backendAPI}/auth/password/reset/confirm`, {
            new_password1: newPassword1,
            new_password2: newPassword2,
            uid,
            token: _token,
        });
    } catch (errorData) {
        throw generateError(errorData);
    }
}

async function getSelf(): Promise<SerializedUser> {
    const { backendAPI } = config;

    let response = null;
    try {
        response = await Axios.get(`${backendAPI}/users/self`);
    } catch (errorData) {
        throw generateError(errorData);
    }

    return response.data;
}

async function authorized(): Promise<boolean> {
    try {
        // In CVAT app we use two types of authentication
        // At first we check if authentication token is present
        // Request in getSelf will provide correct authentication cookies
        if (!store.get('token')) {
            removeAuthData();
            return false;
        }
        await getSelf();
    } catch (serverError) {
        if (serverError.code === 401) {
            removeAuthData();
            return false;
        }

        throw serverError;
    }

    return true;
}

async function healthCheck(
    maxRetries: number,
    checkPeriod: number,
    requestTimeout: number,
    progressCallback: (status: string) => void,
    attempt = 0,
): Promise<void> {
    const { backendAPI } = config;
    const url = `${backendAPI}/server/health/?format=json`;

    if (progressCallback) {
        progressCallback(`${attempt}/${attempt + maxRetries}`);
    }

    return Axios.get(url, {
        timeout: requestTimeout,
    })
        .then((response) => response.data)
        .catch((error) => {
            let isHealthy = true;
            let data;
            if (typeof error?.response?.data === 'object') {
                data = error.response.data;
                // Temporary workaround: ignore errors with media cache for debugging purposes only
                for (const checkName in data) {
                    if (Object.prototype.hasOwnProperty.call(data, checkName) &&
                        checkName !== 'Cache backend: media' &&
                        data[checkName] !== 'working') {
                        isHealthy = false;
                    }
                }
            } else {
                isHealthy = false;
            }

            if (!isHealthy && maxRetries > 0) {
                return new Promise((resolve) => setTimeout(resolve, checkPeriod))
                    .then(() => healthCheck(maxRetries - 1, checkPeriod,
                        requestTimeout, progressCallback, attempt + 1));
            }
            if (isHealthy) {
                return data;
            }
            throw generateError(error);
        });
}

async function serverRequest(url: string, data: object): Promise<any> {
    try {
        const res = await Axios(url, data);
        return res;
    } catch (errorData) {
        throw generateError(errorData);
    }
}

async function searchProjectNames(search: string, limit: number): Promise<SerializedProject[] & { count: number }> {
    const { backendAPI } = config;

    let response = null;
    try {
        response = await Axios.get(`${backendAPI}/projects`, {
            params: {
                names_only: true,
                page: 1,
                page_size: limit,
                search,
            },
        });
    } catch (errorData) {
        throw generateError(errorData);
    }

    response.data.results.count = response.data.count;
    return response.data.results;
}

async function getProjects(filter: ProjectsFilter = {}): Promise<SerializedProject[] & { count: number }> {
    const { backendAPI } = config;

    let response = null;
    try {
        if ('id' in filter) {
            response = await Axios.get(`${backendAPI}/projects/${filter.id}`);
            const results = [response.data];
            Object.defineProperty(results, 'count', {
                value: 1,
            });
            return results as SerializedProject[] & { count: number };
        }

        response = await Axios.get(`${backendAPI}/projects`, {
            params: {
                ...filter,
                page_size: 12,
            },
        });
    } catch (errorData) {
        throw generateError(errorData);
    }

    response.data.results.count = response.data.count;
    return response.data.results;
}

async function saveProject(id: number, projectData: Partial<SerializedProject>): Promise<SerializedProject> {
    const { backendAPI } = config;

    let response = null;
    try {
        response = await Axios.patch(`${backendAPI}/projects/${id}`, projectData);
    } catch (errorData) {
        throw generateError(errorData);
    }

    return response.data;
}

async function deleteProject(id: number): Promise<void> {
    const { backendAPI } = config;

    try {
        await Axios.delete(`${backendAPI}/projects/${id}`);
    } catch (errorData) {
        throw generateError(errorData);
    }
}

async function createProject(projectSpec: SerializedProject): Promise<SerializedProject> {
    const { backendAPI } = config;

    try {
        const response = await Axios.post(`${backendAPI}/projects`, projectSpec);
        return response.data;
    } catch (errorData) {
        throw generateError(errorData);
    }
}

async function getTasks(filter: TasksFilter = {}): Promise<SerializedTask[] & { count: number }> {
    const { backendAPI } = config;
    let response = null;
    try {
        if ('id' in filter) {
            response = await Axios.get(`${backendAPI}/tasks/${filter.id}`);
            const results = [response.data];
            Object.defineProperty(results, 'count', {
                value: 1,
            });
            return results as SerializedTask[] & { count: number };
        }
        response = await Axios.get(`${backendAPI}/tasks`, {
            params: {
                ...filter,
                page_size: (filter.pageSize || 10),
            },
        });
    } catch (errorData) {
        throw generateError(errorData);
    }

    response.data.results.count = response.data.count;
    return response.data.results;
}

async function saveTask(id: number, taskData: Partial<SerializedTask>): Promise<SerializedTask> {
    const { backendAPI } = config;

    let response = null;
    try {
        response = await Axios.patch(`${backendAPI}/tasks/${id}`, taskData);
    } catch (errorData) {
        throw generateError(errorData);
    }

    return response.data;
}

async function deleteTask(id: number, organizationID: string | null = null): Promise<void> {
    const { backendAPI } = config;

    try {
        await Axios.delete(`${backendAPI}/tasks/${id}`, {
            params: {
                ...(organizationID ? { org: organizationID } : {}),
            },
        });
    } catch (errorData) {
        throw generateError(errorData);
    }
}

async function getLabels(filter: {
    job_id?: number,
    task_id?: number,
    project_id?: number,
}): Promise<{ results: SerializedLabel[] }> {
    const { backendAPI } = config;
    return fetchAll(`${backendAPI}/labels`, {
        ...filter,
        ...enableOrganization(),
    });
}

async function deleteLabel(id: number): Promise<void> {
    const { backendAPI } = config;
    try {
        await Axios.delete(`${backendAPI}/labels/${id}`);
    } catch (errorData) {
        throw generateError(errorData);
    }
}

async function updateLabel(id: number, body: SerializedLabel): Promise<SerializedLabel> {
    const { backendAPI } = config;
    let response = null;
    try {
        response = await Axios.patch(`${backendAPI}/labels/${id}`, body);
    } catch (errorData) {
        throw generateError(errorData);
    }

    return response.data;
}

function exportDataset(instanceType: 'projects' | 'jobs' | 'tasks') {
    return async function (
        id: number,
        format: string,
        saveImages: boolean,
        useDefaultSettings: boolean,
        targetStorage: Storage,
        name?: string,
    ) {
        const { backendAPI } = config;
        const baseURL = `${backendAPI}/${instanceType}/${id}/${saveImages ? 'dataset' : 'annotations'}`;
        const params: Params = {
            ...enableOrganization(),
            ...configureStorage(targetStorage, useDefaultSettings),
            ...(name ? { filename: name } : {}),
            format,
        };

        return new Promise<string | void>((resolve, reject) => {
            async function request() {
                Axios.get(baseURL, {
                    params,
                })
                    .then((response) => {
                        const isCloudStorage = targetStorage.location === StorageLocation.CLOUD_STORAGE;
                        const { status } = response;
                        if (status === 201) params.action = 'download';
                        if (status === 202 || (isCloudStorage && status === 201)) {
                            setTimeout(request, 3000);
                        } else if (status === 201) {
                            resolve(`${baseURL}?${new URLSearchParams(params).toString()}`);
                        } else if (isCloudStorage && status === 200) {
                            resolve();
                        }
                    })
                    .catch((errorData) => {
                        reject(generateError(errorData));
                    });
            }

            setTimeout(request);
        });
    };
}

async function importDataset(
    id: number,
    format: string,
    useDefaultLocation: boolean,
    sourceStorage: Storage,
    file: File | string,
    options: {
        convMaskToPoly: boolean,
        updateStatusCallback: (s: string, n: number) => void,
    },
): Promise<void> {
    const { backendAPI, origin } = config;
    const params: Params & { conv_mask_to_poly: boolean } = {
        ...enableOrganization(),
        ...configureStorage(sourceStorage, useDefaultLocation),
        format,
        filename: typeof file === 'string' ? file : file.name,
        conv_mask_to_poly: options.convMaskToPoly,
    };

    const url = `${backendAPI}/projects/${id}/dataset`;
    let rqId: string;

    async function wait() {
        return new Promise<void>((resolve, reject) => {
            async function requestStatus() {
                try {
                    const response = await Axios.get(url, {
                        params: { ...params, action: 'import_status', rq_id: rqId },
                    });
                    if (response.status === 202) {
                        if (response.data.message) {
                            options.updateStatusCallback(response.data.message, response.data.progress || 0);
                        }
                        setTimeout(requestStatus, 3000);
                    } else if (response.status === 201) {
                        resolve();
                    } else {
                        reject(generateError(response));
                    }
                } catch (error) {
                    reject(generateError(error));
                }
            }
            setTimeout(requestStatus, 2000);
        });
    }
    const isCloudStorage = sourceStorage.location === StorageLocation.CLOUD_STORAGE;

    if (isCloudStorage) {
        try {
            const response = await Axios.post(url,
                new FormData(), {
                    params,
                });
            rqId = response.data.rq_id;
        } catch (errorData) {
            throw generateError(errorData);
        }
    } else {
        const uploadConfig = {
            chunkSize: config.uploadChunkSize * 1024 * 1024,
            endpoint: `${origin}${backendAPI}/projects/${id}/dataset/`,
            totalSentSize: 0,
            totalSize: (file as File).size,
            onUpdate: (percentage) => {
                options.updateStatusCallback('The dataset is being uploaded to the server', percentage);
            },
        };

        try {
            await Axios.post(url,
                new FormData(), {
                    params,
                    headers: { 'Upload-Start': true },
                });
            await chunkUpload(file, uploadConfig);
            const response = await Axios.post(url,
                new FormData(), {
                    params,
                    headers: { 'Upload-Finish': true },
                });
            rqId = response.data.rq_id;
        } catch (errorData) {
            throw generateError(errorData);
        }
    }
    try {
        return await wait();
    } catch (errorData) {
        throw generateError(errorData);
    }
}

async function backupTask(id: number, targetStorage: Storage, useDefaultSettings: boolean, fileName?: string) {
    const { backendAPI } = config;
    const params: Params = {
        ...enableOrganization(),
        ...configureStorage(targetStorage, useDefaultSettings),
        ...(fileName ? { filename: fileName } : {}),
    };
    const url = `${backendAPI}/tasks/${id}/backup`;

    return new Promise<void | string>((resolve, reject) => {
        async function request() {
            try {
                const response = await Axios.get(url, {
                    params,
                });
                const isCloudStorage = targetStorage.location === StorageLocation.CLOUD_STORAGE;
                const { status } = response;
                if (status === 201) params.action = 'download';
                if (status === 202 || (isCloudStorage && status === 201)) {
                    setTimeout(request, 3000);
                } else if (status === 201) {
                    resolve(`${url}?${new URLSearchParams(params).toString()}`);
                } else if (isCloudStorage && status === 200) {
                    resolve();
                }
            } catch (errorData) {
                reject(generateError(errorData));
            }
        }

        setTimeout(request);
    });
}

async function restoreTask(storage: Storage, file: File | string) {
    const { backendAPI } = config;
    // keep current default params to 'freeze" them during this request
    const params: Params = {
        ...enableOrganization(),
        ...configureStorage(storage),
    };

    const url = `${backendAPI}/tasks/backup`;
    const taskData = new FormData();
    let response;

    async function wait() {
        return new Promise((resolve, reject) => {
            async function checkStatus() {
                try {
                    taskData.set('rq_id', response.data.rq_id);
                    response = await Axios.post(url, taskData, {
                        params,
                    });
                    if (response.status === 202) {
                        setTimeout(checkStatus, 3000);
                    } else {
                        // to be able to get the task after it was created, pass frozen params
                        const importedTask = await getTasks({ id: response.data.id, ...params });
                        resolve(importedTask[0]);
                    }
                } catch (errorData) {
                    reject(generateError(errorData));
                }
            }
            setTimeout(checkStatus);
        });
    }
    const isCloudStorage = storage.location === StorageLocation.CLOUD_STORAGE;

    if (isCloudStorage) {
        params.filename = file as string;
        response = await Axios.post(url,
            new FormData(), {
                params,
            });
    } else {
        const uploadConfig = {
            chunkSize: config.uploadChunkSize * 1024 * 1024,
            endpoint: `${origin}${backendAPI}/tasks/backup/`,
            totalSentSize: 0,
            totalSize: (file as File).size,
        };
        await Axios.post(url,
            new FormData(), {
                params,
                headers: { 'Upload-Start': true },
            });
        const { filename } = await chunkUpload(file, uploadConfig);
        response = await Axios.post(url,
            new FormData(), {
                params: { ...params, filename },
                headers: { 'Upload-Finish': true },
            });
    }
    return wait();
}

async function backupProject(
    id: number,
    targetStorage: Storage,
    useDefaultSettings: boolean,
    fileName?: string,
) {
    const { backendAPI } = config;
    // keep current default params to 'freeze" them during this request
    const params: Params = {
        ...enableOrganization(),
        ...configureStorage(targetStorage, useDefaultSettings),
        ...(fileName ? { filename: fileName } : {}),
    };

    const url = `${backendAPI}/projects/${id}/backup`;

    return new Promise<void | string>((resolve, reject) => {
        async function request() {
            try {
                const response = await Axios.get(url, {
                    params,
                });
                const isCloudStorage = targetStorage.location === StorageLocation.CLOUD_STORAGE;
                const { status } = response;
                if (status === 201) params.action = 'download';
                if (status === 202 || (isCloudStorage && status === 201)) {
                    setTimeout(request, 3000);
                } else if (status === 201) {
                    resolve(`${url}?${new URLSearchParams(params).toString()}`);
                } else if (isCloudStorage && status === 200) {
                    resolve();
                }
            } catch (errorData) {
                reject(generateError(errorData));
            }
        }

        setTimeout(request);
    });
}

async function restoreProject(storage: Storage, file: File | string) {
    const { backendAPI } = config;
    // keep current default params to 'freeze" them during this request
    const params: Params = {
        ...enableOrganization(),
        ...configureStorage(storage),
    };

    const url = `${backendAPI}/projects/backup`;
    const projectData = new FormData();
    let response;

    async function wait() {
        return new Promise((resolve, reject) => {
            async function request() {
                try {
                    projectData.set('rq_id', response.data.rq_id);
                    response = await Axios.post(`${backendAPI}/projects/backup`, projectData, {
                        params,
                    });
                    if (response.status === 202) {
                        setTimeout(request, 3000);
                    } else {
                        // to be able to get the task after it was created, pass frozen params
                        const restoredProject = await getProjects({ id: response.data.id, ...params });
                        resolve(restoredProject[0]);
                    }
                } catch (errorData) {
                    reject(generateError(errorData));
                }
            }

            setTimeout(request);
        });
    }

    const isCloudStorage = storage.location === StorageLocation.CLOUD_STORAGE;

    if (isCloudStorage) {
        params.filename = file;
        response = await Axios.post(url,
            new FormData(), {
                params,
            });
    } else {
        const uploadConfig = {
            chunkSize: config.uploadChunkSize * 1024 * 1024,
            endpoint: `${origin}${backendAPI}/projects/backup/`,
            totalSentSize: 0,
            totalSize: (file as File).size,
        };
        await Axios.post(url,
            new FormData(), {
                params,
                headers: { 'Upload-Start': true },
            });
        const { filename } = await chunkUpload(file, uploadConfig);
        response = await Axios.post(url,
            new FormData(), {
                params: { ...params, filename },
                headers: { 'Upload-Finish': true },
            });
    }
    return wait();
}

async function createTask(taskSpec, taskDataSpec, onUpdate) {
    const { backendAPI, origin } = config;
    // keep current default params to 'freeze" them during this request
    const params = enableOrganization();

    async function wait(id) {
        return new Promise((resolve, reject) => {
            async function checkStatus() {
                try {
                    const response = await Axios.get(`${backendAPI}/tasks/${id}/status`, { params });
                    if (['Queued', 'Started'].includes(response.data.state)) {
                        if (response.data.message !== '') {
                            onUpdate(response.data.message, response.data.progress || 0);
                        }
                        setTimeout(checkStatus, 1000);
                    } else if (response.data.state === 'Finished') {
                        resolve();
                    } else if (response.data.state === 'Failed') {
                        // If request has been successful, but task hasn't been created
                        // Then passed data is wrong and we can pass code 400
                        const message = `
                            Could not create the task on the server. ${response.data.message}.
                        `;
                        reject(new ServerError(message, 400));
                    } else {
                        // If server has another status, it is unexpected
                        // Therefore it is server error and we can pass code 500
                        reject(
                            new ServerError(
                                `Unknown task state has been received: ${response.data.state}`,
                                500,
                            ),
                        );
                    }
                } catch (errorData) {
                    reject(generateError(errorData));
                }
            }

            setTimeout(checkStatus, 1000);
        });
    }

    const chunkSize = config.uploadChunkSize * 1024 * 1024;
    const clientFiles = taskDataSpec.client_files;
    const chunkFiles = [];
    const bulkFiles = [];
    let totalSize = 0;
    let totalSentSize = 0;
    for (const file of clientFiles) {
        if (file.size > chunkSize) {
            chunkFiles.push(file);
        } else {
            bulkFiles.push(file);
        }
        totalSize += file.size;
    }
    delete taskDataSpec.client_files;

    const taskData = new FormData();
    for (const [key, value] of Object.entries(taskDataSpec)) {
        if (Array.isArray(value)) {
            value.forEach((element, idx) => {
                taskData.append(`${key}[${idx}]`, element);
            });
        } else {
            taskData.set(key, value);
        }
    }

    let response = null;

    onUpdate('The task is being created on the server..', null);
    try {
        response = await Axios.post(`${backendAPI}/tasks`, taskSpec, {
            params,
        });
    } catch (errorData) {
        throw generateError(errorData);
    }

    onUpdate('The data are being uploaded to the server..', null);

    async function bulkUpload(taskId, files) {
        const fileBulks = files.reduce((fileGroups, file) => {
            const lastBulk = fileGroups[fileGroups.length - 1];
            if (chunkSize - lastBulk.size >= file.size) {
                lastBulk.files.push(file);
                lastBulk.size += file.size;
            } else {
                fileGroups.push({ files: [file], size: file.size });
            }
            return fileGroups;
        }, [{ files: [], size: 0 }]);
        const totalBulks = fileBulks.length;
        let currentChunkNumber = 0;
        while (currentChunkNumber < totalBulks) {
            for (const [idx, element] of fileBulks[currentChunkNumber].files.entries()) {
                taskData.append(`client_files[${idx}]`, element);
            }
            const percentage = totalSentSize / totalSize;
            onUpdate('The data are being uploaded to the server', percentage);
            await Axios.post(`${backendAPI}/tasks/${taskId}/data`, taskData, {
                ...params,
                headers: { 'Upload-Multiple': true },
            });
            for (let i = 0; i < fileBulks[currentChunkNumber].files.length; i++) {
                taskData.delete(`client_files[${i}]`);
            }
            totalSentSize += fileBulks[currentChunkNumber].size;
            currentChunkNumber++;
        }
    }

    try {
        await Axios.post(`${backendAPI}/tasks/${response.data.id}/data`,
            taskData, {
                ...params,
                headers: { 'Upload-Start': true },
            });
        const uploadConfig = {
            endpoint: `${origin}${backendAPI}/tasks/${response.data.id}/data/`,
            onUpdate: (percentage) => {
                onUpdate('The data are being uploaded to the server', percentage);
            },
            chunkSize,
            totalSize,
            totalSentSize,
        };
        for (const file of chunkFiles) {
            uploadConfig.totalSentSize += await chunkUpload(file, uploadConfig);
        }
        if (bulkFiles.length > 0) {
            await bulkUpload(response.data.id, bulkFiles);
        }
        await Axios.post(`${backendAPI}/tasks/${response.data.id}/data`,
            taskData, {
                ...params,
                headers: { 'Upload-Finish': true },
            });
    } catch (errorData) {
        try {
            await deleteTask(response.data.id, params.org || null);
        } catch (_) {
            // ignore
        }
        throw generateError(errorData);
    }

    try {
        await wait(response.data.id);
    } catch (createException) {
        await deleteTask(response.data.id, params.org || null);
        throw createException;
    }

    // to be able to get the task after it was created, pass frozen params
    const createdTask = await getTasks({ id: response.data.id, ...params });
    return createdTask[0];
}

async function getJobs(
    filter: JobsFilter = {},
    aggregate = false,
): Promise<{ results: SerializedJob[], count: number }> {
    const { backendAPI } = config;
    const id = filter.id || null;

    let response = null;
    try {
        if (id !== null) {
            response = await Axios.get(`${backendAPI}/jobs/${id}`);
            return ({
                results: [response.data],
                count: 1,
            });
        }

        if (aggregate) {
            return await fetchAll(`${backendAPI}/jobs`, {
                ...filter,
                ...enableOrganization(),
            });
        }

        response = await Axios.get(`${backendAPI}/jobs`, {
            params: {
                ...filter,
                page_size: 12,
            },
        });
    } catch (errorData) {
        throw generateError(errorData);
    }

    return response.data;
}

async function getIssues(filter) {
    const { backendAPI } = config;

    let response = null;
    try {
        const organization = enableOrganization();
        response = await fetchAll(`${backendAPI}/issues`, {
            ...filter,
            ...organization,
        });

        if (filter.job_id) {
            const commentsResponse = await fetchAll(`${backendAPI}/comments`, {
                ...filter,
                ...organization,
            });

            const issuesById = response.results.reduce((acc, val: { id: number }) => {
                acc[val.id] = val;
                return acc;
            }, {});

            const commentsByIssue = commentsResponse.results.reduce((acc, val) => {
                acc[val.issue] = acc[val.issue] || [];
                acc[val.issue].push(val);
                return acc;
            }, {});

            for (const issue of Object.keys(commentsByIssue)) {
                commentsByIssue[issue].sort((a, b) => a.id - b.id);
                issuesById[issue].comments = commentsByIssue[issue];
            }
        }
    } catch (errorData) {
        throw generateError(errorData);
    }

    return response.results;
}

async function createComment(data) {
    const { backendAPI } = config;

    let response = null;
    try {
        response = await Axios.post(`${backendAPI}/comments`, data);
    } catch (errorData) {
        throw generateError(errorData);
    }

    return response.data;
}

async function createIssue(data) {
    const { backendAPI } = config;

    let response = null;
    try {
        const organization = enableOrganization();
        response = await Axios.post(`${backendAPI}/issues`, data, {
            params: { ...organization },
        });

        const commentsResponse = await fetchAll(`${backendAPI}/comments`, {
            issue_id: response.data.id,
            ...organization,
        });

        response.data.comments = commentsResponse.results;
    } catch (errorData) {
        throw generateError(errorData);
    }

    return response.data;
}

async function updateIssue(issueID, data) {
    const { backendAPI } = config;

    let response = null;
    try {
        response = await Axios.patch(`${backendAPI}/issues/${issueID}`, data);
    } catch (errorData) {
        throw generateError(errorData);
    }

    return response.data;
}

async function deleteIssue(issueID: number): Promise<void> {
    const { backendAPI } = config;

    try {
        await Axios.delete(`${backendAPI}/issues/${issueID}`);
    } catch (errorData) {
        throw generateError(errorData);
    }
}

async function saveJob(id: number, jobData: Partial<SerializedJob>): Promise<SerializedJob> {
    const { backendAPI } = config;

    let response = null;
    try {
        response = await Axios.patch(`${backendAPI}/jobs/${id}`, jobData);
    } catch (errorData) {
        throw generateError(errorData);
    }

    return response.data;
}

async function createJob(jobData: Partial<SerializedJob>): Promise<SerializedJob> {
    const { backendAPI } = config;

    let response = null;
    try {
        response = await Axios.post(`${backendAPI}/jobs`, jobData);
    } catch (errorData) {
        throw generateError(errorData);
    }

    return response.data;
}

async function deleteJob(jobID: number): Promise<void> {
    const { backendAPI } = config;

    try {
        await Axios.delete(`${backendAPI}/jobs/${jobID}`, {
            params: {
                ...enableOrganization(),
            },
        });
    } catch (errorData) {
        throw generateError(errorData);
    }
}

async function getUsers(filter = { page_size: 'all' }) {
    const { backendAPI } = config;

    let response = null;
    try {
        response = await Axios.get(`${backendAPI}/users`, {
            params: {
                ...filter,
            },
        });
    } catch (errorData) {
        throw generateError(errorData);
    }

    return response.data.results;
}

function getPreview(instance: 'projects' | 'tasks' | 'jobs' | 'cloudstorages') {
    return async function (id: number) {
        const { backendAPI } = config;

        let response = null;
        try {
            const url = `${backendAPI}/${instance}/${id}/preview`;
            response = await Axios.get(url, {
                responseType: 'blob',
            });
        } catch (errorData) {
            const code = errorData.response ? errorData.response.status : errorData.code;
            throw new ServerError(`Could not get preview for "${instance}/${id}"`, code);
        }

        return (response.status === 200) ? response.data : '';
    };
}

async function getImageContext(jid, frame) {
    const { backendAPI } = config;

    let response = null;
    try {
        response = await Axios.get(`${backendAPI}/jobs/${jid}/data`, {
            params: {
                quality: 'original',
                type: 'context_image',
                number: frame,
            },
            responseType: 'arraybuffer',
        });
    } catch (errorData) {
        throw generateError(errorData);
    }

    return response.data;
}

async function getData(tid, jid, chunk) {
    const { backendAPI } = config;

    const url = jid === null ? `tasks/${tid}/data` : `jobs/${jid}/data`;

    let response = null;
    try {
        response = await workerAxios.get(`${backendAPI}/${url}`, {
            params: {
                ...enableOrganization(),
                quality: 'compressed',
                type: 'chunk',
                number: chunk,
            },
            responseType: 'arraybuffer',
        });
    } catch (errorData) {
        throw generateError({
            message: '',
            response: {
                ...errorData.response,
                data: String.fromCharCode.apply(null, new Uint8Array(errorData.response.data)),
            },
        });
    }

    return response;
}

export interface RawFramesMetaData {
    chunk_size: number;
    deleted_frames: number[];
    included_frames: number[];
    frame_filter: string;
    frames: {
        width: number;
        height: number;
        name: string;
        related_files: number;
    }[];
    image_quality: number;
    size: number;
    start_frame: number;
    stop_frame: number;
}

async function getMeta(session, jid): Promise<RawFramesMetaData> {
    const { backendAPI } = config;

    let response = null;
    try {
        response = await Axios.get(`${backendAPI}/${session}s/${jid}/data/meta`);
    } catch (errorData) {
        throw generateError(errorData);
    }

    return response.data;
}

async function saveMeta(session, jid, meta) {
    const { backendAPI } = config;

    let response = null;
    try {
        response = await Axios.patch(`${backendAPI}/${session}s/${jid}/data/meta`, meta);
    } catch (errorData) {
        throw generateError(errorData);
    }

    return response.data;
}

// Session is 'task' or 'job'
async function getAnnotations(session, id) {
    const { backendAPI } = config;

    let response = null;
    try {
        response = await Axios.get(`${backendAPI}/${session}s/${id}/annotations`);
    } catch (errorData) {
        throw generateError(errorData);
    }
    return response.data;
}

async function getFunctions(): Promise<FunctionsResponseBody> {
    const { backendAPI } = config;

    try {
        const response = await fetchAll(`${backendAPI}/functions`);
        return response;
    } catch (errorData) {
        if (errorData.response.status === 404) {
            return {
                results: [],
                count: 0,
            };
        }
        throw generateError(errorData);
    }
}

async function getFunctionPreview(modelID) {
    const { backendAPI } = config;

    let response = null;
    try {
        const url = `${backendAPI}/functions/${modelID}/preview`;
        response = await Axios.get(url, {
            responseType: 'blob',
        });
    } catch (errorData) {
        const code = errorData.response ? errorData.response.status : errorData.code;
        throw new ServerError(`Could not get preview for the model ${modelID} from the server`, code);
    }

    return response.data;
}

async function getFunctionProviders() {
    const { backendAPI } = config;

    try {
        const response = await Axios.get(`${backendAPI}/functions/info`);
        return response.data;
    } catch (errorData) {
        if (errorData.response.status === 404) {
            return [];
        }
        throw generateError(errorData);
    }
}

async function deleteFunction(functionId: number) {
    const { backendAPI } = config;

    try {
        await Axios.delete(`${backendAPI}/functions/${functionId}`);
    } catch (errorData) {
        throw generateError(errorData);
    }
}

// Session is 'task' or 'job'
async function updateAnnotations(session, id, data, action) {
    const { backendAPI } = config;
    const url = `${backendAPI}/${session}s/${id}/annotations`;
    const params = {};
    let method: string;

    if (action.toUpperCase() === 'PUT') {
        method = 'PUT';
    } else {
        method = 'PATCH';
        params.action = action;
    }

    let response = null;
    try {
        response = await Axios(url, { method, data, params });
    } catch (errorData) {
        throw generateError(errorData);
    }
    return response.data;
}

async function runFunctionRequest(body) {
    const { backendAPI } = config;

    try {
        const response = await Axios.post(`${backendAPI}/functions/requests/`, body);

        return response.data;
    } catch (errorData) {
        throw generateError(errorData);
    }
}

// Session is 'task' or 'job'
async function uploadAnnotations(
    session,
    id: number,
    format: string,
    useDefaultLocation: boolean,
    sourceStorage: Storage,
    file: File | string,
    options: { convMaskToPoly: boolean },
): Promise<void> {
    const { backendAPI, origin } = config;
    const params: Params & { conv_mask_to_poly: boolean } = {
        ...enableOrganization(),
        ...configureStorage(sourceStorage, useDefaultLocation),
        format,
        filename: typeof file === 'string' ? file : file.name,
        conv_mask_to_poly: options.convMaskToPoly,
    };
    let rqId: string;

    const url = `${backendAPI}/${session}s/${id}/annotations`;
    async function wait() {
        return new Promise<void>((resolve, reject) => {
            async function requestStatus() {
                try {
                    const response = await Axios.put(
                        url,
                        new FormData(),
                        {
                            params: { ...params, rq_id: rqId },
                        },
                    );
                    if (response.status === 202) {
                        setTimeout(requestStatus, 3000);
                    } else {
                        resolve();
                    }
                } catch (errorData) {
                    reject(generateError(errorData));
                }
            }
            setTimeout(requestStatus);
        });
    }
    const isCloudStorage = sourceStorage.location === StorageLocation.CLOUD_STORAGE;

    if (isCloudStorage) {
        try {
            const response = await Axios.post(url,
                new FormData(), {
                    params,
                });
            rqId = response.data.rq_id;
        } catch (errorData) {
            throw generateError(errorData);
        }
    } else {
        const chunkSize = config.uploadChunkSize * 1024 * 1024;
        const uploadConfig = {
            chunkSize,
            endpoint: `${origin}${backendAPI}/${session}s/${id}/annotations/`,
        };

        try {
            await Axios.post(url,
                new FormData(), {
                    params,
                    headers: { 'Upload-Start': true },
                });
            await chunkUpload(file, uploadConfig);
            const response = await Axios.post(url,
                new FormData(), {
                    params,
                    headers: { 'Upload-Finish': true },
                });
            rqId = response.data.rq_id;
        } catch (errorData) {
            throw generateError(errorData);
        }
    }
    try {
        return await wait();
    } catch (errorData) {
        throw generateError(errorData);
    }
}

async function getFunctionRequestStatus(requestID) {
    const { backendAPI } = config;

    try {
        const response = await Axios.get(`${backendAPI}/functions/requests/${requestID}`);
        return response.data;
    } catch (errorData) {
        throw generateError(errorData);
    }
}

async function cancelFunctionRequest(requestId: string): Promise<void> {
    const { backendAPI } = config;

    try {
        await Axios.delete(`${backendAPI}/functions/requests/${requestId}`);
    } catch (errorData) {
        throw generateError(errorData);
    }
}

async function createFunction(functionData: any) {
    const params = enableOrganization();
    const { backendAPI } = config;

    try {
        const response = await Axios.post(`${backendAPI}/functions`, functionData, {
            params,
        });
        return response.data;
    } catch (errorData) {
        throw generateError(errorData);
    }
}

async function saveEvents(events) {
    const { backendAPI } = config;

    try {
        await Axios.post(`${backendAPI}/events`, events);
    } catch (errorData) {
        throw generateError(errorData);
    }
}

async function callFunction(funId, body) {
    const { backendAPI } = config;

    try {
        const response = await Axios.post(`${backendAPI}/functions/${funId}/run`, body);
        return response.data;
    } catch (errorData) {
        throw generateError(errorData);
    }
}

async function getFunctionsRequests() {
    const { backendAPI } = config;

    try {
        const response = await Axios.get(`${backendAPI}/functions/requests/`);
        return response.data;
    } catch (errorData) {
        if (errorData.response.status === 404) {
            return [];
        }
        throw generateError(errorData);
    }
}

async function getLambdaFunctions() {
    const { backendAPI } = config;

    try {
        const response = await Axios.get(`${backendAPI}/lambda/functions`);
        return response.data;
    } catch (errorData) {
        if (errorData.response.status === 503) {
            return [];
        }
        throw generateError(errorData);
    }
}

async function runLambdaRequest(body) {
    const { backendAPI } = config;

    try {
        const response = await Axios.post(`${backendAPI}/lambda/requests`, body);

        return response.data;
    } catch (errorData) {
        throw generateError(errorData);
    }
}

async function callLambdaFunction(funId, body) {
    const { backendAPI } = config;

    try {
        const response = await Axios.post(`${backendAPI}/lambda/functions/${funId}`, body);

        return response.data;
    } catch (errorData) {
        throw generateError(errorData);
    }
}

async function getLambdaRequests() {
    const { backendAPI } = config;

    try {
        const response = await Axios.get(`${backendAPI}/lambda/requests`);
        return response.data;
    } catch (errorData) {
        throw generateError(errorData);
    }
}

async function getRequestStatus(requestID) {
    const { backendAPI } = config;

    try {
        const response = await Axios.get(`${backendAPI}/lambda/requests/${requestID}`);
        return response.data;
    } catch (errorData) {
        throw generateError(errorData);
    }
}

async function cancelLambdaRequest(requestId) {
    const { backendAPI } = config;

    try {
        await Axios.delete(`${backendAPI}/lambda/requests/${requestId}`);
    } catch (errorData) {
        throw generateError(errorData);
    }
}

async function installedApps() {
    const { backendAPI } = config;
    try {
        const response = await Axios.get(`${backendAPI}/server/plugins`);
        return response.data;
    } catch (errorData) {
        throw generateError(errorData);
    }
}

async function createCloudStorage(storageDetail) {
    const { backendAPI } = config;

    const storageDetailData = prepareData(storageDetail);
    try {
        const response = await Axios.post(`${backendAPI}/cloudstorages`, storageDetailData);
        return response.data;
    } catch (errorData) {
        throw generateError(errorData);
    }
}

async function updateCloudStorage(id, storageDetail) {
    const { backendAPI } = config;

    const storageDetailData = prepareData(storageDetail);
    try {
        await Axios.patch(`${backendAPI}/cloudstorages/${id}`, storageDetailData);
    } catch (errorData) {
        throw generateError(errorData);
    }
}

async function getCloudStorages(filter = {}) {
    const { backendAPI } = config;

    let response = null;
    try {
        response = await Axios.get(`${backendAPI}/cloudstorages`, {
            params: {
                ...filter,
                page_size: 12,
            },
        });
    } catch (errorData) {
        throw generateError(errorData);
    }

    response.data.results.count = response.data.count;
    return response.data.results;
}

async function getCloudStorageContent(id: number, path: string, nextToken?: string, manifestPath?: string):
Promise<{ content: SerializedRemoteFile[], next: string | null }> {
    const { backendAPI } = config;

    let response = null;
    try {
        const url = `${backendAPI}/cloudstorages/${id}/content-v2`;
        response = await Axios.get(url, {
            params: {
                prefix: path,
                ...(nextToken ? { next_token: nextToken } : {}),
                ...(manifestPath ? { manifest_path: manifestPath } : {}),
            },
        });
    } catch (errorData) {
        throw generateError(errorData);
    }

    return response.data;
}

async function getCloudStorageStatus(id) {
    const { backendAPI } = config;

    let response = null;
    try {
        const url = `${backendAPI}/cloudstorages/${id}/status`;
        response = await Axios.get(url);
    } catch (errorData) {
        throw generateError(errorData);
    }

    return response.data;
}

async function deleteCloudStorage(id) {
    const { backendAPI } = config;

    try {
        await Axios.delete(`${backendAPI}/cloudstorages/${id}`);
    } catch (errorData) {
        throw generateError(errorData);
    }
}

async function getOrganizations() {
    const { backendAPI } = config;

    let response = null;
    try {
        response = await fetchAll(`${backendAPI}/organizations`);
    } catch (errorData) {
        throw generateError(errorData);
    }

    return response.results;
}

async function createOrganization(data) {
    const { backendAPI } = config;

    let response = null;
    try {
        response = await Axios.post(`${backendAPI}/organizations`, data, {
            params: { org: '' },
        });
    } catch (errorData) {
        throw generateError(errorData);
    }

    return response.data;
}

async function updateOrganization(id, data) {
    const { backendAPI } = config;

    let response = null;
    try {
        response = await Axios.patch(`${backendAPI}/organizations/${id}`, data);
    } catch (errorData) {
        throw generateError(errorData);
    }

    return response.data;
}

async function deleteOrganization(id) {
    const { backendAPI } = config;

    try {
        await Axios.delete(`${backendAPI}/organizations/${id}`);
    } catch (errorData) {
        throw generateError(errorData);
    }
}

async function getOrganizationMembers(orgSlug, page, pageSize, filters = {}) {
    const { backendAPI } = config;

    let response = null;
    try {
        response = await Axios.get(`${backendAPI}/memberships`, {
            params: {
                ...filters,
                org: orgSlug,
                page,
                page_size: pageSize,
            },
        });
    } catch (errorData) {
        throw generateError(errorData);
    }

    return response.data;
}

async function inviteOrganizationMembers(orgId, data) {
    const { backendAPI } = config;
    try {
        await Axios.post(
            `${backendAPI}/invitations`,
            {
                ...data,
                organization: orgId,
            },
        );
    } catch (errorData) {
        throw generateError(errorData);
    }
}

async function updateOrganizationMembership(membershipId, data) {
    const { backendAPI } = config;
    let response = null;
    try {
        response = await Axios.patch(`${backendAPI}/memberships/${membershipId}`, data);
    } catch (errorData) {
        throw generateError(errorData);
    }

    return response.data;
}

async function deleteOrganizationMembership(membershipId) {
    const { backendAPI } = config;

    try {
        await Axios.delete(`${backendAPI}/memberships/${membershipId}`);
    } catch (errorData) {
        throw generateError(errorData);
    }
}

async function getMembershipInvitation(id) {
    const { backendAPI } = config;

    let response = null;
    try {
        response = await Axios.get(`${backendAPI}/invitations/${id}`);
        return response.data;
    } catch (errorData) {
        throw generateError(errorData);
    }
}

async function getWebhookDelivery(webhookID: number, deliveryID: number): Promise<any> {
    const params = enableOrganization();
    const { backendAPI } = config;

    try {
        const response = await Axios.get(`${backendAPI}/webhooks/${webhookID}/deliveries/${deliveryID}`, {
            params,
        });
        return response.data;
    } catch (errorData) {
        throw generateError(errorData);
    }
}

async function getWebhooks(filter, pageSize = 10): Promise<any> {
    const params = enableOrganization();
    const { backendAPI } = config;

    try {
        const response = await Axios.get(`${backendAPI}/webhooks`, {
            params: {
                ...params,
                ...filter,
                page_size: pageSize,
            },
        });

        response.data.results.count = response.data.count;
        return response.data.results;
    } catch (errorData) {
        throw generateError(errorData);
    }
}

async function createWebhook(webhookData: any): Promise<any> {
    const params = enableOrganization();
    const { backendAPI } = config;

    try {
        const response = await Axios.post(`${backendAPI}/webhooks`, webhookData, {
            params,
        });
        return response.data;
    } catch (errorData) {
        throw generateError(errorData);
    }
}

async function updateWebhook(webhookID: number, webhookData: any): Promise<any> {
    const params = enableOrganization();
    const { backendAPI } = config;

    try {
        const response = await Axios.patch(`${backendAPI}/webhooks/${webhookID}`, webhookData, {
            params,
        });
        return response.data;
    } catch (errorData) {
        throw generateError(errorData);
    }
}

async function deleteWebhook(webhookID: number): Promise<void> {
    const params = enableOrganization();
    const { backendAPI } = config;

    try {
        await Axios.delete(`${backendAPI}/webhooks/${webhookID}`, {
            params,
        });
    } catch (errorData) {
        throw generateError(errorData);
    }
}

async function pingWebhook(webhookID: number): Promise<any> {
    const params = enableOrganization();
    const { backendAPI } = config;

    async function waitPingDelivery(deliveryID: number): Promise<any> {
        return new Promise((resolve) => {
            async function checkStatus(): Promise<any> {
                const delivery = await getWebhookDelivery(webhookID, deliveryID);
                if (delivery.status_code) {
                    resolve(delivery);
                } else {
                    setTimeout(checkStatus, 1000);
                }
            }
            setTimeout(checkStatus, 1000);
        });
    }

    try {
        const response = await Axios.post(`${backendAPI}/webhooks/${webhookID}/ping`, {
            params,
        });

        const deliveryID = response.data.id;
        const delivery = await waitPingDelivery(deliveryID);
        return delivery;
    } catch (errorData) {
        throw generateError(errorData);
    }
}

async function receiveWebhookEvents(type: WebhookSourceType): Promise<string[]> {
    const { backendAPI } = config;

    try {
        const response = await Axios.get(`${backendAPI}/webhooks/events`, {
            params: {
                type,
            },
        });
        return response.data.events;
    } catch (errorData) {
        throw generateError(errorData);
    }
}

async function getGuide(id: number): Promise<SerializedGuide> {
    const { backendAPI } = config;

    try {
        const response = await Axios.get(`${backendAPI}/guides/${id}`);
        return response.data;
    } catch (errorData) {
        throw generateError(errorData);
    }
}

async function createGuide(data: Partial<SerializedGuide>): Promise<SerializedGuide> {
    const { backendAPI } = config;

    try {
        const response = await Axios.post(`${backendAPI}/guides`, data);
        return response.data;
    } catch (errorData) {
        throw generateError(errorData);
    }
}

async function updateGuide(id: number, data: Partial<SerializedGuide>): Promise<SerializedGuide> {
    const { backendAPI } = config;

    try {
        const response = await Axios.patch(`${backendAPI}/guides/${id}`, data);
        return response.data;
    } catch (errorData) {
        throw generateError(errorData);
    }
}

async function createAsset(file: File, guideId: number): Promise<SerializedAsset> {
    const { backendAPI } = config;
    const form = new FormData();
    form.append('file', file);
    form.append('guide_id', guideId);

    try {
        const response = await Axios.post(`${backendAPI}/assets`, form, {
            headers: {
                'Content-Type': 'multipart/form-data',
            },
        });
        return response.data;
    } catch (errorData) {
        throw generateError(errorData);
    }
}

async function getQualitySettings(
    id?: number, taskId?: number, projectId?: number,
): Promise<SerializedQualitySettingsData> {
    const { backendAPI } = config;

    try {
        if (!((!!id) !== (!!taskId) !== (!!projectId))) {
            throw new TypeError(
                'One and only one argument is expected, but got ' +
                `id=${id}, taskId=${taskId}, projectId=${projectId}`,
            );
        }

        if (id) {
            const response = await Axios.get(`${backendAPI}/quality/settings/${id}`);
            return response.data;
        }
        const response = await Axios.get(`${backendAPI}/quality/settings`, {
            params: {
                ...(taskId ? { task_id: taskId } : {}),
                ...(projectId ? { project_id: projectId } : {}),
            },
        });

        return response.data.results[0];
    } catch (errorData) {
        throw generateError(errorData);
    }
}

async function updateQualitySettings(
    settingsID: number,
    settingsData: SerializedQualitySettingsData,
): Promise<SerializedQualitySettingsData> {
    const params = enableOrganization();
    const { backendAPI } = config;

    try {
        const response = await Axios.patch(`${backendAPI}/quality/settings/${settingsID}`, settingsData, {
            params,
        });

        return response.data;
    } catch (errorData) {
        throw generateError(errorData);
    }
}

async function createQualitySettings(
    settingsData: SerializedQualitySettingsData,
): Promise<SerializedQualitySettingsData> {
    const { backendAPI } = config;

    try {
        const response = await Axios.post(`${backendAPI}/quality/settings`, settingsData);
        return response.data;
    } catch (errorData) {
        throw generateError(errorData);
    }
}

async function getQualityConflicts(filter): Promise<SerializedQualityConflictData[]> {
    const params = enableOrganization();
    const { backendAPI } = config;

    try {
        const response = await fetchAll(`${backendAPI}/quality/conflicts`, {
            ...params,
            ...filter,
        });

        return response.results;
    } catch (errorData) {
        throw generateError(errorData);
    }
}

async function getQualityReports(filter): Promise<SerializedQualityReportData[]> {
    const { backendAPI } = config;

    try {
        const response = await Axios.get(`${backendAPI}/quality/reports`, {
            params: {
                ...filter,
            },
        });

        response.data.results.count = response.data.count;

        return response.data.results;
    } catch (errorData) {
        throw generateError(errorData);
    }
}

<<<<<<< HEAD
async function getApiScheme(): Promise<object> {
    const { backendAPI } = config;

    try {
        const response = await Axios.get(`${backendAPI}/schema/?scheme=json`);
=======
async function getAnalyticsReports(filter): Promise<SerializedAnalyticsReport> {
    const { backendAPI } = config;

    try {
        const response = await Axios.get(`${backendAPI}/analytics/reports`, {
            params: {
                ...filter,
            },
        });

>>>>>>> 5a69e67a
        return response.data;
    } catch (errorData) {
        throw generateError(errorData);
    }
}

export default Object.freeze({
    server: Object.freeze({
        setAuthData,
        removeAuthData,
        about,
        share,
        formats,
        login,
        logout,
        changePassword,
        requestPasswordReset,
        resetPassword,
        authorized,
        healthCheck,
        register,
        request: serverRequest,
        userAgreements,
        installedApps,
    }),

    projects: Object.freeze({
        get: getProjects,
        searchNames: searchProjectNames,
        save: saveProject,
        create: createProject,
        delete: deleteProject,
        exportDataset: exportDataset('projects'),
        getPreview: getPreview('projects'),
        backup: backupProject,
        restore: restoreProject,
        importDataset,
    }),

    tasks: Object.freeze({
        get: getTasks,
        save: saveTask,
        create: createTask,
        delete: deleteTask,
        exportDataset: exportDataset('tasks'),
        getPreview: getPreview('tasks'),
        backup: backupTask,
        restore: restoreTask,
    }),

    labels: Object.freeze({
        get: getLabels,
        delete: deleteLabel,
        update: updateLabel,
    }),

    jobs: Object.freeze({
        get: getJobs,
        getPreview: getPreview('jobs'),
        save: saveJob,
        create: createJob,
        delete: deleteJob,
        exportDataset: exportDataset('jobs'),
    }),

    users: Object.freeze({
        get: getUsers,
        self: getSelf,
    }),

    frames: Object.freeze({
        getData,
        getMeta,
        saveMeta,
        getPreview,
        getImageContext,
    }),

    annotations: Object.freeze({
        updateAnnotations,
        getAnnotations,
        uploadAnnotations,
    }),

    events: Object.freeze({
        save: saveEvents,
    }),

    lambda: Object.freeze({
        list: getLambdaFunctions,
        status: getRequestStatus,
        requests: getLambdaRequests,
        run: runLambdaRequest,
        call: callLambdaFunction,
        cancel: cancelLambdaRequest,
    }),

    functions: Object.freeze({
        list: getFunctions,
        status: getFunctionRequestStatus,
        requests: getFunctionsRequests,
        run: runFunctionRequest,
        call: callFunction,
        create: createFunction,
        providers: getFunctionProviders,
        delete: deleteFunction,
        cancel: cancelFunctionRequest,
        getPreview: getFunctionPreview,
    }),

    issues: Object.freeze({
        create: createIssue,
        update: updateIssue,
        get: getIssues,
        delete: deleteIssue,
    }),

    comments: Object.freeze({
        create: createComment,
    }),

    cloudStorages: Object.freeze({
        get: getCloudStorages,
        getContent: getCloudStorageContent,
        getPreview: getPreview('cloudstorages'),
        getStatus: getCloudStorageStatus,
        create: createCloudStorage,
        delete: deleteCloudStorage,
        update: updateCloudStorage,
    }),

    organizations: Object.freeze({
        get: getOrganizations,
        create: createOrganization,
        update: updateOrganization,
        members: getOrganizationMembers,
        invitation: getMembershipInvitation,
        delete: deleteOrganization,
        invite: inviteOrganizationMembers,
        updateMembership: updateOrganizationMembership,
        deleteMembership: deleteOrganizationMembership,
    }),

    webhooks: Object.freeze({
        get: getWebhooks,
        create: createWebhook,
        update: updateWebhook,
        delete: deleteWebhook,
        ping: pingWebhook,
        events: receiveWebhookEvents,
    }),

    guides: Object.freeze({
        get: getGuide,
        create: createGuide,
        update: updateGuide,
    }),

    assets: Object.freeze({
        create: createAsset,
    }),

    analytics: Object.freeze({
        performance: Object.freeze({
            reports: getAnalyticsReports,
        }),
        quality: Object.freeze({
            reports: getQualityReports,
            conflicts: getQualityConflicts,
            settings: Object.freeze({
                get: getQualitySettings,
                update: updateQualitySettings,
                create: createQualitySettings,
            }),
        }),
    }),

    scheme: Object.freeze({
        get: getApiScheme,
    }),
});<|MERGE_RESOLUTION|>--- conflicted
+++ resolved
@@ -2346,13 +2346,17 @@
     }
 }
 
-<<<<<<< HEAD
 async function getApiScheme(): Promise<object> {
     const { backendAPI } = config;
 
     try {
         const response = await Axios.get(`${backendAPI}/schema/?scheme=json`);
-=======
+        return response.data;
+    } catch (errorData) {
+        throw generateError(errorData);
+    }
+}
+
 async function getAnalyticsReports(filter): Promise<SerializedAnalyticsReport> {
     const { backendAPI } = config;
 
@@ -2363,7 +2367,6 @@
             },
         });
 
->>>>>>> 5a69e67a
         return response.data;
     } catch (errorData) {
         throw generateError(errorData);
