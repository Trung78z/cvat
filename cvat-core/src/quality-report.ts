--- conflicted
+++ resolved
@@ -2,49 +2,12 @@
 //
 // SPDX-License-Identifier: MIT
 
-<<<<<<< HEAD
-export interface SerializedQualityReportData {
-    id?: number;
-    parent_id?: number;
-    project_id?: number;
-    task_id?: number;
-    job_id?: number;
-    target: string;
-    created_date?: string;
-    gt_last_updated?: string;
-    summary?: {
-        frame_count: number,
-        frame_share: number,
-        frames_with_errors: number,
-        total_frames: number,
-        conflict_count: number,
-        valid_count: number,
-        ds_count: number,
-        gt_count: number,
-        error_count: number,
-        warning_count: number,
-        conflicts_by_type: {
-            extra_annotation: number,
-            missing_annotation: number,
-            mismatching_label: number,
-            low_overlap: number,
-            mismatching_direction: number,
-            mismatching_attributes: number,
-            mismatching_groups: number,
-            covered_annotation: number,
-        }
-    };
-}
-=======
 import { SerializedQualityReportData } from './server-response-types';
 import User from './user';
->>>>>>> 3caac72f
 
 export interface QualitySummary {
     frameCount: number;
     frameSharePercent: number;
-    framesWithErrors: number;
-    totalFrames: number;
     conflictCount: number;
     validCount: number;
     dsCount: number;
@@ -68,16 +31,9 @@
 
 export default class QualityReport {
     #id: number;
-<<<<<<< HEAD
-    #parentId: number;
-    #projectId: number;
-    #taskId: number;
-    #jobId: number;
-=======
     #parentID: number;
     #taskID: number;
     #jobID: number;
->>>>>>> 3caac72f
     #target: string;
     #createdDate: string;
     #gtLastUpdated: string;
@@ -86,16 +42,9 @@
 
     constructor(initialData: SerializedQualityReportData) {
         this.#id = initialData.id;
-<<<<<<< HEAD
-        this.#parentId = initialData.parent_id;
-        this.#projectId = initialData.project_id;
-        this.#taskId = initialData.task_id;
-        this.#jobId = initialData.job_id;
-=======
         this.#parentID = initialData.parent_id;
         this.#taskID = initialData.task_id;
         this.#jobID = initialData.job_id;
->>>>>>> 3caac72f
         this.#target = initialData.target;
         this.#gtLastUpdated = initialData.gt_last_updated;
         this.#createdDate = initialData.created_date;
@@ -116,17 +65,8 @@
         return this.#parentID;
     }
 
-<<<<<<< HEAD
-    get projectId(): number {
-        return this.#projectId;
-    }
-
-    get taskId(): number {
-        return this.#taskId;
-=======
     get taskID(): number {
         return this.#taskID;
->>>>>>> 3caac72f
     }
 
     get jobID(): number {
@@ -153,8 +93,6 @@
         return {
             frameCount: this.#summary.frame_count,
             frameSharePercent: this.#summary.frame_share * 100,
-            framesWithErrors: this.#summary.frames_with_errors,
-            totalFrames: this.#summary.total_frames,
             conflictCount: this.#summary.conflict_count,
             validCount: this.#summary.valid_count,
             dsCount: this.#summary.ds_count,
