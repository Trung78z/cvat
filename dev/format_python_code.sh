#! /bin/env bash

set -e

PYTHON="${PYTHON:-python3}"
BLACK="${PYTHON} -m black"
ISORT="${PYTHON} -m isort"

if ! ${BLACK} --version >/dev/null 2>&1; then
    echo "black is not found, please check it is installed"
    exit 1
fi
if ! ${ISORT} --version >/dev/null 2>&1; then
    echo "isort is not found, please check it is installed"
    exit 1
fi

# The commands must be run on each module directory separately,
# otherwise tools confuse the "current" module
for paths in \
    "cvat-sdk" \
    "cvat-cli" \
    "tests/python/" \
    "cvat/apps/quality_control" \
    "cvat/apps/analytics_report" \
<<<<<<< HEAD
    "cvat/apps/consensus" \
=======
    "cvat/apps/engine/lazy_list.py" \
>>>>>>> b45d7959
    ; do
    ${BLACK} -- ${paths}
    ${ISORT} -- ${paths}
done<|MERGE_RESOLUTION|>--- conflicted
+++ resolved
@@ -23,11 +23,8 @@
     "tests/python/" \
     "cvat/apps/quality_control" \
     "cvat/apps/analytics_report" \
-<<<<<<< HEAD
     "cvat/apps/consensus" \
-=======
     "cvat/apps/engine/lazy_list.py" \
->>>>>>> b45d7959
     ; do
     ${BLACK} -- ${paths}
     ${ISORT} -- ${paths}
