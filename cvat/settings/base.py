--- conflicted
+++ resolved
@@ -277,11 +277,8 @@
     QUALITY_REPORTS = 'quality_reports'
     ANALYTICS_REPORTS = 'analytics_reports'
     CLEANING = 'cleaning'
-<<<<<<< HEAD
+    CHUNKS = 'chunks'
     CONSENSUS = 'consensus'
-=======
-    CHUNKS = 'chunks'
->>>>>>> 2fd48c8b
 
 redis_inmem_host = os.getenv('CVAT_REDIS_INMEM_HOST', 'localhost')
 redis_inmem_port = os.getenv('CVAT_REDIS_INMEM_PORT', 6379)
@@ -327,15 +324,13 @@
         **shared_queue_settings,
         'DEFAULT_TIMEOUT': '1h',
     },
-<<<<<<< HEAD
+    CVAT_QUEUES.CHUNKS.value: {
+        **shared_queue_settings,
+        'DEFAULT_TIMEOUT': '5m',
+    },
     CVAT_QUEUES.CONSENSUS.value: {
         **shared_queue_settings,
         'DEFAULT_TIMEOUT': '1h',
-=======
-    CVAT_QUEUES.CHUNKS.value: {
-        **shared_queue_settings,
-        'DEFAULT_TIMEOUT': '5m',
->>>>>>> 2fd48c8b
     },
 }
 
