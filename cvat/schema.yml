openapi: 3.0.3
info:
  title: CVAT REST API
  version: 2.24.1
  description: REST API for Computer Vision Annotation Tool (CVAT)
  termsOfService: https://www.google.com/policies/terms/
  contact:
    name: CVAT.ai team
    url: https://github.com/cvat-ai/cvat
    email: support@cvat.ai
  license:
    name: MIT License
    url: https://en.wikipedia.org/wiki/MIT_License
paths:
  /api/analytics/reports:
    get:
      operationId: analytics_get_reports
      description: Receive analytics report
      summary: Get an analytics report
      parameters:
      - in: query
        name: end_date
        schema:
          type: string
          format: date-time
        description: Specify the end date for filtering report data.
      - in: query
        name: job_id
        schema:
          type: integer
        description: Specify job ID
      - in: query
        name: project_id
        schema:
          type: integer
        description: Specify project ID
      - in: query
        name: start_date
        schema:
          type: string
          format: date-time
        description: Specify a start date for filtering report data.
      - in: query
        name: task_id
        schema:
          type: integer
        description: Specify task ID
      tags:
      - analytics
      security:
      - sessionAuth: []
        csrfAuth: []
        tokenAuth: []
      - signatureAuth: []
      - basicAuth: []
      responses:
        '200':
          content:
            application/vnd.cvat+json:
              schema:
                $ref: '#/components/schemas/AnalyticsReport'
          description: ''
        '404':
          description: Not found
    post:
      operationId: analytics_create_report
      summary: Create an analytics report
      parameters:
      - in: query
        name: rq_id
        schema:
          type: string
        description: |
          The report creation request id. Can be specified to check the report
          creation status.
      tags:
      - analytics
      requestBody:
        content:
          application/json:
            schema:
              $ref: '#/components/schemas/AnalyticsReportCreateRequest'
      security:
      - sessionAuth: []
        csrfAuth: []
        tokenAuth: []
      - signatureAuth: []
      - basicAuth: []
      responses:
        '201':
          description: A analytics report request has been computed
        '202':
          content:
            application/vnd.cvat+json:
              schema:
                $ref: '#/components/schemas/RqId'
          description: |
            A analytics report request has been enqueued, the request id is returned.
            The request status can be checked at this endpoint by passing the rq_id
            as the query parameter. If the request id is specified, this response
            means the analytics report request is queued or is being processed.
        '400':
          description: Invalid or failed request, check the response data for details
  /api/assets:
    post:
      operationId: assets_create
      summary: Create an asset
      tags:
      - assets
      requestBody:
        content:
          multipart/form-data:
            schema:
              type: object
              properties:
                file:
                  type: string
                  format: binary
      security:
      - sessionAuth: []
        csrfAuth: []
        tokenAuth: []
      - signatureAuth: []
      - basicAuth: []
      responses:
        '201':
          content:
            application/vnd.cvat+json:
              schema:
                $ref: '#/components/schemas/AssetRead'
          description: ''
  /api/assets/{uuid}:
    get:
      operationId: assets_retrieve
      summary: Get an asset
      parameters:
      - in: path
        name: uuid
        schema:
          type: string
          format: uuid
        description: A UUID string identifying this asset.
        required: true
      tags:
      - assets
      security:
      - sessionAuth: []
        csrfAuth: []
        tokenAuth: []
      - signatureAuth: []
      - basicAuth: []
      responses:
        '200':
          description: Asset file
    delete:
      operationId: assets_destroy
      summary: Delete an asset
      parameters:
      - in: path
        name: uuid
        schema:
          type: string
          format: uuid
        description: A UUID string identifying this asset.
        required: true
      tags:
      - assets
      security:
      - sessionAuth: []
        csrfAuth: []
        tokenAuth: []
      - signatureAuth: []
      - basicAuth: []
      responses:
        '204':
          description: The asset has been deleted
  /api/auth/login:
    post:
      operationId: auth_create_login
      description: |-
        Check the credentials and return the REST Token
        if the credentials are valid and authenticated.
        If email verification is enabled and the user has the unverified email,
        an email with a confirmation link will be sent.
        Calls Django Auth login method to register User ID
        in Django session framework.

        Accept the following POST parameters: username, email, password
        Return the REST Framework Token Object's key.
      tags:
      - auth
      requestBody:
        content:
          application/json:
            schema:
              $ref: '#/components/schemas/LoginSerializerExRequest'
        required: true
      security:
      - sessionAuth: []
        csrfAuth: []
        tokenAuth: []
      - signatureAuth: []
      - basicAuth: []
      - {}
      responses:
        '200':
          content:
            application/vnd.cvat+json:
              schema:
                $ref: '#/components/schemas/Token'
          description: ''
  /api/auth/logout:
    post:
      operationId: auth_create_logout
      description: |-
        Calls Django logout method and delete the Token object
        assigned to the current User object.

        Accepts/Returns nothing.
      tags:
      - auth
      security:
      - sessionAuth: []
        csrfAuth: []
        tokenAuth: []
      - signatureAuth: []
      - basicAuth: []
      - {}
      responses:
        '200':
          content:
            application/vnd.cvat+json:
              schema:
                $ref: '#/components/schemas/RestAuthDetail'
          description: ''
  /api/auth/password/change:
    post:
      operationId: auth_create_password_change
      description: |-
        Calls Django Auth SetPasswordForm save method.

        Accepts the following POST parameters: new_password1, new_password2
        Returns the success/fail message.
      tags:
      - auth
      requestBody:
        content:
          application/json:
            schema:
              $ref: '#/components/schemas/PasswordChangeRequest'
        required: true
      security:
      - sessionAuth: []
        csrfAuth: []
        tokenAuth: []
      - signatureAuth: []
      - basicAuth: []
      responses:
        '200':
          content:
            application/vnd.cvat+json:
              schema:
                $ref: '#/components/schemas/RestAuthDetail'
          description: ''
  /api/auth/password/reset:
    post:
      operationId: auth_create_password_reset
      description: |-
        Calls Django Auth PasswordResetForm save method.

        Accepts the following POST parameters: email
        Returns the success/fail message.
      tags:
      - auth
      requestBody:
        content:
          application/json:
            schema:
              $ref: '#/components/schemas/PasswordResetSerializerExRequest'
        required: true
      security:
      - sessionAuth: []
        csrfAuth: []
        tokenAuth: []
      - signatureAuth: []
      - basicAuth: []
      - {}
      responses:
        '200':
          content:
            application/vnd.cvat+json:
              schema:
                $ref: '#/components/schemas/RestAuthDetail'
          description: ''
  /api/auth/password/reset/confirm:
    post:
      operationId: auth_create_password_reset_confirm
      description: |-
        Password reset e-mail link is confirmed, therefore
        this resets the user's password.

        Accepts the following POST parameters: token, uid,
            new_password1, new_password2
        Returns the success/fail message.
      tags:
      - auth
      requestBody:
        content:
          application/json:
            schema:
              $ref: '#/components/schemas/PasswordResetConfirmRequest'
        required: true
      security:
      - sessionAuth: []
        csrfAuth: []
        tokenAuth: []
      - signatureAuth: []
      - basicAuth: []
      - {}
      responses:
        '200':
          content:
            application/vnd.cvat+json:
              schema:
                $ref: '#/components/schemas/RestAuthDetail'
          description: ''
  /api/auth/register:
    post:
      operationId: auth_create_register
      tags:
      - auth
      requestBody:
        content:
          application/json:
            schema:
              $ref: '#/components/schemas/RegisterSerializerExRequest'
        required: true
      security:
      - sessionAuth: []
        csrfAuth: []
        tokenAuth: []
      - signatureAuth: []
      - basicAuth: []
      - {}
      responses:
        '201':
          content:
            application/vnd.cvat+json:
              schema:
                $ref: '#/components/schemas/RegisterSerializerEx'
          description: ''
  /api/auth/rules:
    get:
      operationId: auth_retrieve_rules
      tags:
      - auth
      security:
      - {}
      responses:
        '200':
          description: No response body
  /api/auth/signing:
    post:
      operationId: auth_create_signing
      description: Signed URL contains a token which authenticates a user on the server.Signed
        URL is valid during 30 seconds since signing.
      summary: This method signs URL for access to the server
      tags:
      - auth
      requestBody:
        content:
          application/json:
            schema:
              $ref: '#/components/schemas/SigningRequest'
        required: true
      security:
      - sessionAuth: []
        csrfAuth: []
        tokenAuth: []
      - signatureAuth: []
      - basicAuth: []
      responses:
        '200':
          content:
            application/vnd.cvat+json:
              schema:
                type: string
          description: text URL
  /api/cloudstorages:
    get:
      operationId: cloudstorages_list
      summary: List cloud storages
      parameters:
      - name: X-Organization
        in: header
        description: Organization unique slug
        schema:
          type: string
      - name: credentials_type
        in: query
        description: A simple equality filter for the credentials_type field
        schema:
          type: string
          enum:
          - KEY_SECRET_KEY_PAIR
          - ACCOUNT_NAME_TOKEN_PAIR
          - KEY_FILE_PATH
          - ANONYMOUS_ACCESS
          - CONNECTION_STRING
      - name: filter
        required: false
        in: query
        description: |2-

          JSON Logic filter. This filter can be used to perform complex filtering by grouping rules.

          For example, using such a filter you can get all resources created by you:

              - {"and":[{"==":[{"var":"owner"},"<user>"]}]}

          Details about the syntax used can be found at the link: https://jsonlogic.com/

           Available filter_fields: ['provider_type', 'name', 'resource', 'credentials_type', 'owner', 'description', 'id'].
        schema:
          type: string
      - name: name
        in: query
        description: A simple equality filter for the name field
        schema:
          type: string
      - name: org
        in: query
        description: Organization unique slug
        schema:
          type: string
      - name: org_id
        in: query
        description: Organization identifier
        schema:
          type: integer
      - name: owner
        in: query
        description: A simple equality filter for the owner field
        schema:
          type: string
      - name: page
        required: false
        in: query
        description: A page number within the paginated result set.
        schema:
          type: integer
      - name: page_size
        required: false
        in: query
        description: Number of results to return per page.
        schema:
          type: integer
      - name: provider_type
        in: query
        description: A simple equality filter for the provider_type field
        schema:
          type: string
          enum:
          - AWS_S3_BUCKET
          - AZURE_CONTAINER
          - GOOGLE_DRIVE
          - GOOGLE_CLOUD_STORAGE
      - name: resource
        in: query
        description: A simple equality filter for the resource field
        schema:
          type: string
      - name: search
        required: false
        in: query
        description: 'A search term. Available search_fields: (''provider_type'',
          ''name'', ''resource'', ''credentials_type'', ''owner'', ''description'')'
        schema:
          type: string
      - name: sort
        required: false
        in: query
        description: 'Which field to use when ordering the results. Available ordering_fields:
          [''provider_type'', ''name'', ''resource'', ''credentials_type'', ''owner'',
          ''description'', ''id'']'
        schema:
          type: string
      tags:
      - cloudstorages
      security:
      - sessionAuth: []
        csrfAuth: []
        tokenAuth: []
      - signatureAuth: []
      - basicAuth: []
      responses:
        '200':
          content:
            application/vnd.cvat+json:
              schema:
                $ref: '#/components/schemas/PaginatedCloudStorageReadList'
          description: ''
    post:
      operationId: cloudstorages_create
      summary: Create a cloud storage
      parameters:
      - in: header
        name: X-Organization
        schema:
          type: string
        description: Organization unique slug
      - in: query
        name: org
        schema:
          type: string
        description: Organization unique slug
      - in: query
        name: org_id
        schema:
          type: integer
        description: Organization identifier
      tags:
      - cloudstorages
      requestBody:
        content:
          application/json:
            schema:
              $ref: '#/components/schemas/CloudStorageWriteRequest'
            examples:
              CreateAWSS3CloudStorageWithCredentials:
                value:
                  provider_type: AWS_S3_BUCKET
                  resource: somebucket
                  display_name: Bucket
                  credentials_type: KEY_SECRET_KEY_PAIR
                  key: XXX
                  secret_key: XXX
                  specific_attributes: region=eu-central-1
                  description: Some description
                  manifests:
                  - manifest.jsonl
                summary: Create AWS S3 cloud storage with credentials
              CreateAWSS3CloudStorageWithoutCredentials:
                value:
                  provider_type: AWS_S3_BUCKET
                  resource: somebucket
                  display_name: Bucket
                  credentials_type: ANONYMOUS_ACCESS
                  manifests:
                  - manifest.jsonl
                summary: Create AWS S3 cloud storage without credentials
              CreateAzureCloudStorage:
                value:
                  provider_type: AZURE_CONTAINER
                  resource: sonecontainer
                  display_name: Container
                  credentials_type: ACCOUNT_NAME_TOKEN_PAIR
                  account_name: someaccount
                  session_token: xxx
                  manifests:
                  - manifest.jsonl
                summary: Create Azure cloud storage
              CreateGCS:
                value:
                  provider_type: GOOGLE_CLOUD_STORAGE
                  resource: somebucket
                  display_name: Bucket
                  credentials_type: KEY_FILE_PATH
                  key_file: file
                  manifests:
                  - manifest.jsonl
                summary: Create GCS
          multipart/form-data:
            schema:
              $ref: '#/components/schemas/CloudStorageWriteRequest'
        required: true
      security:
      - sessionAuth: []
        csrfAuth: []
        tokenAuth: []
      - signatureAuth: []
      - basicAuth: []
      responses:
        '201':
          content:
            application/vnd.cvat+json:
              schema:
                $ref: '#/components/schemas/CloudStorageRead'
          description: ''
  /api/cloudstorages/{id}:
    get:
      operationId: cloudstorages_retrieve
      summary: Get cloud storage details
      parameters:
      - in: path
        name: id
        schema:
          type: integer
        description: A unique integer value identifying this cloud storage.
        required: true
      tags:
      - cloudstorages
      security:
      - sessionAuth: []
        csrfAuth: []
        tokenAuth: []
      - signatureAuth: []
      - basicAuth: []
      responses:
        '200':
          content:
            application/vnd.cvat+json:
              schema:
                $ref: '#/components/schemas/CloudStorageRead'
          description: ''
    patch:
      operationId: cloudstorages_partial_update
      summary: Update a cloud storage
      parameters:
      - in: path
        name: id
        schema:
          type: integer
        description: A unique integer value identifying this cloud storage.
        required: true
      tags:
      - cloudstorages
      requestBody:
        content:
          application/json:
            schema:
              $ref: '#/components/schemas/PatchedCloudStorageWriteRequest'
            examples:
              CreateAWSS3CloudStorageWithCredentials:
                value:
                  provider_type: AWS_S3_BUCKET
                  resource: somebucket
                  display_name: Bucket
                  credentials_type: KEY_SECRET_KEY_PAIR
                  key: XXX
                  secret_key: XXX
                  specific_attributes: region=eu-central-1
                  description: Some description
                  manifests:
                  - manifest.jsonl
                summary: Create AWS S3 cloud storage with credentials
              CreateAWSS3CloudStorageWithoutCredentials:
                value:
                  provider_type: AWS_S3_BUCKET
                  resource: somebucket
                  display_name: Bucket
                  credentials_type: ANONYMOUS_ACCESS
                  manifests:
                  - manifest.jsonl
                summary: Create AWS S3 cloud storage without credentials
              CreateAzureCloudStorage:
                value:
                  provider_type: AZURE_CONTAINER
                  resource: sonecontainer
                  display_name: Container
                  credentials_type: ACCOUNT_NAME_TOKEN_PAIR
                  account_name: someaccount
                  session_token: xxx
                  manifests:
                  - manifest.jsonl
                summary: Create Azure cloud storage
              CreateGCS:
                value:
                  provider_type: GOOGLE_CLOUD_STORAGE
                  resource: somebucket
                  display_name: Bucket
                  credentials_type: KEY_FILE_PATH
                  key_file: file
                  manifests:
                  - manifest.jsonl
                summary: Create GCS
          multipart/form-data:
            schema:
              $ref: '#/components/schemas/PatchedCloudStorageWriteRequest'
      security:
      - sessionAuth: []
        csrfAuth: []
        tokenAuth: []
      - signatureAuth: []
      - basicAuth: []
      responses:
        '200':
          content:
            application/vnd.cvat+json:
              schema:
                $ref: '#/components/schemas/CloudStorageRead'
          description: ''
    delete:
      operationId: cloudstorages_destroy
      summary: Delete a cloud storage
      parameters:
      - in: path
        name: id
        schema:
          type: integer
        description: A unique integer value identifying this cloud storage.
        required: true
      tags:
      - cloudstorages
      security:
      - sessionAuth: []
        csrfAuth: []
        tokenAuth: []
      - signatureAuth: []
      - basicAuth: []
      responses:
        '204':
          description: The cloud storage has been removed
  /api/cloudstorages/{id}/actions:
    get:
      operationId: cloudstorages_retrieve_actions
      description: Method return allowed actions for cloud storage. It's required
        for reading/writing
      summary: Get allowed actions for a cloud storage
      parameters:
      - in: path
        name: id
        schema:
          type: integer
        description: A unique integer value identifying this cloud storage.
        required: true
      tags:
      - cloudstorages
      security:
      - sessionAuth: []
        csrfAuth: []
        tokenAuth: []
      - signatureAuth: []
      - basicAuth: []
      responses:
        '200':
          content:
            application/vnd.cvat+json:
              schema:
                type: string
          description: Cloud Storage actions (GET | PUT | DELETE)
  /api/cloudstorages/{id}/content-v2:
    get:
      operationId: cloudstorages_retrieve_content_v2
      summary: Get cloud storage content
      parameters:
      - in: path
        name: id
        schema:
          type: integer
        description: A unique integer value identifying this cloud storage.
        required: true
      - in: query
        name: manifest_path
        schema:
          type: string
        description: Path to the manifest file in a cloud storage
      - in: query
        name: next_token
        schema:
          type: string
        description: Used to continue listing files in the bucket
      - in: query
        name: page_size
        schema:
          type: integer
      - in: query
        name: prefix
        schema:
          type: string
        description: Prefix to filter data
      tags:
      - cloudstorages
      security:
      - sessionAuth: []
        csrfAuth: []
        tokenAuth: []
      - signatureAuth: []
      - basicAuth: []
      responses:
        '200':
          content:
            application/vnd.cvat+json:
              schema:
                $ref: '#/components/schemas/CloudStorageContent'
          description: A manifest content
  /api/cloudstorages/{id}/preview:
    get:
      operationId: cloudstorages_retrieve_preview
      summary: Get a preview image for a cloud storage
      parameters:
      - in: path
        name: id
        schema:
          type: integer
        description: A unique integer value identifying this cloud storage.
        required: true
      tags:
      - cloudstorages
      security:
      - sessionAuth: []
        csrfAuth: []
        tokenAuth: []
      - signatureAuth: []
      - basicAuth: []
      responses:
        '200':
          description: Cloud Storage preview
        '400':
          description: Failed to get cloud storage preview
        '404':
          description: Cloud Storage preview not found
  /api/cloudstorages/{id}/status:
    get:
      operationId: cloudstorages_retrieve_status
      summary: Get the status of a cloud storage
      parameters:
      - in: path
        name: id
        schema:
          type: integer
        description: A unique integer value identifying this cloud storage.
        required: true
      tags:
      - cloudstorages
      security:
      - sessionAuth: []
        csrfAuth: []
        tokenAuth: []
      - signatureAuth: []
      - basicAuth: []
      responses:
        '200':
          content:
            application/vnd.cvat+json:
              schema:
                type: string
          description: Cloud Storage status (AVAILABLE | NOT_FOUND | FORBIDDEN)
  /api/comments:
    get:
      operationId: comments_list
      summary: List comments
      parameters:
      - name: X-Organization
        in: header
        description: Organization unique slug
        schema:
          type: string
      - name: filter
        required: false
        in: query
        description: |2-

          JSON Logic filter. This filter can be used to perform complex filtering by grouping rules.

          For example, using such a filter you can get all resources created by you:

              - {"and":[{"==":[{"var":"owner"},"<user>"]}]}

          Details about the syntax used can be found at the link: https://jsonlogic.com/

           Available filter_fields: ['owner', 'id', 'issue_id', 'frame_id', 'job_id'].
        schema:
          type: string
      - name: frame_id
        in: query
        description: A simple equality filter for the frame_id field
        schema:
          type: integer
      - name: issue_id
        in: query
        description: A simple equality filter for the issue_id field
        schema:
          type: integer
      - name: job_id
        in: query
        description: A simple equality filter for the job_id field
        schema:
          type: integer
      - name: org
        in: query
        description: Organization unique slug
        schema:
          type: string
      - name: org_id
        in: query
        description: Organization identifier
        schema:
          type: integer
      - name: owner
        in: query
        description: A simple equality filter for the owner field
        schema:
          type: string
      - name: page
        required: false
        in: query
        description: A page number within the paginated result set.
        schema:
          type: integer
      - name: page_size
        required: false
        in: query
        description: Number of results to return per page.
        schema:
          type: integer
      - name: search
        required: false
        in: query
        description: 'A search term. Available search_fields: (''owner'',)'
        schema:
          type: string
      - name: sort
        required: false
        in: query
        description: 'Which field to use when ordering the results. Available ordering_fields:
          [''owner'', ''id'', ''issue_id'', ''frame_id'', ''job_id'']'
        schema:
          type: string
      tags:
      - comments
      security:
      - sessionAuth: []
        csrfAuth: []
        tokenAuth: []
      - signatureAuth: []
      - basicAuth: []
      responses:
        '200':
          content:
            application/vnd.cvat+json:
              schema:
                $ref: '#/components/schemas/PaginatedCommentReadList'
          description: ''
    post:
      operationId: comments_create
      summary: Create a comment
      parameters:
      - in: header
        name: X-Organization
        schema:
          type: string
        description: Organization unique slug
      - in: query
        name: org
        schema:
          type: string
        description: Organization unique slug
      - in: query
        name: org_id
        schema:
          type: integer
        description: Organization identifier
      tags:
      - comments
      requestBody:
        content:
          application/json:
            schema:
              $ref: '#/components/schemas/CommentWriteRequest'
        required: true
      security:
      - sessionAuth: []
        csrfAuth: []
        tokenAuth: []
      - signatureAuth: []
      - basicAuth: []
      responses:
        '201':
          content:
            application/vnd.cvat+json:
              schema:
                $ref: '#/components/schemas/CommentRead'
          description: ''
  /api/comments/{id}:
    get:
      operationId: comments_retrieve
      summary: Get comment details
      parameters:
      - in: path
        name: id
        schema:
          type: integer
        description: A unique integer value identifying this comment.
        required: true
      tags:
      - comments
      security:
      - sessionAuth: []
        csrfAuth: []
        tokenAuth: []
      - signatureAuth: []
      - basicAuth: []
      responses:
        '200':
          content:
            application/vnd.cvat+json:
              schema:
                $ref: '#/components/schemas/CommentRead'
          description: ''
    patch:
      operationId: comments_partial_update
      summary: Update a comment
      parameters:
      - in: path
        name: id
        schema:
          type: integer
        description: A unique integer value identifying this comment.
        required: true
      tags:
      - comments
      requestBody:
        content:
          application/json:
            schema:
              $ref: '#/components/schemas/PatchedCommentWriteRequest'
      security:
      - sessionAuth: []
        csrfAuth: []
        tokenAuth: []
      - signatureAuth: []
      - basicAuth: []
      responses:
        '200':
          content:
            application/vnd.cvat+json:
              schema:
                $ref: '#/components/schemas/CommentRead'
          description: ''
    delete:
      operationId: comments_destroy
      summary: Delete a comment
      parameters:
      - in: path
        name: id
        schema:
          type: integer
        description: A unique integer value identifying this comment.
        required: true
      tags:
      - comments
      security:
      - sessionAuth: []
        csrfAuth: []
        tokenAuth: []
      - signatureAuth: []
      - basicAuth: []
      responses:
        '204':
          description: The comment has been deleted
  /api/consensus/assignee_reports:
    get:
      operationId: consensus_list_assignee_reports
      summary: List assignee consensus reports
      parameters:
      - name: X-Organization
        in: header
        description: Organization unique slug
        schema:
          type: string
      - name: consensus_report_id
        in: query
        description: A simple equality filter for the consensus_report_id field
        schema:
          type: integer
      - name: filter
        required: false
        in: query
        description: |2-

          JSON Logic filter. This filter can be used to perform complex filtering by grouping rules.

          For example, using such a filter you can get all resources created by you:

              - {"and":[{"==":[{"var":"owner"},"<user>"]}]}

          Details about the syntax used can be found at the link: https://jsonlogic.com/

           Available filter_fields: ['id', 'consensus_report_id'].
        schema:
          type: string
      - name: org
        in: query
        description: Organization unique slug
        schema:
          type: string
      - name: org_id
        in: query
        description: Organization identifier
        schema:
          type: integer
      - name: page
        required: false
        in: query
        description: A page number within the paginated result set.
        schema:
          type: integer
      - name: page_size
        required: false
        in: query
        description: Number of results to return per page.
        schema:
          type: integer
      - name: sort
        required: false
        in: query
        description: 'Which field to use when ordering the results. Available ordering_fields:
          [''id'', ''consensus_report_id'']'
        schema:
          type: string
      - in: query
        name: task_id
        schema:
          type: integer
        description: A simple equality filter for task id
      tags:
      - consensus
      security:
      - sessionAuth: []
        csrfAuth: []
        tokenAuth: []
      - signatureAuth: []
      - basicAuth: []
      responses:
        '200':
          content:
            application/vnd.cvat+json:
              schema:
                $ref: '#/components/schemas/PaginatedAssigneeConsensusReportList'
          description: ''
  /api/consensus/assignee_reports/{id}:
    get:
      operationId: assignee_consensus_retrieve_report
      summary: Get assignee consensus report details
      parameters:
      - in: path
        name: id
        schema:
          type: integer
        description: A unique integer value identifying this assignee consensus report.
        required: true
      tags:
      - consensus
      security:
      - sessionAuth: []
        csrfAuth: []
        tokenAuth: []
      - signatureAuth: []
      - basicAuth: []
      responses:
        '200':
          content:
            application/vnd.cvat+json:
              schema:
                $ref: '#/components/schemas/AssigneeConsensusReport'
          description: ''
  /api/consensus/assignee_reports/{id}/data:
    get:
      operationId: assignee_consensus_retrieve_report_data
      summary: Get assignee consensus report contents
      parameters:
      - in: path
        name: id
        schema:
          type: integer
        description: A unique integer value identifying this assignee consensus report.
        required: true
      tags:
      - consensus
      security:
      - sessionAuth: []
        csrfAuth: []
        tokenAuth: []
      - signatureAuth: []
      - basicAuth: []
      responses:
        '200':
          content:
            application/vnd.cvat+json:
              schema:
                type: object
          description: ''
  /api/consensus/conflicts:
    get:
      operationId: consensus_list_conflicts
      summary: List annotation conflicts in a consensus report
      parameters:
      - name: X-Organization
        in: header
        description: Organization unique slug
        schema:
          type: string
      - name: filter
        required: false
        in: query
        description: |2-

          JSON Logic filter. This filter can be used to perform complex filtering by grouping rules.

          For example, using such a filter you can get all resources created by you:

              - {"and":[{"==":[{"var":"owner"},"<user>"]}]}

          Details about the syntax used can be found at the link: https://jsonlogic.com/

           Available filter_fields: ['id', 'frame', 'type', 'job_id', 'task_id'].
        schema:
          type: string
      - name: frame
        in: query
        description: A simple equality filter for the frame field
        schema:
          type: integer
      - name: job_id
        in: query
        description: A simple equality filter for the job_id field
        schema:
          type: integer
      - name: org
        in: query
        description: Organization unique slug
        schema:
          type: string
      - name: org_id
        in: query
        description: Organization identifier
        schema:
          type: integer
      - name: page
        required: false
        in: query
        description: A page number within the paginated result set.
        schema:
          type: integer
      - name: page_size
        required: false
        in: query
        description: Number of results to return per page.
        schema:
          type: integer
      - in: query
        name: report_id
        schema:
          type: integer
        description: A simple equality filter for report id
      - name: sort
        required: false
        in: query
        description: 'Which field to use when ordering the results. Available ordering_fields:
          [''id'', ''frame'', ''type'', ''job_id'', ''task_id'']'
        schema:
          type: string
      - name: task_id
        in: query
        description: A simple equality filter for the task_id field
        schema:
          type: integer
      - name: type
        in: query
        description: A simple equality filter for the type field
        schema:
          type: string
          enum:
          - no_matching_item
          - no_matching_annotation
          - annotation_too_close
          - failed_label_voting
      tags:
      - consensus
      security:
      - sessionAuth: []
        csrfAuth: []
        tokenAuth: []
      - signatureAuth: []
      - basicAuth: []
      responses:
        '200':
          content:
            application/vnd.cvat+json:
              schema:
                $ref: '#/components/schemas/PaginatedConsensusConflictList'
          description: ''
  /api/consensus/reports:
    get:
      operationId: consensus_list_reports
      summary: List consensus reports
      parameters:
      - name: X-Organization
        in: header
        description: Organization unique slug
        schema:
          type: string
      - name: filter
        required: false
        in: query
        description: |2-

          JSON Logic filter. This filter can be used to perform complex filtering by grouping rules.

          For example, using such a filter you can get all resources created by you:

              - {"and":[{"==":[{"var":"owner"},"<user>"]}]}

          Details about the syntax used can be found at the link: https://jsonlogic.com/

           Available filter_fields: ['id', 'job_id', 'created_date', 'target_last_updated', 'parent_id'].
        schema:
          type: string
      - name: job_id
        in: query
        description: A simple equality filter for the job_id field
        schema:
          type: integer
      - name: org
        in: query
        description: Organization unique slug
        schema:
          type: string
      - name: org_id
        in: query
        description: Organization identifier
        schema:
          type: integer
      - name: page
        required: false
        in: query
        description: A page number within the paginated result set.
        schema:
          type: integer
      - name: page_size
        required: false
        in: query
        description: Number of results to return per page.
        schema:
          type: integer
      - name: parent_id
        in: query
        description: A simple equality filter for the parent_id field
        schema:
          type: integer
      - name: sort
        required: false
        in: query
        description: 'Which field to use when ordering the results. Available ordering_fields:
          [''id'', ''job_id'', ''created_date'', ''target_last_updated'', ''parent_id'']'
        schema:
          type: string
      - in: query
        name: target
        schema:
          type: string
        description: A simple equality filter for target
      - in: query
        name: task_id
        schema:
          type: integer
        description: A simple equality filter for task id
      tags:
      - consensus
      security:
      - sessionAuth: []
        csrfAuth: []
        tokenAuth: []
      - signatureAuth: []
      - basicAuth: []
      responses:
        '200':
          content:
            application/vnd.cvat+json:
              schema:
                $ref: '#/components/schemas/PaginatedConsensusReportList'
          description: ''
    post:
      operationId: consensus_create_report
      summary: Create a consensus report
      parameters:
      - in: query
        name: rq_id
        schema:
          type: string
        description: |
          The report creation request id. Can be specified to check the report
          creation status.
      tags:
      - consensus
      requestBody:
        content:
          application/json:
            schema:
              $ref: '#/components/schemas/ConsensusReportCreateRequest'
      security:
      - sessionAuth: []
        csrfAuth: []
        tokenAuth: []
      - signatureAuth: []
      - basicAuth: []
      responses:
        '201':
          content:
            application/vnd.cvat+json:
              schema:
                $ref: '#/components/schemas/ConsensusReport'
          description: ''
        '202':
          content:
            application/vnd.cvat+json:
              schema:
                $ref: '#/components/schemas/RqId'
          description: |
            A consensus report request has been enqueued, the request id is returned.
            The request status can be checked at this endpoint by passing the rq_id
            as the query parameter. If the request id is specified, this response
            means the consensus report request is queued or is being processed.
        '400':
          description: Invalid or failed request, check the response data for details
  /api/consensus/reports/{id}:
    get:
      operationId: consensus_retrieve_report
      summary: Get consensus report details
      parameters:
      - in: path
        name: id
        schema:
          type: integer
        description: A unique integer value identifying this consensus report.
        required: true
      tags:
      - consensus
      security:
      - sessionAuth: []
        csrfAuth: []
        tokenAuth: []
      - signatureAuth: []
      - basicAuth: []
      responses:
        '200':
          content:
            application/vnd.cvat+json:
              schema:
                $ref: '#/components/schemas/ConsensusReport'
          description: ''
  /api/consensus/reports/{id}/data:
    get:
      operationId: consensus_retrieve_report_data
      summary: Get consensus report contents
      parameters:
      - in: path
        name: id
        schema:
          type: integer
        description: A unique integer value identifying this consensus report.
        required: true
      tags:
      - consensus
      security:
      - sessionAuth: []
        csrfAuth: []
        tokenAuth: []
      - signatureAuth: []
      - basicAuth: []
      responses:
        '200':
          content:
            application/vnd.cvat+json:
              schema:
                type: object
          description: ''
  /api/consensus/settings:
    get:
      operationId: consensus_list_settings
      summary: List consensus settings instances
      parameters:
      - name: X-Organization
        in: header
        description: Organization unique slug
        schema:
          type: string
      - name: filter
        required: false
        in: query
        description: |2-

          JSON Logic filter. This filter can be used to perform complex filtering by grouping rules.

          For example, using such a filter you can get all resources created by you:

              - {"and":[{"==":[{"var":"owner"},"<user>"]}]}

          Details about the syntax used can be found at the link: https://jsonlogic.com/

           Available filter_fields: ['id', 'task_id'].
        schema:
          type: string
      - name: org
        in: query
        description: Organization unique slug
        schema:
          type: string
      - name: org_id
        in: query
        description: Organization identifier
        schema:
          type: integer
      - name: page
        required: false
        in: query
        description: A page number within the paginated result set.
        schema:
          type: integer
      - name: page_size
        required: false
        in: query
        description: Number of results to return per page.
        schema:
          type: integer
      - name: sort
        required: false
        in: query
        description: 'Which field to use when ordering the results. Available ordering_fields:
          [''id'']'
        schema:
          type: string
      - name: task_id
        in: query
        description: A simple equality filter for the task_id field
        schema:
          type: integer
      tags:
      - consensus
      security:
      - sessionAuth: []
        csrfAuth: []
        tokenAuth: []
      - signatureAuth: []
      - basicAuth: []
      responses:
        '200':
          content:
            application/vnd.cvat+json:
              schema:
                $ref: '#/components/schemas/PaginatedConsensusSettingsList'
          description: ''
  /api/consensus/settings/{id}:
    get:
      operationId: consensus_retrieve_settings
      summary: Get consensus settings instance details
      parameters:
      - in: path
        name: id
        schema:
          type: integer
        description: An id of a consensus settings instance
        required: true
      tags:
      - consensus
      security:
      - sessionAuth: []
        csrfAuth: []
        tokenAuth: []
      - signatureAuth: []
      - basicAuth: []
      responses:
        '200':
          content:
            application/vnd.cvat+json:
              schema:
                $ref: '#/components/schemas/ConsensusSettings'
          description: ''
    patch:
      operationId: consensus_partial_update_settings
      summary: Update a consensus settings instance
      parameters:
      - in: path
        name: id
        schema:
          type: integer
        description: An id of a consensus settings instance
        required: true
      tags:
      - consensus
      requestBody:
        content:
          application/json:
            schema:
              $ref: '#/components/schemas/PatchedConsensusSettingsRequest'
      security:
      - sessionAuth: []
        csrfAuth: []
        tokenAuth: []
      - signatureAuth: []
      - basicAuth: []
      responses:
        '200':
          content:
            application/vnd.cvat+json:
              schema:
                $ref: '#/components/schemas/ConsensusSettings'
          description: ''
  /api/events:
    get:
      operationId: events_list
      description: The log is returned in the CSV format.
      summary: Get an event log
      parameters:
      - in: query
        name: action
        schema:
          type: string
          enum:
          - download
        description: Used to start downloading process after annotation file had been
          created
      - in: query
        name: filename
        schema:
          type: string
        description: Desired output file name
      - in: query
        name: from
        schema:
          type: string
          format: date-time
        description: Filter events after the datetime. If no 'from' or 'to' parameters
          are passed, the last 30 days will be set.
      - in: query
        name: job_id
        schema:
          type: integer
        description: Filter events by job ID
      - in: query
        name: org_id
        schema:
          type: integer
        description: Filter events by organization ID
      - in: query
        name: project_id
        schema:
          type: integer
        description: Filter events by project ID
      - in: query
        name: query_id
        schema:
          type: string
        description: ID of query request that need to check or download
      - in: query
        name: task_id
        schema:
          type: integer
        description: Filter events by task ID
      - in: query
        name: to
        schema:
          type: string
          format: date-time
        description: Filter events before the datetime. If no 'from' or 'to' parameters
          are passed, the last 30 days will be set.
      - in: query
        name: user_id
        schema:
          type: integer
        description: Filter events by user ID
      tags:
      - events
      security:
      - sessionAuth: []
        csrfAuth: []
        tokenAuth: []
      - signatureAuth: []
      - basicAuth: []
      responses:
        '200':
          description: Download of file started
        '201':
          description: CSV log file is ready for downloading
        '202':
          description: Creating a CSV log file has been started
    post:
      operationId: events_create
      description: Sends logs to the Clickhouse if it is connected
      summary: Log client events
      parameters:
      - in: header
        name: X-Organization
        schema:
          type: string
        description: Organization unique slug
      - in: query
        name: org
        schema:
          type: string
        description: Organization unique slug
      - in: query
        name: org_id
        schema:
          type: integer
        description: Organization identifier
      tags:
      - events
      requestBody:
        content:
          application/json:
            schema:
              $ref: '#/components/schemas/ClientEventsRequest'
        required: true
      security:
      - sessionAuth: []
        csrfAuth: []
        tokenAuth: []
      - signatureAuth: []
      - basicAuth: []
      responses:
        '201':
          content:
            application/vnd.cvat+json:
              schema:
                $ref: '#/components/schemas/ClientEvents'
          description: ''
  /api/guides:
    post:
      operationId: guides_create
      description: The new guide will be bound either to a project or a task, depending
        on parameters.
      summary: Create an annotation guide
      tags:
      - guides
      requestBody:
        content:
          application/json:
            schema:
              $ref: '#/components/schemas/AnnotationGuideWriteRequest'
      security:
      - sessionAuth: []
        csrfAuth: []
        tokenAuth: []
      - signatureAuth: []
      - basicAuth: []
      responses:
        '201':
          content:
            application/vnd.cvat+json:
              schema:
                $ref: '#/components/schemas/AnnotationGuideRead'
          description: ''
  /api/guides/{id}:
    get:
      operationId: guides_retrieve
      summary: Get annotation guide details
      parameters:
      - in: path
        name: id
        schema:
          type: integer
        description: A unique integer value identifying this annotation guide.
        required: true
      tags:
      - guides
      security:
      - sessionAuth: []
        csrfAuth: []
        tokenAuth: []
      - signatureAuth: []
      - basicAuth: []
      responses:
        '200':
          content:
            application/vnd.cvat+json:
              schema:
                $ref: '#/components/schemas/AnnotationGuideRead'
          description: ''
    patch:
      operationId: guides_partial_update
      summary: Update an annotation guide
      parameters:
      - in: path
        name: id
        schema:
          type: integer
        description: A unique integer value identifying this annotation guide.
        required: true
      tags:
      - guides
      requestBody:
        content:
          application/json:
            schema:
              $ref: '#/components/schemas/PatchedAnnotationGuideWriteRequest'
      security:
      - sessionAuth: []
        csrfAuth: []
        tokenAuth: []
      - signatureAuth: []
      - basicAuth: []
      responses:
        '200':
          content:
            application/vnd.cvat+json:
              schema:
                $ref: '#/components/schemas/AnnotationGuideRead'
          description: ''
    delete:
      operationId: guides_destroy
      description: This also deletes all assets attached to the guide.
      summary: Delete an annotation guide
      parameters:
      - in: path
        name: id
        schema:
          type: integer
        description: A unique integer value identifying this annotation guide.
        required: true
      tags:
      - guides
      security:
      - sessionAuth: []
        csrfAuth: []
        tokenAuth: []
      - signatureAuth: []
      - basicAuth: []
      responses:
        '204':
          description: The annotation guide has been deleted
  /api/invitations:
    get:
      operationId: invitations_list
      summary: List invitations
      parameters:
      - name: X-Organization
        in: header
        description: Organization unique slug
        schema:
          type: string
      - name: filter
        required: false
        in: query
        description: |2-

          JSON Logic filter. This filter can be used to perform complex filtering by grouping rules.

          For example, using such a filter you can get all resources created by you:

              - {"and":[{"==":[{"var":"owner"},"<user>"]}]}

          Details about the syntax used can be found at the link: https://jsonlogic.com/

           Available filter_fields: ['owner', 'user_id', 'accepted'].
        schema:
          type: string
      - name: org
        in: query
        description: Organization unique slug
        schema:
          type: string
      - name: org_id
        in: query
        description: Organization identifier
        schema:
          type: integer
      - name: owner
        in: query
        description: A simple equality filter for the owner field
        schema:
          type: string
      - name: page
        required: false
        in: query
        description: A page number within the paginated result set.
        schema:
          type: integer
      - name: page_size
        required: false
        in: query
        description: Number of results to return per page.
        schema:
          type: integer
      - name: search
        required: false
        in: query
        description: 'A search term. Available search_fields: (''owner'',)'
        schema:
          type: string
      - name: sort
        required: false
        in: query
        description: 'Which field to use when ordering the results. Available ordering_fields:
          [''owner'', ''created_date'']'
        schema:
          type: string
      tags:
      - invitations
      security:
      - sessionAuth: []
        csrfAuth: []
        tokenAuth: []
      - signatureAuth: []
      - basicAuth: []
      responses:
        '200':
          content:
            application/vnd.cvat+json:
              schema:
                $ref: '#/components/schemas/PaginatedInvitationReadList'
          description: ''
    post:
      operationId: invitations_create
      summary: Create an invitation
      parameters:
      - in: header
        name: X-Organization
        schema:
          type: string
        description: Organization unique slug
      - in: query
        name: org
        schema:
          type: string
        description: Organization unique slug
      - in: query
        name: org_id
        schema:
          type: integer
        description: Organization identifier
      tags:
      - invitations
      requestBody:
        content:
          application/json:
            schema:
              $ref: '#/components/schemas/InvitationWriteRequest'
        required: true
      security:
      - sessionAuth: []
        csrfAuth: []
        tokenAuth: []
      - signatureAuth: []
      - basicAuth: []
      responses:
        '201':
          content:
            application/vnd.cvat+json:
              schema:
                $ref: '#/components/schemas/InvitationRead'
          description: ''
  /api/invitations/{key}:
    get:
      operationId: invitations_retrieve
      summary: Get invitation details
      parameters:
      - in: path
        name: key
        schema:
          type: string
        description: A unique value identifying this invitation.
        required: true
      tags:
      - invitations
      security:
      - sessionAuth: []
        csrfAuth: []
        tokenAuth: []
      - signatureAuth: []
      - basicAuth: []
      responses:
        '200':
          content:
            application/vnd.cvat+json:
              schema:
                $ref: '#/components/schemas/InvitationRead'
          description: ''
    patch:
      operationId: invitations_partial_update
      summary: Update an invitation
      parameters:
      - in: path
        name: key
        schema:
          type: string
        description: A unique value identifying this invitation.
        required: true
      tags:
      - invitations
      requestBody:
        content:
          application/json:
            schema:
              $ref: '#/components/schemas/PatchedInvitationWriteRequest'
      security:
      - sessionAuth: []
        csrfAuth: []
        tokenAuth: []
      - signatureAuth: []
      - basicAuth: []
      responses:
        '200':
          content:
            application/vnd.cvat+json:
              schema:
                $ref: '#/components/schemas/InvitationRead'
          description: ''
    delete:
      operationId: invitations_destroy
      summary: Delete an invitation
      parameters:
      - in: path
        name: key
        schema:
          type: string
        description: A unique value identifying this invitation.
        required: true
      tags:
      - invitations
      security:
      - sessionAuth: []
        csrfAuth: []
        tokenAuth: []
      - signatureAuth: []
      - basicAuth: []
      responses:
        '204':
          description: The invitation has been deleted
  /api/invitations/{key}/accept:
    post:
      operationId: invitations_accept
      summary: Accept an invitation
      parameters:
      - in: path
        name: key
        schema:
          type: string
        description: A unique value identifying this invitation.
        required: true
      tags:
      - invitations
      security:
      - sessionAuth: []
        csrfAuth: []
        tokenAuth: []
      - signatureAuth: []
      - basicAuth: []
      responses:
        '200':
          content:
            application/vnd.cvat+json:
              schema:
                $ref: '#/components/schemas/AcceptInvitationRead'
          description: The invitation is accepted
        '400':
          description: The invitation is expired or already accepted
  /api/invitations/{key}/decline:
    post:
      operationId: invitations_decline
      summary: Decline an invitation
      parameters:
      - in: path
        name: key
        schema:
          type: string
        description: A unique value identifying this invitation.
        required: true
      tags:
      - invitations
      security:
      - sessionAuth: []
        csrfAuth: []
        tokenAuth: []
      - signatureAuth: []
      - basicAuth: []
      responses:
        '204':
          description: The invitation has been declined
  /api/invitations/{key}/resend:
    post:
      operationId: invitations_resend
      summary: Resend an invitation
      parameters:
      - in: path
        name: key
        schema:
          type: string
        description: A unique value identifying this invitation.
        required: true
      tags:
      - invitations
      security:
      - sessionAuth: []
        csrfAuth: []
        tokenAuth: []
      - signatureAuth: []
      - basicAuth: []
      responses:
        '204':
          description: Invitation has been sent
        '400':
          description: The invitation is already accepted
  /api/issues:
    get:
      operationId: issues_list
      summary: List issues
      parameters:
      - name: X-Organization
        in: header
        description: Organization unique slug
        schema:
          type: string
      - name: assignee
        in: query
        description: A simple equality filter for the assignee field
        schema:
          type: string
      - name: filter
        required: false
        in: query
        description: |2-

          JSON Logic filter. This filter can be used to perform complex filtering by grouping rules.

          For example, using such a filter you can get all resources created by you:

              - {"and":[{"==":[{"var":"owner"},"<user>"]}]}

          Details about the syntax used can be found at the link: https://jsonlogic.com/

           Available filter_fields: ['owner', 'assignee', 'id', 'job_id', 'task_id', 'resolved', 'frame_id'].
        schema:
          type: string
      - name: frame_id
        in: query
        description: A simple equality filter for the frame_id field
        schema:
          type: integer
      - name: job_id
        in: query
        description: A simple equality filter for the job_id field
        schema:
          type: integer
      - name: org
        in: query
        description: Organization unique slug
        schema:
          type: string
      - name: org_id
        in: query
        description: Organization identifier
        schema:
          type: integer
      - name: owner
        in: query
        description: A simple equality filter for the owner field
        schema:
          type: string
      - name: page
        required: false
        in: query
        description: A page number within the paginated result set.
        schema:
          type: integer
      - name: page_size
        required: false
        in: query
        description: Number of results to return per page.
        schema:
          type: integer
      - name: resolved
        in: query
        description: A simple equality filter for the resolved field
        schema:
          type: boolean
      - name: search
        required: false
        in: query
        description: 'A search term. Available search_fields: (''owner'', ''assignee'')'
        schema:
          type: string
      - name: sort
        required: false
        in: query
        description: 'Which field to use when ordering the results. Available ordering_fields:
          [''owner'', ''assignee'', ''id'', ''job_id'', ''task_id'', ''resolved'',
          ''frame_id'']'
        schema:
          type: string
      - name: task_id
        in: query
        description: A simple equality filter for the task_id field
        schema:
          type: integer
      tags:
      - issues
      security:
      - sessionAuth: []
        csrfAuth: []
        tokenAuth: []
      - signatureAuth: []
      - basicAuth: []
      responses:
        '200':
          content:
            application/vnd.cvat+json:
              schema:
                $ref: '#/components/schemas/PaginatedIssueReadList'
          description: ''
    post:
      operationId: issues_create
      summary: Create an issue
      parameters:
      - in: header
        name: X-Organization
        schema:
          type: string
        description: Organization unique slug
      - in: query
        name: org
        schema:
          type: string
        description: Organization unique slug
      - in: query
        name: org_id
        schema:
          type: integer
        description: Organization identifier
      tags:
      - issues
      requestBody:
        content:
          application/json:
            schema:
              $ref: '#/components/schemas/IssueWriteRequest'
        required: true
      security:
      - sessionAuth: []
        csrfAuth: []
        tokenAuth: []
      - signatureAuth: []
      - basicAuth: []
      responses:
        '201':
          content:
            application/vnd.cvat+json:
              schema:
                $ref: '#/components/schemas/IssueRead'
          description: ''
  /api/issues/{id}:
    get:
      operationId: issues_retrieve
      summary: Get issue details
      parameters:
      - in: path
        name: id
        schema:
          type: integer
        description: A unique integer value identifying this issue.
        required: true
      tags:
      - issues
      security:
      - sessionAuth: []
        csrfAuth: []
        tokenAuth: []
      - signatureAuth: []
      - basicAuth: []
      responses:
        '200':
          content:
            application/vnd.cvat+json:
              schema:
                $ref: '#/components/schemas/IssueRead'
          description: ''
    patch:
      operationId: issues_partial_update
      summary: Update an issue
      parameters:
      - in: path
        name: id
        schema:
          type: integer
        description: A unique integer value identifying this issue.
        required: true
      tags:
      - issues
      requestBody:
        content:
          application/json:
            schema:
              $ref: '#/components/schemas/PatchedIssueWriteRequest'
      security:
      - sessionAuth: []
        csrfAuth: []
        tokenAuth: []
      - signatureAuth: []
      - basicAuth: []
      responses:
        '200':
          content:
            application/vnd.cvat+json:
              schema:
                $ref: '#/components/schemas/IssueRead'
          description: ''
    delete:
      operationId: issues_destroy
      summary: Delete an issue
      parameters:
      - in: path
        name: id
        schema:
          type: integer
        description: A unique integer value identifying this issue.
        required: true
      tags:
      - issues
      security:
      - sessionAuth: []
        csrfAuth: []
        tokenAuth: []
      - signatureAuth: []
      - basicAuth: []
      responses:
        '204':
          description: The issue has been deleted
  /api/jobs:
    get:
      operationId: jobs_list
      summary: List jobs
      parameters:
      - name: X-Organization
        in: header
        description: Organization unique slug
        schema:
          type: string
      - name: assignee
        in: query
        description: A simple equality filter for the assignee field
        schema:
          type: string
      - name: dimension
        in: query
        description: A simple equality filter for the dimension field
        schema:
          type: string
          enum:
          - 3d
          - 2d
      - name: filter
        required: false
        in: query
        description: |2-

          JSON Logic filter. This filter can be used to perform complex filtering by grouping rules.

          For example, using such a filter you can get all resources created by you:

              - {"and":[{"==":[{"var":"owner"},"<user>"]}]}

          Details about the syntax used can be found at the link: https://jsonlogic.com/

           Available filter_fields: ['task_name', 'project_name', 'assignee', 'state', 'stage', 'id', 'task_id', 'project_id', 'updated_date', 'dimension', 'type', 'parent_job_id'].
        schema:
          type: string
      - name: org
        in: query
        description: Organization unique slug
        schema:
          type: string
      - name: org_id
        in: query
        description: Organization identifier
        schema:
          type: integer
      - name: page
        required: false
        in: query
        description: A page number within the paginated result set.
        schema:
          type: integer
      - name: page_size
        required: false
        in: query
        description: Number of results to return per page.
        schema:
          type: integer
      - name: parent_job_id
        in: query
        description: A simple equality filter for the parent_job_id field
        schema:
          type: integer
      - name: project_id
        in: query
        description: A simple equality filter for the project_id field
        schema:
          type: integer
      - name: project_name
        in: query
        description: A simple equality filter for the project_name field
        schema:
          type: string
      - name: search
        required: false
        in: query
        description: 'A search term. Available search_fields: (''task_name'', ''project_name'',
          ''assignee'', ''state'', ''stage'')'
        schema:
          type: string
      - name: sort
        required: false
        in: query
        description: 'Which field to use when ordering the results. Available ordering_fields:
          [''task_name'', ''project_name'', ''assignee'', ''state'', ''stage'', ''id'',
          ''task_id'', ''project_id'', ''updated_date'', ''dimension'', ''type'',
          ''parent_job_id'']'
        schema:
          type: string
      - name: stage
        in: query
        description: A simple equality filter for the stage field
        schema:
          type: string
          enum:
          - annotation
          - validation
          - acceptance
      - name: state
        in: query
        description: A simple equality filter for the state field
        schema:
          type: string
          enum:
          - new
          - in progress
          - completed
          - rejected
      - name: task_id
        in: query
        description: A simple equality filter for the task_id field
        schema:
          type: integer
      - name: task_name
        in: query
        description: A simple equality filter for the task_name field
        schema:
          type: string
      - name: type
        in: query
        description: A simple equality filter for the type field
        schema:
          type: string
          enum:
          - annotation
          - ground_truth
          - consensus
      tags:
      - jobs
      security:
      - sessionAuth: []
        csrfAuth: []
        tokenAuth: []
      - signatureAuth: []
      - basicAuth: []
      responses:
        '200':
          content:
            application/vnd.cvat+json:
              schema:
                $ref: '#/components/schemas/PaginatedJobReadList'
          description: ''
    post:
      operationId: jobs_create
      summary: Create a job
      tags:
      - jobs
      requestBody:
        content:
          application/json:
            schema:
              $ref: '#/components/schemas/JobWriteRequest'
            examples:
              CreateGtJobWithRandom10Frames:
                value:
                  type: ground_truth
                  task_id: 42
                  frame_selection_method: random_uniform
                  frame_count: 10
                  random_seed: 1
                summary: create gt job with random 10 frames
              CreateGtJobWithRandom15%Frames:
                value:
                  type: ground_truth
                  task_id: 42
                  frame_selection_method: random_uniform
                  frame_share: 0.15
                  random_seed: 1
                summary: create gt job with random 15% frames
              CreateGtJobWith3RandomFramesInEachJob:
                value:
                  type: ground_truth
                  task_id: 42
                  frame_selection_method: random_per_job
                  frames_per_job_count: 3
                  random_seed: 1
                summary: create gt job with 3 random frames in each job
              CreateGtJobWith20%RandomFramesInEachJob:
                value:
                  type: ground_truth
                  task_id: 42
                  frame_selection_method: random_per_job
                  frames_per_job_share: 0.2
                  random_seed: 1
                summary: create gt job with 20% random frames in each job
              CreateGtJobWithManualFrameSelection:
                value:
                  type: ground_truth
                  task_id: 42
                  frame_selection_method: manual
                  frames:
                  - 1
                  - 5
                  - 10
                  - 18
                summary: create gt job with manual frame selection
        required: true
      security:
      - sessionAuth: []
        csrfAuth: []
        tokenAuth: []
      - signatureAuth: []
      - basicAuth: []
      responses:
        '201':
          content:
            application/vnd.cvat+json:
              schema:
                $ref: '#/components/schemas/JobRead'
          description: ''
  /api/jobs/{id}:
    get:
      operationId: jobs_retrieve
      summary: Get job details
      parameters:
      - in: path
        name: id
        schema:
          type: integer
        description: A unique integer value identifying this job.
        required: true
      tags:
      - jobs
      security:
      - sessionAuth: []
        csrfAuth: []
        tokenAuth: []
      - signatureAuth: []
      - basicAuth: []
      responses:
        '200':
          content:
            application/vnd.cvat+json:
              schema:
                $ref: '#/components/schemas/JobRead'
          description: ''
    patch:
      operationId: jobs_partial_update
      summary: Update a job
      parameters:
      - in: path
        name: id
        schema:
          type: integer
        description: A unique integer value identifying this job.
        required: true
      tags:
      - jobs
      requestBody:
        content:
          application/json:
            schema:
              $ref: '#/components/schemas/PatchedJobWriteRequest'
      security:
      - sessionAuth: []
        csrfAuth: []
        tokenAuth: []
      - signatureAuth: []
      - basicAuth: []
      responses:
        '200':
          content:
            application/vnd.cvat+json:
              schema:
                $ref: '#/components/schemas/JobRead'
          description: ''
    delete:
      operationId: jobs_destroy
      description: |
        Related annotations will be deleted as well.

        Please note, that not every job can be removed. Currently,
        it is only available for Ground Truth jobs.
      summary: Delete a job
      parameters:
      - in: path
        name: id
        schema:
          type: integer
        description: A unique integer value identifying this job.
        required: true
      tags:
      - jobs
      security:
      - sessionAuth: []
        csrfAuth: []
        tokenAuth: []
      - signatureAuth: []
      - basicAuth: []
      responses:
        '204':
          description: The job has been deleted
  /api/jobs/{id}/annotations/:
    get:
      operationId: jobs_retrieve_annotations
      description: |
        If format is specified, a ZIP archive will be returned. Otherwise,
        the annotations will be returned as a JSON document.

        Deprecation warning:

        Utilizing this endpoint to export annotations as a dataset in
        a specific format will be deprecated in one of the next releases.

        Consider using new API:
        - POST /api/jobs/<job_id>/dataset/export?save_images=False to initiate export process
        - GET /api/requests/<rq_id> to check process status,
            where rq_id is request id returned on initializing request
      summary: Get job annotations or export job annotations as a dataset in a specific
        format
      parameters:
      - in: query
        name: action
        schema:
          type: string
          enum:
          - download
        description: Used to start downloading process locally after annotation file
          has been created
      - in: query
        name: cloud_storage_id
        schema:
          type: integer
        description: Storage id
      - in: query
        name: filename
        schema:
          type: string
        description: Desired output file name
      - in: query
        name: format
        schema:
          type: string
        description: |-
          Desired output format name
          You can get the list of supported formats at:
          /server/annotation/formats
      - in: path
        name: id
        schema:
          type: integer
        description: A unique integer value identifying this job.
        required: true
      - in: query
        name: location
        schema:
          type: string
          enum:
          - cloud_storage
          - local
        description: Where need to save downloaded annotation
      - in: query
        name: use_default_location
        schema:
          type: boolean
          default: true
        description: Use the location that was configured in the task to export annotation
        deprecated: true
      tags:
      - jobs
      security:
      - sessionAuth: []
        csrfAuth: []
        tokenAuth: []
      - signatureAuth: []
      - basicAuth: []
      responses:
        '200':
          content:
            application/vnd.cvat+json:
              schema:
                $ref: '#/components/schemas/AnnotationsRead'
          description: Download of file started
        '201':
          description: Output file is ready for downloading
        '202':
          description: Exporting has been started
        '405':
          description: Format is not available
    post:
      operationId: jobs_create_annotations
      description: |2

        The request POST /api/jobs/id/annotations will initiate the import and will create
        the rq job on the server in which the import will be carried out.
        Please, use the PUT /api/jobs/id/annotations endpoint for checking status of the process.
      summary: Import annotations into a job
      parameters:
      - in: query
        name: cloud_storage_id
        schema:
          type: integer
        description: Storage id
      - in: query
        name: filename
        schema:
          type: string
        description: Annotation file name
      - in: query
        name: format
        schema:
          type: string
        description: |-
          Input format name
          You can get the list of supported formats at:
          /server/annotation/formats
      - in: path
        name: id
        schema:
          type: integer
        description: A unique integer value identifying this job.
        required: true
      - in: query
        name: location
        schema:
          type: string
          enum:
          - cloud_storage
          - local
        description: where to import the annotation from
      - in: query
        name: use_default_location
        schema:
          type: boolean
          default: true
        description: Use the location that was configured in the task to import annotation
        deprecated: true
      tags:
      - jobs
      requestBody:
        content:
          application/json:
            schema:
              $ref: '#/components/schemas/AnnotationFileRequest'
          multipart/form-data:
            schema:
              $ref: '#/components/schemas/AnnotationFileRequest'
      security:
      - sessionAuth: []
        csrfAuth: []
        tokenAuth: []
      - signatureAuth: []
      - basicAuth: []
      responses:
        '201':
          description: Uploading has finished
        '202':
          content:
            application/vnd.cvat+json:
              schema:
                $ref: '#/components/schemas/RqId'
          description: Uploading has been started
        '405':
          description: Format is not available
    put:
      operationId: jobs_update_annotations
      description: |2

        To check the status of an import request:

        After initiating the annotation import, you will receive an rq_id parameter.
        Make sure to include this parameter as a query parameter in your subsequent
        PUT /api/jobs/id/annotations requests to track the status of the import.
      summary: Replace job annotations / Get annotation import status
      parameters:
      - in: query
        name: cloud_storage_id
        schema:
          type: integer
        description: Storage id
      - in: query
        name: filename
        schema:
          type: string
        description: Annotation file name
      - in: query
        name: format
        schema:
          type: string
        description: |-
          Input format name
          You can get the list of supported formats at:
          /server/annotation/formats
      - in: path
        name: id
        schema:
          type: integer
        description: A unique integer value identifying this job.
        required: true
      - in: query
        name: location
        schema:
          type: string
          enum:
          - cloud_storage
          - local
        description: where to import the annotation from
      - in: query
        name: rq_id
        schema:
          type: string
        description: rq id
      - in: query
        name: use_default_location
        schema:
          type: boolean
          default: true
        description: Use the location that was configured in the task to import annotation
        deprecated: true
      tags:
      - jobs
      requestBody:
        content:
          application/json:
            schema:
              $ref: '#/components/schemas/JobAnnotationsUpdateRequest'
          multipart/form-data:
            schema:
              $ref: '#/components/schemas/JobAnnotationsUpdateRequest'
      security:
      - sessionAuth: []
        csrfAuth: []
        tokenAuth: []
      - signatureAuth: []
      - basicAuth: []
      responses:
        '201':
          description: Import has finished
        '202':
          description: Import is in progress
        '405':
          description: Format is not available
    patch:
      operationId: jobs_partial_update_annotations
      summary: Update job annotations
      parameters:
      - in: query
        name: action
        schema:
          type: string
          enum:
          - create
          - delete
          - update
        required: true
      - in: path
        name: id
        schema:
          type: integer
        description: A unique integer value identifying this job.
        required: true
      tags:
      - jobs
      requestBody:
        content:
          application/json:
            schema:
              $ref: '#/components/schemas/PatchedLabeledDataRequest'
          multipart/form-data:
            schema:
              $ref: '#/components/schemas/PatchedLabeledDataRequest'
      security:
      - sessionAuth: []
        csrfAuth: []
        tokenAuth: []
      - signatureAuth: []
      - basicAuth: []
      responses:
        '200':
          description: Annotations successfully uploaded
    delete:
      operationId: jobs_destroy_annotations
      summary: Delete job annotations
      parameters:
      - in: path
        name: id
        schema:
          type: integer
        description: A unique integer value identifying this job.
        required: true
      tags:
      - jobs
      security:
      - sessionAuth: []
        csrfAuth: []
        tokenAuth: []
      - signatureAuth: []
      - basicAuth: []
      responses:
        '204':
          description: The annotation has been deleted
  /api/jobs/{id}/data:
    get:
      operationId: jobs_retrieve_data
      summary: Get data of a job
      parameters:
      - in: path
        name: id
        schema:
          type: integer
        description: A unique integer value identifying this job.
        required: true
      - in: query
        name: index
        schema:
          type: integer
        description: A unique number value identifying chunk, starts from 0 for each
          job
      - in: query
        name: number
        schema:
          type: integer
        description: A unique number value identifying chunk or frame. The numbers
          are the same as for the task. Deprecated for chunks in favor of 'index'
      - in: query
        name: quality
        schema:
          type: string
          enum:
          - compressed
          - original
        description: Specifies the quality level of the requested data
      - in: query
        name: type
        schema:
          type: string
          enum:
          - chunk
          - context_image
          - frame
        description: Specifies the type of the requested data
      tags:
      - jobs
      security:
      - sessionAuth: []
        csrfAuth: []
        tokenAuth: []
      - signatureAuth: []
      - basicAuth: []
      responses:
        '200':
          content:
            application/vnd.cvat+json:
              schema:
                type: string
                format: binary
          description: Data of a specific type
  /api/jobs/{id}/data/meta:
    get:
      operationId: jobs_retrieve_data_meta
      summary: Get metainformation for media files in a job
      parameters:
      - in: path
        name: id
        schema:
          type: integer
        description: A unique integer value identifying this job.
        required: true
      tags:
      - jobs
      security:
      - sessionAuth: []
        csrfAuth: []
        tokenAuth: []
      - signatureAuth: []
      - basicAuth: []
      responses:
        '200':
          content:
            application/vnd.cvat+json:
              schema:
                $ref: '#/components/schemas/DataMetaRead'
          description: ''
    patch:
      operationId: jobs_partial_update_data_meta
      summary: Update metainformation for media files in a job
      parameters:
      - in: path
        name: id
        schema:
          type: integer
        description: A unique integer value identifying this job.
        required: true
      tags:
      - jobs
      requestBody:
        content:
          application/json:
            schema:
              $ref: '#/components/schemas/PatchedJobDataMetaWriteRequest'
      security:
      - sessionAuth: []
        csrfAuth: []
        tokenAuth: []
      - signatureAuth: []
      - basicAuth: []
      responses:
        '200':
          content:
            application/vnd.cvat+json:
              schema:
                $ref: '#/components/schemas/DataMetaRead'
          description: ''
  /api/jobs/{id}/dataset:
    get:
      operationId: jobs_retrieve_dataset
      description: |
        Deprecation warning:
            This endpoint will be deprecated in one of the next releases.
            Consider using new API:
            - POST /api/jobs/<job_id>/dataset/export?save_images=True to initiate export process
            - GET /api/requests/<rq_id> to check process status,
                where rq_id is request id returned on initializing request
      summary: Export job as a dataset in a specific format
      parameters:
      - in: query
        name: action
        schema:
          type: string
          enum:
          - download
        description: Used to start downloading process locally after annotation file
          has been created
      - in: query
        name: cloud_storage_id
        schema:
          type: integer
        description: Storage id
      - in: query
        name: filename
        schema:
          type: string
        description: Desired output file name
      - in: query
        name: format
        schema:
          type: string
        description: |-
          Desired output format name
          You can get the list of supported formats at:
          /server/annotation/formats
        required: true
      - in: path
        name: id
        schema:
          type: integer
        description: A unique integer value identifying this job.
        required: true
      - in: query
        name: location
        schema:
          type: string
          enum:
          - cloud_storage
          - local
        description: Where need to save downloaded dataset
      - in: query
        name: use_default_location
        schema:
          type: boolean
          default: true
        description: Use the location that was configured in the task to export dataset
        deprecated: true
      tags:
      - jobs
      security:
      - sessionAuth: []
        csrfAuth: []
        tokenAuth: []
      - signatureAuth: []
      - basicAuth: []
      responses:
        '200':
          content:
            application/vnd.cvat+json:
              schema:
                type: string
                format: binary
          description: Download of file started
        '201':
          description: Output file is ready for downloading
        '202':
          description: Exporting has been started
        '405':
          description: Format is not available
  /api/jobs/{id}/dataset/export:
    post:
      operationId: jobs_create_dataset_export
      description: |
        The request `POST /api/<projects|tasks|jobs>/id/dataset/export` will initialize
        a background process to export a dataset. To check status of the process
        please, use `GET /api/requests/<rq_id>` where **rq_id** is request ID returned in the response for this endpoint.
      summary: Initialize process to export resource as a dataset in a specific format
      parameters:
      - in: query
        name: cloud_storage_id
        schema:
          type: integer
        description: Storage id
      - in: query
        name: filename
        schema:
          type: string
        description: Desired output file name
      - in: query
        name: format
        schema:
          type: string
        description: |-
          Desired output format name
          You can get the list of supported formats at:
          /server/annotation/formats
        required: true
      - in: path
        name: id
        schema:
          type: integer
        description: A unique integer value identifying this job.
        required: true
      - in: query
        name: location
        schema:
          type: string
          enum:
          - cloud_storage
          - local
        description: Where need to save downloaded dataset
      - in: query
        name: save_images
        schema:
          type: boolean
          default: false
        description: Include images or not
      tags:
      - jobs
      security:
      - sessionAuth: []
        csrfAuth: []
        tokenAuth: []
      - signatureAuth: []
      - basicAuth: []
      responses:
        '202':
          content:
            application/vnd.cvat+json:
              schema:
                $ref: '#/components/schemas/RqId'
          description: Exporting has been started
        '405':
          description: Format is not available
        '409':
          description: Exporting is already in progress
  /api/jobs/{id}/preview:
    get:
      operationId: jobs_retrieve_preview
      summary: Get a preview image for a job
      parameters:
      - in: path
        name: id
        schema:
          type: integer
        description: A unique integer value identifying this job.
        required: true
      tags:
      - jobs
      security:
      - sessionAuth: []
        csrfAuth: []
        tokenAuth: []
      - signatureAuth: []
      - basicAuth: []
      responses:
        '200':
          description: Job image preview
  /api/jobs/{id}/validation_layout:
    get:
      operationId: jobs_retrieve_validation_layout
      summary: Allows getting current validation configuration
      parameters:
      - in: path
        name: id
        schema:
          type: integer
        description: A unique integer value identifying this job.
        required: true
      tags:
      - jobs
      security:
      - sessionAuth: []
        csrfAuth: []
        tokenAuth: []
      - signatureAuth: []
      - basicAuth: []
      responses:
        '200':
          content:
            application/vnd.cvat+json:
              schema:
                $ref: '#/components/schemas/JobValidationLayoutRead'
          description: ''
    patch:
      operationId: jobs_partial_update_validation_layout
      summary: Allows updating current validation configuration
      parameters:
      - in: path
        name: id
        schema:
          type: integer
        description: A unique integer value identifying this job.
        required: true
      tags:
      - jobs
      requestBody:
        content:
          application/json:
            schema:
              $ref: '#/components/schemas/PatchedJobValidationLayoutWriteRequest'
            examples:
              SetHoneypotsToRandomValidationFrames:
                value:
                  frame_selection_method: random_uniform
                summary: set honeypots to random validation frames
              SetHoneypotsManually:
                value:
                  frame_selection_method: manual
                  honeypot_real_frames:
                  - 10
                  - 20
                  - 22
                summary: set honeypots manually
      security:
      - sessionAuth: []
        csrfAuth: []
        tokenAuth: []
      - signatureAuth: []
      - basicAuth: []
      responses:
        '200':
          content:
            application/vnd.cvat+json:
              schema:
                $ref: '#/components/schemas/JobValidationLayoutRead'
          description: ''
  /api/labels:
    get:
      operationId: labels_list
      summary: List labels
      parameters:
      - in: header
        name: X-Organization
        schema:
          type: string
        description: Organization unique slug
      - name: color
        in: query
        description: A simple equality filter for the color field
        schema:
          type: string
      - name: filter
        required: false
        in: query
        description: |2-

          JSON Logic filter. This filter can be used to perform complex filtering by grouping rules.

          For example, using such a filter you can get all resources created by you:

              - {"and":[{"==":[{"var":"owner"},"<user>"]}]}

          Details about the syntax used can be found at the link: https://jsonlogic.com/

           Available filter_fields: ['name', 'parent', 'id', 'type', 'color', 'parent_id'].
        schema:
          type: string
      - in: query
        name: job_id
        schema:
          type: integer
        description: A simple equality filter for job id
      - name: name
        in: query
        description: A simple equality filter for the name field
        schema:
          type: string
      - in: query
        name: org
        schema:
          type: string
        description: Organization unique slug
      - in: query
        name: org_id
        schema:
          type: integer
        description: Organization identifier
      - name: page
        required: false
        in: query
        description: A page number within the paginated result set.
        schema:
          type: integer
      - name: page_size
        required: false
        in: query
        description: Number of results to return per page.
        schema:
          type: integer
      - name: parent
        in: query
        description: A simple equality filter for the parent field
        schema:
          type: string
      - name: parent_id
        in: query
        description: A simple equality filter for the parent_id field
        schema:
          type: integer
      - in: query
        name: project_id
        schema:
          type: integer
        description: A simple equality filter for project id
      - name: search
        required: false
        in: query
        description: 'A search term. Available search_fields: (''name'', ''parent'')'
        schema:
          type: string
      - name: sort
        required: false
        in: query
        description: 'Which field to use when ordering the results. Available ordering_fields:
          [''name'', ''parent'', ''id'', ''type'', ''color'', ''parent_id'']'
        schema:
          type: string
      - in: query
        name: task_id
        schema:
          type: integer
        description: A simple equality filter for task id
      - name: type
        in: query
        description: A simple equality filter for the type field
        schema:
          type: string
          enum:
          - bbox
          - ellipse
          - polygon
          - polyline
          - points
          - cuboid
          - cuboid_3d
          - skeleton
          - tag
          - any
      tags:
      - labels
      security:
      - sessionAuth: []
        csrfAuth: []
        tokenAuth: []
      - signatureAuth: []
      - basicAuth: []
      responses:
        '200':
          content:
            application/vnd.cvat+json:
              schema:
                $ref: '#/components/schemas/PaginatedLabelList'
          description: ''
  /api/labels/{id}:
    get:
      operationId: labels_retrieve
      summary: Get label details
      parameters:
      - in: path
        name: id
        schema:
          type: integer
        description: A unique integer value identifying this label.
        required: true
      tags:
      - labels
      security:
      - sessionAuth: []
        csrfAuth: []
        tokenAuth: []
      - signatureAuth: []
      - basicAuth: []
      responses:
        '200':
          content:
            application/vnd.cvat+json:
              schema:
                $ref: '#/components/schemas/Label'
          description: ''
    patch:
      operationId: labels_partial_update
      description: To modify a sublabel, please use the PATCH method of the parent
        label.
      summary: Update a label
      parameters:
      - in: path
        name: id
        schema:
          type: integer
        description: A unique integer value identifying this label.
        required: true
      tags:
      - labels
      requestBody:
        content:
          application/json:
            schema:
              $ref: '#/components/schemas/PatchedLabelRequest'
      security:
      - sessionAuth: []
        csrfAuth: []
        tokenAuth: []
      - signatureAuth: []
      - basicAuth: []
      responses:
        '200':
          content:
            application/vnd.cvat+json:
              schema:
                $ref: '#/components/schemas/Label'
          description: ''
    delete:
      operationId: labels_destroy
      description: To delete a sublabel, please use the PATCH method of the parent
        label.
      summary: Delete a label
      parameters:
      - in: path
        name: id
        schema:
          type: integer
        description: A unique integer value identifying this label.
        required: true
      tags:
      - labels
      security:
      - sessionAuth: []
        csrfAuth: []
        tokenAuth: []
      - signatureAuth: []
      - basicAuth: []
      responses:
        '204':
          description: The label has been deleted
  /api/lambda/functions:
    get:
      operationId: lambda_list_functions
      summary: Method returns a list of functions
      tags:
      - lambda
      security:
      - sessionAuth: []
        csrfAuth: []
        tokenAuth: []
      - signatureAuth: []
      - basicAuth: []
      responses:
        '200':
          description: No response body
  /api/lambda/functions/{func_id}:
    get:
      operationId: lambda_retrieve_functions
      summary: Method returns the information about the function
      parameters:
      - in: path
        name: func_id
        schema:
          type: string
          pattern: ^[a-zA-Z0-9_.-]+$
        required: true
      tags:
      - lambda
      security:
      - sessionAuth: []
        csrfAuth: []
        tokenAuth: []
      - signatureAuth: []
      - basicAuth: []
      responses:
        '200':
          content:
            application/vnd.cvat+json:
              schema:
                type: object
          description: Information about the function
    post:
      operationId: lambda_create_functions
      description: |
        Allows to execute a function for immediate computation.

        Intended for short-lived executions, useful for interactive calls.

        When executed for interactive annotation, the job id must be specified
        in the 'job' input field. The task id is not required in this case,
        but if it is specified, it must match the job task id.
      parameters:
      - in: path
        name: func_id
        schema:
          type: string
          pattern: ^[a-zA-Z0-9_.-]+$
        required: true
      tags:
      - lambda
      requestBody:
        content:
          application/json:
            schema:
              $ref: '#/components/schemas/OnlineFunctionCallRequest'
      security:
      - sessionAuth: []
        csrfAuth: []
        tokenAuth: []
      - signatureAuth: []
      - basicAuth: []
      responses:
        '200':
          description: Returns function invocation results
  /api/lambda/requests:
    get:
      operationId: lambda_list_requests
      summary: Method returns a list of requests
      tags:
      - lambda
      security:
      - sessionAuth: []
        csrfAuth: []
        tokenAuth: []
      - signatureAuth: []
      - basicAuth: []
      responses:
        '200':
          content:
            application/vnd.cvat+json:
              schema:
                type: array
                items:
                  $ref: '#/components/schemas/FunctionCall'
          description: ''
    post:
      operationId: lambda_create_requests
      summary: Method calls the function
      parameters:
      - in: header
        name: X-Organization
        schema:
          type: string
        description: Organization unique slug
      - in: query
        name: org
        schema:
          type: string
        description: Organization unique slug
      - in: query
        name: org_id
        schema:
          type: integer
        description: Organization identifier
      tags:
      - lambda
      requestBody:
        content:
          application/json:
            schema:
              $ref: '#/components/schemas/FunctionCallRequest'
        required: true
      security:
      - sessionAuth: []
        csrfAuth: []
        tokenAuth: []
      - signatureAuth: []
      - basicAuth: []
      responses:
        '200':
          content:
            application/vnd.cvat+json:
              schema:
                $ref: '#/components/schemas/FunctionCall'
          description: ''
  /api/lambda/requests/{id}:
    get:
      operationId: lambda_retrieve_requests
      summary: Method returns the status of the request
      parameters:
      - in: path
        name: id
        schema:
          type: string
        description: Request id
        required: true
      tags:
      - lambda
      security:
      - sessionAuth: []
        csrfAuth: []
        tokenAuth: []
      - signatureAuth: []
      - basicAuth: []
      responses:
        '200':
          content:
            application/vnd.cvat+json:
              schema:
                $ref: '#/components/schemas/FunctionCall'
          description: ''
    delete:
      operationId: lambda_delete_requests
      summary: Method cancels the request
      parameters:
      - in: path
        name: id
        schema:
          type: string
        description: Request id
        required: true
      tags:
      - lambda
      security:
      - sessionAuth: []
        csrfAuth: []
        tokenAuth: []
      - signatureAuth: []
      - basicAuth: []
      responses:
        '204':
          description: No response body
  /api/memberships:
    get:
      operationId: memberships_list
      summary: List memberships
      parameters:
      - name: X-Organization
        in: header
        description: Organization unique slug
        schema:
          type: string
      - name: filter
        required: false
        in: query
        description: |2-

          JSON Logic filter. This filter can be used to perform complex filtering by grouping rules.

          For example, using such a filter you can get all resources created by you:

              - {"and":[{"==":[{"var":"owner"},"<user>"]}]}

          Details about the syntax used can be found at the link: https://jsonlogic.com/

           Available filter_fields: ['user', 'role', 'id'].
        schema:
          type: string
      - name: org
        in: query
        description: Organization unique slug
        schema:
          type: string
      - name: org_id
        in: query
        description: Organization identifier
        schema:
          type: integer
      - name: page
        required: false
        in: query
        description: A page number within the paginated result set.
        schema:
          type: integer
      - name: page_size
        required: false
        in: query
        description: Number of results to return per page.
        schema:
          type: integer
      - name: role
        in: query
        description: A simple equality filter for the role field
        schema:
          type: string
          enum:
          - worker
          - supervisor
          - maintainer
          - owner
      - name: search
        required: false
        in: query
        description: 'A search term. Available search_fields: (''user'', ''role'')'
        schema:
          type: string
      - name: sort
        required: false
        in: query
        description: 'Which field to use when ordering the results. Available ordering_fields:
          [''user'', ''role'', ''id'']'
        schema:
          type: string
      - name: user
        in: query
        description: A simple equality filter for the user field
        schema:
          type: string
      tags:
      - memberships
      security:
      - sessionAuth: []
        csrfAuth: []
        tokenAuth: []
      - signatureAuth: []
      - basicAuth: []
      responses:
        '200':
          content:
            application/vnd.cvat+json:
              schema:
                $ref: '#/components/schemas/PaginatedMembershipReadList'
          description: ''
  /api/memberships/{id}:
    get:
      operationId: memberships_retrieve
      summary: Get membership details
      parameters:
      - in: path
        name: id
        schema:
          type: integer
        description: A unique integer value identifying this membership.
        required: true
      tags:
      - memberships
      security:
      - sessionAuth: []
        csrfAuth: []
        tokenAuth: []
      - signatureAuth: []
      - basicAuth: []
      responses:
        '200':
          content:
            application/vnd.cvat+json:
              schema:
                $ref: '#/components/schemas/MembershipRead'
          description: ''
    patch:
      operationId: memberships_partial_update
      summary: Update a membership
      parameters:
      - in: path
        name: id
        schema:
          type: integer
        description: A unique integer value identifying this membership.
        required: true
      tags:
      - memberships
      requestBody:
        content:
          application/json:
            schema:
              $ref: '#/components/schemas/PatchedMembershipWriteRequest'
      security:
      - sessionAuth: []
        csrfAuth: []
        tokenAuth: []
      - signatureAuth: []
      - basicAuth: []
      responses:
        '200':
          content:
            application/vnd.cvat+json:
              schema:
                $ref: '#/components/schemas/MembershipRead'
          description: ''
    delete:
      operationId: memberships_destroy
      summary: Delete a membership
      parameters:
      - in: path
        name: id
        schema:
          type: integer
        description: A unique integer value identifying this membership.
        required: true
      tags:
      - memberships
      security:
      - sessionAuth: []
        csrfAuth: []
        tokenAuth: []
      - signatureAuth: []
      - basicAuth: []
      responses:
        '204':
          description: The membership has been deleted
  /api/organizations:
    get:
      operationId: organizations_list
      summary: List organizations
      parameters:
      - name: filter
        required: false
        in: query
        description: |2-

          JSON Logic filter. This filter can be used to perform complex filtering by grouping rules.

          For example, using such a filter you can get all resources created by you:

              - {"and":[{"==":[{"var":"owner"},"<user>"]}]}

          Details about the syntax used can be found at the link: https://jsonlogic.com/

           Available filter_fields: ['name', 'owner', 'slug', 'id'].
        schema:
          type: string
      - name: name
        in: query
        description: A simple equality filter for the name field
        schema:
          type: string
      - name: owner
        in: query
        description: A simple equality filter for the owner field
        schema:
          type: string
      - name: page
        required: false
        in: query
        description: A page number within the paginated result set.
        schema:
          type: integer
      - name: page_size
        required: false
        in: query
        description: Number of results to return per page.
        schema:
          type: integer
      - name: search
        required: false
        in: query
        description: 'A search term. Available search_fields: (''name'', ''owner'',
          ''slug'')'
        schema:
          type: string
      - name: slug
        in: query
        description: A simple equality filter for the slug field
        schema:
          type: string
      - name: sort
        required: false
        in: query
        description: 'Which field to use when ordering the results. Available ordering_fields:
          [''name'', ''owner'', ''slug'', ''id'']'
        schema:
          type: string
      tags:
      - organizations
      security:
      - sessionAuth: []
        csrfAuth: []
        tokenAuth: []
      - signatureAuth: []
      - basicAuth: []
      responses:
        '200':
          content:
            application/vnd.cvat+json:
              schema:
                $ref: '#/components/schemas/PaginatedOrganizationReadList'
          description: ''
    post:
      operationId: organizations_create
      summary: Create an organization
      tags:
      - organizations
      requestBody:
        content:
          application/json:
            schema:
              $ref: '#/components/schemas/OrganizationWriteRequest'
        required: true
      security:
      - sessionAuth: []
        csrfAuth: []
        tokenAuth: []
      - signatureAuth: []
      - basicAuth: []
      responses:
        '201':
          content:
            application/vnd.cvat+json:
              schema:
                $ref: '#/components/schemas/OrganizationRead'
          description: ''
  /api/organizations/{id}:
    get:
      operationId: organizations_retrieve
      summary: Get organization details
      parameters:
      - in: path
        name: id
        schema:
          type: integer
        description: A unique integer value identifying this organization.
        required: true
      tags:
      - organizations
      security:
      - sessionAuth: []
        csrfAuth: []
        tokenAuth: []
      - signatureAuth: []
      - basicAuth: []
      responses:
        '200':
          content:
            application/vnd.cvat+json:
              schema:
                $ref: '#/components/schemas/OrganizationRead'
          description: ''
    patch:
      operationId: organizations_partial_update
      summary: Update an organization
      parameters:
      - in: path
        name: id
        schema:
          type: integer
        description: A unique integer value identifying this organization.
        required: true
      tags:
      - organizations
      requestBody:
        content:
          application/json:
            schema:
              $ref: '#/components/schemas/PatchedOrganizationWriteRequest'
      security:
      - sessionAuth: []
        csrfAuth: []
        tokenAuth: []
      - signatureAuth: []
      - basicAuth: []
      responses:
        '200':
          content:
            application/vnd.cvat+json:
              schema:
                $ref: '#/components/schemas/OrganizationRead'
          description: ''
    delete:
      operationId: organizations_destroy
      summary: Delete an organization
      parameters:
      - in: path
        name: id
        schema:
          type: integer
        description: A unique integer value identifying this organization.
        required: true
      tags:
      - organizations
      security:
      - sessionAuth: []
        csrfAuth: []
        tokenAuth: []
      - signatureAuth: []
      - basicAuth: []
      responses:
        '204':
          description: The organization has been deleted
  /api/projects:
    get:
      operationId: projects_list
      summary: List projects
      parameters:
      - name: X-Organization
        in: header
        description: Organization unique slug
        schema:
          type: string
      - name: assignee
        in: query
        description: A simple equality filter for the assignee field
        schema:
          type: string
      - name: filter
        required: false
        in: query
        description: |2-

          JSON Logic filter. This filter can be used to perform complex filtering by grouping rules.

          For example, using such a filter you can get all resources created by you:

              - {"and":[{"==":[{"var":"owner"},"<user>"]}]}

          Details about the syntax used can be found at the link: https://jsonlogic.com/

           Available filter_fields: ['name', 'owner', 'assignee', 'status', 'id', 'updated_date'].
        schema:
          type: string
      - name: name
        in: query
        description: A simple equality filter for the name field
        schema:
          type: string
      - name: org
        in: query
        description: Organization unique slug
        schema:
          type: string
      - name: org_id
        in: query
        description: Organization identifier
        schema:
          type: integer
      - name: owner
        in: query
        description: A simple equality filter for the owner field
        schema:
          type: string
      - name: page
        required: false
        in: query
        description: A page number within the paginated result set.
        schema:
          type: integer
      - name: page_size
        required: false
        in: query
        description: Number of results to return per page.
        schema:
          type: integer
      - name: search
        required: false
        in: query
        description: 'A search term. Available search_fields: (''name'', ''owner'',
          ''assignee'', ''status'')'
        schema:
          type: string
      - name: sort
        required: false
        in: query
        description: 'Which field to use when ordering the results. Available ordering_fields:
          [''name'', ''owner'', ''assignee'', ''status'', ''id'', ''updated_date'']'
        schema:
          type: string
      - name: status
        in: query
        description: A simple equality filter for the status field
        schema:
          type: string
          enum:
          - annotation
          - validation
          - completed
      tags:
      - projects
      security:
      - sessionAuth: []
        csrfAuth: []
        tokenAuth: []
      - signatureAuth: []
      - basicAuth: []
      responses:
        '200':
          content:
            application/vnd.cvat+json:
              schema:
                $ref: '#/components/schemas/PaginatedProjectReadList'
          description: ''
    post:
      operationId: projects_create
      summary: Create a project
      parameters:
      - in: header
        name: X-Organization
        schema:
          type: string
        description: Organization unique slug
      - in: query
        name: org
        schema:
          type: string
        description: Organization unique slug
      - in: query
        name: org_id
        schema:
          type: integer
        description: Organization identifier
      tags:
      - projects
      requestBody:
        content:
          application/json:
            schema:
              $ref: '#/components/schemas/ProjectWriteRequest'
        required: true
      security:
      - sessionAuth: []
        csrfAuth: []
        tokenAuth: []
      - signatureAuth: []
      - basicAuth: []
      responses:
        '201':
          content:
            application/vnd.cvat+json:
              schema:
                $ref: '#/components/schemas/ProjectRead'
          description: ''
  /api/projects/{id}:
    get:
      operationId: projects_retrieve
      summary: Get project details
      parameters:
      - in: path
        name: id
        schema:
          type: integer
        description: A unique integer value identifying this project.
        required: true
      tags:
      - projects
      security:
      - sessionAuth: []
        csrfAuth: []
        tokenAuth: []
      - signatureAuth: []
      - basicAuth: []
      responses:
        '200':
          content:
            application/vnd.cvat+json:
              schema:
                $ref: '#/components/schemas/ProjectRead'
          description: ''
    patch:
      operationId: projects_partial_update
      summary: Update a project
      parameters:
      - in: path
        name: id
        schema:
          type: integer
        description: A unique integer value identifying this project.
        required: true
      tags:
      - projects
      requestBody:
        content:
          application/json:
            schema:
              $ref: '#/components/schemas/PatchedProjectWriteRequest'
      security:
      - sessionAuth: []
        csrfAuth: []
        tokenAuth: []
      - signatureAuth: []
      - basicAuth: []
      responses:
        '200':
          content:
            application/vnd.cvat+json:
              schema:
                $ref: '#/components/schemas/ProjectRead'
          description: ''
    delete:
      operationId: projects_destroy
      summary: Delete a project
      parameters:
      - in: path
        name: id
        schema:
          type: integer
        description: A unique integer value identifying this project.
        required: true
      tags:
      - projects
      security:
      - sessionAuth: []
        csrfAuth: []
        tokenAuth: []
      - signatureAuth: []
      - basicAuth: []
      responses:
        '204':
          description: The project has been deleted
  /api/projects/{id}/annotations:
    get:
      operationId: projects_retrieve_annotations
      description: |
        Deprecation warning:

        Using this endpoint to initiate export of annotations as a dataset or to check export status is deprecated.
        Consider using new API:
        - POST /api/projects/<project_id>/dataset/export?save_images=False to initiate exporting process
        - GET /api/requests/<rq_id> to check export status,
            where rq_id is request id returned on initializing request'
      summary: Export project annotations as a dataset
      parameters:
      - in: query
        name: action
        schema:
          type: string
          enum:
          - download
        description: Used to start downloading process locally after annotation file
          has been created
      - in: query
        name: cloud_storage_id
        schema:
          type: integer
        description: Storage id
      - in: query
        name: filename
        schema:
          type: string
        description: Desired output file name
      - in: query
        name: format
        schema:
          type: string
        description: |-
          Desired output format name
          You can get the list of supported formats at:
          /server/annotation/formats
        required: true
      - in: path
        name: id
        schema:
          type: integer
        description: A unique integer value identifying this project.
        required: true
      - in: query
        name: location
        schema:
          type: string
          enum:
          - cloud_storage
          - local
        description: Where need to save downloaded dataset
      - in: query
        name: use_default_location
        schema:
          type: boolean
          default: true
        description: Use the location that was configured in project to export annotation
        deprecated: true
      tags:
      - projects
      security:
      - sessionAuth: []
        csrfAuth: []
        tokenAuth: []
      - signatureAuth: []
      - basicAuth: []
      responses:
        '200':
          content:
            application/vnd.cvat+json:
              schema:
                $ref: '#/components/schemas/AnnotationsRead'
          description: Download of file started
        '201':
          description: Annotations file is ready to download
        '202':
          description: Dump of annotations has been started
        '401':
          description: Format is not specified
        '405':
          description: Format is not available
  /api/projects/{id}/backup:
    get:
      operationId: projects_retrieve_backup
      description: |
        Deprecation warning:

        This endpoint will be deprecated in one of the next releases.
        Consider using new API:
        - POST /api/projects/<project_id>/backup/export to initiate backup process
        - GET /api/requests/<rq_id> to check process status,
            where rq_id is request id returned on initializing request
      summary: Back up a project
      parameters:
      - in: query
        name: action
        schema:
          type: string
          enum:
          - download
        description: Used to start downloading process after backup file had been
          created
      - in: query
        name: cloud_storage_id
        schema:
          type: integer
        description: Storage id
      - in: query
        name: filename
        schema:
          type: string
        description: Backup file name
      - in: path
        name: id
        schema:
          type: integer
        description: A unique integer value identifying this project.
        required: true
      - in: query
        name: location
        schema:
          type: string
          enum:
          - cloud_storage
          - local
        description: Where need to save downloaded backup
      - in: query
        name: use_default_location
        schema:
          type: boolean
          default: true
        description: Use the location that was configured in project to export backup
        deprecated: true
      tags:
      - projects
      security:
      - sessionAuth: []
        csrfAuth: []
        tokenAuth: []
      - signatureAuth: []
      - basicAuth: []
      responses:
        '200':
          description: Download of file started
        '201':
          description: Output backup file is ready for downloading
        '202':
          description: Creating a backup file has been started
  /api/projects/{id}/backup/export:
    post:
      operationId: projects_create_backup_export
      description: |
        The request `POST /api/<projects|tasks>/id/backup/export` will initialize
        a background process to backup a resource. To check status of the process
        please, use `GET /api/requests/<rq_id>` where **rq_id** is request ID returned in the response for this endpoint.
      summary: Initiate process to backup resource
      parameters:
      - in: query
        name: cloud_storage_id
        schema:
          type: integer
        description: Storage id
      - in: query
        name: filename
        schema:
          type: string
        description: Backup file name
      - in: path
        name: id
        schema:
          type: integer
        description: A unique integer value identifying this project.
        required: true
      - in: query
        name: location
        schema:
          type: string
          enum:
          - cloud_storage
          - local
        description: Where need to save downloaded backup
      tags:
      - projects
      security:
      - sessionAuth: []
        csrfAuth: []
        tokenAuth: []
      - signatureAuth: []
      - basicAuth: []
      responses:
        '202':
          content:
            application/vnd.cvat+json:
              schema:
                $ref: '#/components/schemas/RqId'
          description: Creating a backup file has been started
        '400':
          description: Wrong query parameters were passed
        '409':
          description: The backup process has already been initiated and is not yet
            finished
  /api/projects/{id}/dataset/:
    get:
      operationId: projects_retrieve_dataset
      description: |2

        To check the status of the process of importing a project dataset from a file:

        After initiating the dataset upload, you will receive an rq_id parameter.
        Make sure to include this parameter as a query parameter in your subsequent
        GET /api/projects/id/dataset requests to track the status of the dataset import.
        Also you should specify action parameter: action=import_status.

        Deprecation warning:
        Utilizing this endpoint to export project dataset in
        a specific format will be deprecated in one of the next releases.
        Consider using new API:
        - POST /api/projects/<project_id>/dataset/export/?save_images=True to initiate export process
        - GET /api/requests/<rq_id> to check process status,
            where rq_id is request id returned on initializing request
      summary: Export a project as a dataset / Check dataset import status
      parameters:
      - in: query
        name: action
        schema:
          type: string
          enum:
          - download
          - import_status
        description: Used to start downloading process locally after annotation file
          has been created
      - in: query
        name: cloud_storage_id
        schema:
          type: integer
        description: Storage id
      - in: query
        name: filename
        schema:
          type: string
        description: Desired output file name
      - in: query
        name: format
        schema:
          type: string
        description: |-
          Desired output format name
          You can get the list of supported formats at:
          /server/annotation/formats
      - in: path
        name: id
        schema:
          type: integer
        description: A unique integer value identifying this project.
        required: true
      - in: query
        name: location
        schema:
          type: string
          enum:
          - cloud_storage
          - local
        description: Where need to save downloaded dataset
      - in: query
        name: rq_id
        schema:
          type: string
        description: rq id
      - in: query
        name: use_default_location
        schema:
          type: boolean
          default: true
        description: Use the location that was configured in project to import dataset
        deprecated: true
      tags:
      - projects
      security:
      - sessionAuth: []
        csrfAuth: []
        tokenAuth: []
      - signatureAuth: []
      - basicAuth: []
      responses:
        '200':
          content:
            application/vnd.cvat+json:
              schema:
                type: string
                format: binary
          description: Download of file started
        '201':
          description: Output file is ready for downloading
        '202':
          description: Exporting has been started
        '405':
          description: Format is not available
    post:
      operationId: projects_create_dataset
      description: |2

        The request POST /api/projects/id/dataset will initiate file upload and will create
        the rq job on the server in which the process of dataset import from a file
        will be carried out. Please, use the GET /api/projects/id/dataset endpoint for checking status of the process.
      summary: Import a dataset into a project
      parameters:
      - in: query
        name: cloud_storage_id
        schema:
          type: integer
        description: Storage id
      - in: query
        name: filename
        schema:
          type: string
        description: Dataset file name
      - in: query
        name: format
        schema:
          type: string
        description: |-
          Desired dataset format name
          You can get the list of supported formats at:
          /server/annotation/formats
      - in: path
        name: id
        schema:
          type: integer
        description: A unique integer value identifying this project.
        required: true
      - in: query
        name: location
        schema:
          type: string
          enum:
          - cloud_storage
          - local
        description: Where to import the dataset from
      - in: query
        name: use_default_location
        schema:
          type: boolean
          default: true
        description: Use the location that was configured in the project to import
          annotations
        deprecated: true
      tags:
      - projects
      requestBody:
        content:
          application/json:
            schema:
              $ref: '#/components/schemas/DatasetWriteRequest'
          multipart/form-data:
            schema:
              $ref: '#/components/schemas/DatasetWriteRequest'
      security:
      - sessionAuth: []
        csrfAuth: []
        tokenAuth: []
      - signatureAuth: []
      - basicAuth: []
      responses:
        '202':
          content:
            application/vnd.cvat+json:
              schema:
                $ref: '#/components/schemas/RqId'
          description: Importing has been started
        '400':
          description: Failed to import dataset
        '405':
          description: Format is not available
  /api/projects/{id}/dataset/export:
    post:
      operationId: projects_create_dataset_export
      description: |
        The request `POST /api/<projects|tasks|jobs>/id/dataset/export` will initialize
        a background process to export a dataset. To check status of the process
        please, use `GET /api/requests/<rq_id>` where **rq_id** is request ID returned in the response for this endpoint.
      summary: Initialize process to export resource as a dataset in a specific format
      parameters:
      - in: query
        name: cloud_storage_id
        schema:
          type: integer
        description: Storage id
      - in: query
        name: filename
        schema:
          type: string
        description: Desired output file name
      - in: query
        name: format
        schema:
          type: string
        description: |-
          Desired output format name
          You can get the list of supported formats at:
          /server/annotation/formats
        required: true
      - in: path
        name: id
        schema:
          type: integer
        description: A unique integer value identifying this project.
        required: true
      - in: query
        name: location
        schema:
          type: string
          enum:
          - cloud_storage
          - local
        description: Where need to save downloaded dataset
      - in: query
        name: save_images
        schema:
          type: boolean
          default: false
        description: Include images or not
      tags:
      - projects
      security:
      - sessionAuth: []
        csrfAuth: []
        tokenAuth: []
      - signatureAuth: []
      - basicAuth: []
      responses:
        '202':
          content:
            application/vnd.cvat+json:
              schema:
                $ref: '#/components/schemas/RqId'
          description: Exporting has been started
        '405':
          description: Format is not available
        '409':
          description: Exporting is already in progress
  /api/projects/{id}/preview:
    get:
      operationId: projects_retrieve_preview
      summary: Get a preview image for a project
      parameters:
      - in: path
        name: id
        schema:
          type: integer
        description: A unique integer value identifying this project.
        required: true
      tags:
      - projects
      security:
      - sessionAuth: []
        csrfAuth: []
        tokenAuth: []
      - signatureAuth: []
      - basicAuth: []
      responses:
        '200':
          description: Project image preview
        '404':
          description: Project image preview not found
  /api/projects/backup/:
    post:
      operationId: projects_create_backup
      description: |2

        The backup import process is as follows:

        The first request POST /api/projects/backup will initiate file upload and will create
        the rq job on the server in which the process of a project creating from an uploaded backup
        will be carried out.

        After initiating the backup upload, you will receive an rq_id parameter.
        Make sure to include this parameter as a query parameter in your subsequent requests
        to track the status of the project creation.
        Once the project has been successfully created, the server will return the id of the newly created project.
      summary: Recreate a project from a backup
      parameters:
      - in: header
        name: X-Organization
        schema:
          type: string
        description: Organization unique slug
      - in: query
        name: cloud_storage_id
        schema:
          type: integer
        description: Storage id
      - in: query
        name: filename
        schema:
          type: string
        description: Backup file name
      - in: query
        name: location
        schema:
          type: string
          enum:
          - cloud_storage
          - local
          default: local
        description: Where to import the backup file from
      - in: query
        name: org
        schema:
          type: string
        description: Organization unique slug
      - in: query
        name: org_id
        schema:
          type: integer
        description: Organization identifier
      - in: query
        name: rq_id
        schema:
          type: string
        description: rq id
      tags:
      - projects
      requestBody:
        content:
          application/json:
            schema:
              $ref: '#/components/schemas/BackupWriteRequest'
          multipart/form-data:
            schema:
              $ref: '#/components/schemas/BackupWriteRequest'
      security:
      - sessionAuth: []
        csrfAuth: []
        tokenAuth: []
      - signatureAuth: []
      - basicAuth: []
      responses:
        '201':
          description: The project has been imported
        '202':
          content:
            application/vnd.cvat+json:
              schema:
                $ref: '#/components/schemas/RqId'
          description: Importing a backup file has been started
  /api/quality/conflicts:
    get:
      operationId: quality_list_conflicts
      summary: List annotation conflicts in a quality report
      parameters:
      - name: X-Organization
        in: header
        description: Organization unique slug
        schema:
          type: string
      - name: filter
        required: false
        in: query
        description: |2-

          JSON Logic filter. This filter can be used to perform complex filtering by grouping rules.

          For example, using such a filter you can get all resources created by you:

              - {"and":[{"==":[{"var":"owner"},"<user>"]}]}

          Details about the syntax used can be found at the link: https://jsonlogic.com/

           Available filter_fields: ['id', 'frame', 'type', 'job_id', 'task_id', 'severity'].
        schema:
          type: string
      - name: frame
        in: query
        description: A simple equality filter for the frame field
        schema:
          type: integer
      - name: job_id
        in: query
        description: A simple equality filter for the job_id field
        schema:
          type: integer
      - name: org
        in: query
        description: Organization unique slug
        schema:
          type: string
      - name: org_id
        in: query
        description: Organization identifier
        schema:
          type: integer
      - name: page
        required: false
        in: query
        description: A page number within the paginated result set.
        schema:
          type: integer
      - name: page_size
        required: false
        in: query
        description: Number of results to return per page.
        schema:
          type: integer
      - in: query
        name: report_id
        schema:
          type: integer
        description: A simple equality filter for report id
      - name: severity
        in: query
        description: A simple equality filter for the severity field
        schema:
          type: string
          enum:
          - warning
          - error
      - name: sort
        required: false
        in: query
        description: 'Which field to use when ordering the results. Available ordering_fields:
          [''id'', ''frame'', ''type'', ''job_id'', ''task_id'', ''severity'']'
        schema:
          type: string
      - name: task_id
        in: query
        description: A simple equality filter for the task_id field
        schema:
          type: integer
      - name: type
        in: query
        description: A simple equality filter for the type field
        schema:
          type: string
          enum:
          - missing_annotation
          - extra_annotation
          - mismatching_label
          - low_overlap
          - mismatching_direction
          - mismatching_attributes
          - mismatching_groups
          - covered_annotation
      tags:
      - quality
      security:
      - sessionAuth: []
        csrfAuth: []
        tokenAuth: []
      - signatureAuth: []
      - basicAuth: []
      responses:
        '200':
          content:
            application/vnd.cvat+json:
              schema:
                $ref: '#/components/schemas/PaginatedAnnotationConflictList'
          description: ''
  /api/quality/reports:
    get:
      operationId: quality_list_reports
      summary: List quality reports
      parameters:
      - name: X-Organization
        in: header
        description: Organization unique slug
        schema:
          type: string
      - name: filter
        required: false
        in: query
        description: |2-

          JSON Logic filter. This filter can be used to perform complex filtering by grouping rules.

          For example, using such a filter you can get all resources created by you:

              - {"and":[{"==":[{"var":"owner"},"<user>"]}]}

          Details about the syntax used can be found at the link: https://jsonlogic.com/

           Available filter_fields: ['id', 'job_id', 'created_date', 'gt_last_updated', 'target_last_updated', 'parent_id'].
        schema:
          type: string
      - name: job_id
        in: query
        description: A simple equality filter for the job_id field
        schema:
          type: integer
      - name: org
        in: query
        description: Organization unique slug
        schema:
          type: string
      - name: org_id
        in: query
        description: Organization identifier
        schema:
          type: integer
      - name: page
        required: false
        in: query
        description: A page number within the paginated result set.
        schema:
          type: integer
      - name: page_size
        required: false
        in: query
        description: Number of results to return per page.
        schema:
          type: integer
      - name: parent_id
        in: query
        description: A simple equality filter for the parent_id field
        schema:
          type: integer
      - name: sort
        required: false
        in: query
        description: 'Which field to use when ordering the results. Available ordering_fields:
          [''id'', ''job_id'', ''created_date'', ''gt_last_updated'', ''target_last_updated'',
          ''parent_id'']'
        schema:
          type: string
      - in: query
        name: target
        schema:
          type: string
        description: A simple equality filter for target
      - in: query
        name: task_id
        schema:
          type: integer
        description: A simple equality filter for task id
      tags:
      - quality
      security:
      - sessionAuth: []
        csrfAuth: []
        tokenAuth: []
      - signatureAuth: []
      - basicAuth: []
      responses:
        '200':
          content:
            application/vnd.cvat+json:
              schema:
                $ref: '#/components/schemas/PaginatedQualityReportList'
          description: ''
    post:
      operationId: quality_create_report
      summary: Create a quality report
      parameters:
      - in: query
        name: rq_id
        schema:
          type: string
        description: |
          The report creation request id. Can be specified to check the report
          creation status.
      tags:
      - quality
      requestBody:
        content:
          application/json:
            schema:
              $ref: '#/components/schemas/QualityReportCreateRequest'
      security:
      - sessionAuth: []
        csrfAuth: []
        tokenAuth: []
      - signatureAuth: []
      - basicAuth: []
      responses:
        '201':
          content:
            application/vnd.cvat+json:
              schema:
                $ref: '#/components/schemas/QualityReport'
          description: ''
        '202':
          content:
            application/vnd.cvat+json:
              schema:
                $ref: '#/components/schemas/RqId'
          description: |
            A quality report request has been enqueued, the request id is returned.
            The request status can be checked at this endpoint by passing the rq_id
            as the query parameter. If the request id is specified, this response
            means the quality report request is queued or is being processed.
        '400':
          description: Invalid or failed request, check the response data for details
  /api/quality/reports/{id}:
    get:
      operationId: quality_retrieve_report
      summary: Get quality report details
      parameters:
      - in: path
        name: id
        schema:
          type: integer
        description: A unique integer value identifying this quality report.
        required: true
      tags:
      - quality
      security:
      - sessionAuth: []
        csrfAuth: []
        tokenAuth: []
      - signatureAuth: []
      - basicAuth: []
      responses:
        '200':
          content:
            application/vnd.cvat+json:
              schema:
                $ref: '#/components/schemas/QualityReport'
          description: ''
  /api/quality/reports/{id}/data:
    get:
      operationId: quality_retrieve_report_data
      summary: Get quality report contents
      parameters:
      - in: path
        name: id
        schema:
          type: integer
        description: A unique integer value identifying this quality report.
        required: true
      tags:
      - quality
      security:
      - sessionAuth: []
        csrfAuth: []
        tokenAuth: []
      - signatureAuth: []
      - basicAuth: []
      responses:
        '200':
          content:
            application/vnd.cvat+json:
              schema:
                type: object
          description: ''
  /api/quality/settings:
    get:
      operationId: quality_list_settings
      summary: List quality settings instances
      parameters:
      - name: X-Organization
        in: header
        description: Organization unique slug
        schema:
          type: string
      - name: filter
        required: false
        in: query
        description: |2-

          JSON Logic filter. This filter can be used to perform complex filtering by grouping rules.

          For example, using such a filter you can get all resources created by you:

              - {"and":[{"==":[{"var":"owner"},"<user>"]}]}

          Details about the syntax used can be found at the link: https://jsonlogic.com/

           Available filter_fields: ['id', 'task_id'].
        schema:
          type: string
      - name: org
        in: query
        description: Organization unique slug
        schema:
          type: string
      - name: org_id
        in: query
        description: Organization identifier
        schema:
          type: integer
      - name: page
        required: false
        in: query
        description: A page number within the paginated result set.
        schema:
          type: integer
      - name: page_size
        required: false
        in: query
        description: Number of results to return per page.
        schema:
          type: integer
      - name: sort
        required: false
        in: query
        description: 'Which field to use when ordering the results. Available ordering_fields:
          [''id'']'
        schema:
          type: string
      - name: task_id
        in: query
        description: A simple equality filter for the task_id field
        schema:
          type: integer
      tags:
      - quality
      security:
      - sessionAuth: []
        csrfAuth: []
        tokenAuth: []
      - signatureAuth: []
      - basicAuth: []
      responses:
        '200':
          content:
            application/vnd.cvat+json:
              schema:
                $ref: '#/components/schemas/PaginatedQualitySettingsList'
          description: ''
  /api/quality/settings/{id}:
    get:
      operationId: quality_retrieve_settings
      summary: Get quality settings instance details
      parameters:
      - in: path
        name: id
        schema:
          type: integer
        description: An id of a quality settings instance
        required: true
      tags:
      - quality
      security:
      - sessionAuth: []
        csrfAuth: []
        tokenAuth: []
      - signatureAuth: []
      - basicAuth: []
      responses:
        '200':
          content:
            application/vnd.cvat+json:
              schema:
                $ref: '#/components/schemas/QualitySettings'
          description: ''
    patch:
      operationId: quality_partial_update_settings
      summary: Update a quality settings instance
      parameters:
      - in: path
        name: id
        schema:
          type: integer
        description: An id of a quality settings instance
        required: true
      tags:
      - quality
      requestBody:
        content:
          application/json:
            schema:
              $ref: '#/components/schemas/PatchedQualitySettingsRequest'
      security:
      - sessionAuth: []
        csrfAuth: []
        tokenAuth: []
      - signatureAuth: []
      - basicAuth: []
      responses:
        '200':
          content:
            application/vnd.cvat+json:
              schema:
                $ref: '#/components/schemas/QualitySettings'
          description: ''
  /api/requests:
    get:
      operationId: requests_list
      summary: List requests
      parameters:
      - name: action
        in: query
        description: A simple equality filter for the action field
        schema:
          type: string
          enum:
          - autoannotate
          - create
          - import
          - export
      - name: filter
        required: false
        in: query
        description: |2-

          JSON Logic filter. This filter can be used to perform complex filtering by grouping rules.

          Details about the syntax used can be found at the link: https://jsonlogic.com/

           Available filter_fields: ['status', 'project_id', 'task_id', 'job_id', 'action', 'target', 'subresource', 'format'].
        schema:
          type: string
      - name: format
        in: query
        description: A simple equality filter for the format field
        schema:
          type: string
      - name: job_id
        in: query
        description: A simple equality filter for the job_id field
        schema:
          type: integer
      - name: org
        in: query
        description: A simple equality filter for the org field
        schema:
          type: string
      - name: page
        required: false
        in: query
        description: A page number within the paginated result set.
        schema:
          type: integer
      - name: page_size
        required: false
        in: query
        description: Number of results to return per page.
        schema:
          type: integer
      - name: project_id
        in: query
        description: A simple equality filter for the project_id field
        schema:
          type: integer
      - name: sort
        required: false
        in: query
        description: 'Which field to use when ordering the results. Available ordering_fields:
          [''created_date'', ''status'', ''action'']'
        schema:
          type: string
      - name: status
        in: query
        description: A simple equality filter for the status field
        schema:
          type: string
          enum:
          - queued
          - started
          - failed
          - finished
      - name: subresource
        in: query
        description: A simple equality filter for the subresource field
        schema:
          type: string
          enum:
          - annotations
          - dataset
          - backup
      - name: target
        in: query
        description: A simple equality filter for the target field
        schema:
          type: string
          enum:
          - project
          - task
          - job
      - name: task_id
        in: query
        description: A simple equality filter for the task_id field
        schema:
          type: integer
      tags:
      - requests
      security:
      - sessionAuth: []
        csrfAuth: []
        tokenAuth: []
      - signatureAuth: []
      - basicAuth: []
      responses:
        '200':
          content:
            application/vnd.cvat+json:
              schema:
                $ref: '#/components/schemas/PaginatedRequestList'
          description: ''
  /api/requests/{id}:
    get:
      operationId: requests_retrieve
      summary: Get request details
      parameters:
      - in: path
        name: id
        schema:
          type: string
        required: true
      tags:
      - requests
      security:
      - sessionAuth: []
        csrfAuth: []
        tokenAuth: []
      - signatureAuth: []
      - basicAuth: []
      responses:
        '200':
          content:
            application/vnd.cvat+json:
              schema:
                $ref: '#/components/schemas/Request'
          description: ''
  /api/requests/{id}/cancel:
    post:
      operationId: requests_create_cancel
      summary: Cancel request
      parameters:
      - in: path
        name: id
        schema:
          type: string
        required: true
      tags:
      - requests
      security:
      - sessionAuth: []
        csrfAuth: []
        tokenAuth: []
      - signatureAuth: []
      - basicAuth: []
      responses:
        '200':
          description: The request has been cancelled
  /api/schema/:
    get:
      operationId: schema_retrieve
      description: |-
        OpenApi3 schema for this API. Format can be selected via content negotiation.

        - YAML: application/vnd.oai.openapi
        - JSON: application/vnd.oai.openapi+json
      parameters:
      - in: query
        name: lang
        schema:
          type: string
          enum:
          - af
          - ar
          - ar-dz
          - ast
          - az
          - be
          - bg
          - bn
          - br
          - bs
          - ca
          - ckb
          - cs
          - cy
          - da
          - de
          - dsb
          - el
          - en
          - en-au
          - en-gb
          - eo
          - es
          - es-ar
          - es-co
          - es-mx
          - es-ni
          - es-ve
          - et
          - eu
          - fa
          - fi
          - fr
          - fy
          - ga
          - gd
          - gl
          - he
          - hi
          - hr
          - hsb
          - hu
          - hy
          - ia
          - id
          - ig
          - io
          - is
          - it
          - ja
          - ka
          - kab
          - kk
          - km
          - kn
          - ko
          - ky
          - lb
          - lt
          - lv
          - mk
          - ml
          - mn
          - mr
          - ms
          - my
          - nb
          - ne
          - nl
          - nn
          - os
          - pa
          - pl
          - pt
          - pt-br
          - ro
          - ru
          - sk
          - sl
          - sq
          - sr
          - sr-latn
          - sv
          - sw
          - ta
          - te
          - tg
          - th
          - tk
          - tr
          - tt
          - udm
          - uk
          - ur
          - uz
          - vi
          - zh-hans
          - zh-hant
      - in: query
        name: scheme
        schema:
          type: string
          enum:
          - json
          - yaml
      tags:
      - schema
      security:
      - sessionAuth: []
        csrfAuth: []
        tokenAuth: []
      - signatureAuth: []
      - basicAuth: []
      responses:
        '200':
          content:
            application/vnd.oai.openapi:
              schema:
                type: object
            application/yaml:
              schema:
                type: object
            application/vnd.oai.openapi+json:
              schema:
                type: object
            application/json:
              schema:
                type: object
          description: ''
  /api/server/about:
    get:
      operationId: server_retrieve_about
      summary: Get basic CVAT information
      tags:
      - server
      security:
      - sessionAuth: []
        csrfAuth: []
        tokenAuth: []
      - signatureAuth: []
      - basicAuth: []
      responses:
        '200':
          content:
            application/vnd.cvat+json:
              schema:
                $ref: '#/components/schemas/About'
          description: ''
  /api/server/annotation/formats:
    get:
      operationId: server_retrieve_annotation_formats
      summary: Get supported annotation formats
      tags:
      - server
      security:
      - sessionAuth: []
        csrfAuth: []
        tokenAuth: []
      - signatureAuth: []
      - basicAuth: []
      responses:
        '200':
          content:
            application/vnd.cvat+json:
              schema:
                $ref: '#/components/schemas/DatasetFormats'
          description: ''
  /api/server/plugins:
    get:
      operationId: server_retrieve_plugins
      summary: Get enabled plugins
      tags:
      - server
      security:
      - sessionAuth: []
        csrfAuth: []
        tokenAuth: []
      - signatureAuth: []
      - basicAuth: []
      responses:
        '200':
          content:
            application/vnd.cvat+json:
              schema:
                $ref: '#/components/schemas/Plugins'
          description: ''
  /api/server/share:
    get:
      operationId: server_list_share
      summary: List files/directories in the mounted share
      parameters:
      - in: query
        name: directory
        schema:
          type: string
        description: Directory to browse
      - in: query
        name: search
        schema:
          type: string
        description: Search for specific files
      tags:
      - server
      security:
      - sessionAuth: []
        csrfAuth: []
        tokenAuth: []
      - signatureAuth: []
      - basicAuth: []
      responses:
        '200':
          content:
            application/vnd.cvat+json:
              schema:
                type: array
                items:
                  $ref: '#/components/schemas/FileInfo'
          description: ''
  /api/tasks:
    get:
      operationId: tasks_list
      summary: List tasks
      parameters:
      - name: X-Organization
        in: header
        description: Organization unique slug
        schema:
          type: string
      - name: assignee
        in: query
        description: A simple equality filter for the assignee field
        schema:
          type: string
      - name: dimension
        in: query
        description: A simple equality filter for the dimension field
        schema:
          type: string
          enum:
          - 3d
          - 2d
      - name: filter
        required: false
        in: query
        description: |2+

          JSON Logic filter. This filter can be used to perform complex filtering by grouping rules.

          For example, using such a filter you can get all resources created by you:

              - {"and":[{"==":[{"var":"owner"},"<user>"]}]}

          Details about the syntax used can be found at the link: https://jsonlogic.com/

           Available filter_fields: ['project_name', 'name', 'owner', 'status', 'assignee', 'subset', 'mode', 'dimension', 'tracker_link', 'validation_mode', 'id', 'project_id', 'updated_date'].

          There are few examples for complex filtering tasks:

              - Get all tasks from 1,2,3 projects - { "and" : [{ "in" : [{ "var" : "project_id" }, [1, 2, 3]]}]}

              - Get all completed tasks from 1 project - { "and": [{ "==": [{ "var" : "status" }, "completed"]}, { "==" : [{ "var" : "project_id"}, 1]}]}

        schema:
          type: string
      - name: mode
        in: query
        description: A simple equality filter for the mode field
        schema:
          type: string
      - name: name
        in: query
        description: A simple equality filter for the name field
        schema:
          type: string
      - name: org
        in: query
        description: Organization unique slug
        schema:
          type: string
      - name: org_id
        in: query
        description: Organization identifier
        schema:
          type: integer
      - name: owner
        in: query
        description: A simple equality filter for the owner field
        schema:
          type: string
      - name: page
        required: false
        in: query
        description: A page number within the paginated result set.
        schema:
          type: integer
      - name: page_size
        required: false
        in: query
        description: Number of results to return per page.
        schema:
          type: integer
      - name: project_id
        in: query
        description: A simple equality filter for the project_id field
        schema:
          type: integer
      - name: project_name
        in: query
        description: A simple equality filter for the project_name field
        schema:
          type: string
      - name: search
        required: false
        in: query
        description: 'A search term. Available search_fields: (''project_name'', ''name'',
          ''owner'', ''status'', ''assignee'', ''subset'', ''mode'', ''dimension'',
          ''tracker_link'', ''validation_mode'')'
        schema:
          type: string
      - name: sort
        required: false
        in: query
        description: 'Which field to use when ordering the results. Available ordering_fields:
          [''project_name'', ''name'', ''owner'', ''status'', ''assignee'', ''subset'',
          ''mode'', ''dimension'', ''tracker_link'', ''validation_mode'', ''id'',
          ''project_id'', ''updated_date'']'
        schema:
          type: string
      - name: status
        in: query
        description: A simple equality filter for the status field
        schema:
          type: string
          enum:
          - annotation
          - validation
          - completed
      - name: subset
        in: query
        description: A simple equality filter for the subset field
        schema:
          type: string
      - name: tracker_link
        in: query
        description: A simple equality filter for the tracker_link field
        schema:
          type: string
      - name: validation_mode
        in: query
        description: A simple equality filter for the validation_mode field
        schema:
          type: string
          enum:
          - gt
          - gt_pool
      tags:
      - tasks
      security:
      - sessionAuth: []
        csrfAuth: []
        tokenAuth: []
      - signatureAuth: []
      - basicAuth: []
      responses:
        '200':
          content:
            application/vnd.cvat+json:
              schema:
                $ref: '#/components/schemas/PaginatedTaskReadList'
          description: ''
    post:
      operationId: tasks_create
      description: |
        The new task will not have any attached images or videos.
        To attach them, use the /api/tasks/<id>/data endpoint.
      summary: Create a task
      parameters:
      - in: header
        name: X-Organization
        schema:
          type: string
        description: Organization unique slug
      - in: query
        name: org
        schema:
          type: string
        description: Organization unique slug
      - in: query
        name: org_id
        schema:
          type: integer
        description: Organization identifier
      tags:
      - tasks
      requestBody:
        content:
          application/json:
            schema:
              $ref: '#/components/schemas/TaskWriteRequest'
        required: true
      security:
      - sessionAuth: []
        csrfAuth: []
        tokenAuth: []
      - signatureAuth: []
      - basicAuth: []
      responses:
        '201':
          content:
            application/vnd.cvat+json:
              schema:
                $ref: '#/components/schemas/TaskRead'
          description: ''
  /api/tasks/{id}:
    get:
      operationId: tasks_retrieve
      summary: Get task details
      parameters:
      - in: path
        name: id
        schema:
          type: integer
        description: A unique integer value identifying this task.
        required: true
      tags:
      - tasks
      security:
      - sessionAuth: []
        csrfAuth: []
        tokenAuth: []
      - signatureAuth: []
      - basicAuth: []
      responses:
        '200':
          content:
            application/vnd.cvat+json:
              schema:
                $ref: '#/components/schemas/TaskRead'
          description: ''
    patch:
      operationId: tasks_partial_update
      summary: Update a task
      parameters:
      - in: path
        name: id
        schema:
          type: integer
        description: A unique integer value identifying this task.
        required: true
      tags:
      - tasks
      requestBody:
        content:
          application/json:
            schema:
              $ref: '#/components/schemas/PatchedTaskWriteRequest'
      security:
      - sessionAuth: []
        csrfAuth: []
        tokenAuth: []
      - signatureAuth: []
      - basicAuth: []
      responses:
        '200':
          content:
            application/vnd.cvat+json:
              schema:
                $ref: '#/components/schemas/TaskRead'
          description: ''
    delete:
      operationId: tasks_destroy
      description: All attached jobs, annotations and data will be deleted as well.
      summary: Delete a task
      parameters:
      - in: path
        name: id
        schema:
          type: integer
        description: A unique integer value identifying this task.
        required: true
      tags:
      - tasks
      security:
      - sessionAuth: []
        csrfAuth: []
        tokenAuth: []
      - signatureAuth: []
      - basicAuth: []
      responses:
        '204':
          description: The task has been deleted
  /api/tasks/{id}/annotations/:
    get:
      operationId: tasks_retrieve_annotations
      description: |
        Deprecation warning:

        Utilizing this endpoint ot export annotations as a dataset in
        a specific format will be deprecated in one of the next releases.

        Consider using new API:
        - POST /api/tasks/<task_id>/dataset/export?save_images=False to initiate export process
        - GET /api/requests/<rq_id> to check process status,
            where rq_id is request id returned on initializing request
      summary: Get task annotations or export them as a dataset in a specific format
      parameters:
      - in: query
        name: action
        schema:
          type: string
          enum:
          - download
        description: Used to start downloading process locally after annotation file
          has been created
      - in: query
        name: cloud_storage_id
        schema:
          type: integer
        description: Storage id
      - in: query
        name: filename
        schema:
          type: string
        description: Desired output file name
      - in: query
        name: format
        schema:
          type: string
        description: |-
          Desired output format name
          You can get the list of supported formats at:
          /server/annotation/formats
      - in: path
        name: id
        schema:
          type: integer
        description: A unique integer value identifying this task.
        required: true
      - in: query
        name: location
        schema:
          type: string
          enum:
          - cloud_storage
          - local
        description: Where need to save downloaded dataset
      - in: query
        name: use_default_location
        schema:
          type: boolean
          default: true
        description: Use the location that was configured in the task to export annotation
        deprecated: true
      tags:
      - tasks
      security:
      - sessionAuth: []
        csrfAuth: []
        tokenAuth: []
      - signatureAuth: []
      - basicAuth: []
      responses:
        '200':
          content:
            application/vnd.cvat+json:
              schema:
                $ref: '#/components/schemas/AnnotationsRead'
          description: Download of file started
        '201':
          description: Annotations file is ready to download
        '202':
          description: Dump of annotations has been started
        '400':
          description: Exporting without data is not allowed
        '405':
          description: Format is not available
    post:
      operationId: tasks_create_annotations
      description: |2

        The request POST /api/tasks/id/annotations will initiate the import and will create
        the rq job on the server in which the import will be carried out.
        Please, use the PUT /api/tasks/id/annotations endpoint for checking status of the process.
      summary: Import annotations into a task
      parameters:
      - in: query
        name: cloud_storage_id
        schema:
          type: integer
        description: Storage id
      - in: query
        name: filename
        schema:
          type: string
        description: Annotation file name
      - in: query
        name: format
        schema:
          type: string
        description: |-
          Input format name
          You can get the list of supported formats at:
          /server/annotation/formats
      - in: path
        name: id
        schema:
          type: integer
        description: A unique integer value identifying this task.
        required: true
      - in: query
        name: location
        schema:
          type: string
          enum:
          - cloud_storage
          - local
        description: where to import the annotation from
      - in: query
        name: use_default_location
        schema:
          type: boolean
          default: true
        description: Use the location that was configured in task to import annotations
        deprecated: true
      tags:
      - tasks
      requestBody:
        content:
          application/json:
            schema:
              $ref: '#/components/schemas/TaskAnnotationsWriteRequest'
          multipart/form-data:
            schema:
              $ref: '#/components/schemas/TaskAnnotationsWriteRequest'
      security:
      - sessionAuth: []
        csrfAuth: []
        tokenAuth: []
      - signatureAuth: []
      - basicAuth: []
      responses:
        '201':
          description: Uploading has finished
        '202':
          content:
            application/vnd.cvat+json:
              schema:
                $ref: '#/components/schemas/RqId'
          description: Uploading has been started
        '405':
          description: Format is not available
    put:
      operationId: tasks_update_annotations
      description: |2

        To check the status of an import request:

        After initiating the annotation import, you will receive an rq_id parameter.
        Make sure to include this parameter as a query parameter in your subsequent
        PUT /api/tasks/id/annotations requests to track the status of the import.
      summary: Replace task annotations / Get annotation import status
      parameters:
      - in: query
        name: format
        schema:
          type: string
        description: |-
          Input format name
          You can get the list of supported formats at:
          /server/annotation/formats
      - in: path
        name: id
        schema:
          type: integer
        description: A unique integer value identifying this task.
        required: true
      - in: query
        name: rq_id
        schema:
          type: string
        description: rq id
      tags:
      - tasks
      requestBody:
        content:
          application/json:
            schema:
              $ref: '#/components/schemas/TaskAnnotationsUpdateRequest'
          multipart/form-data:
            schema:
              $ref: '#/components/schemas/TaskAnnotationsUpdateRequest'
      security:
      - sessionAuth: []
        csrfAuth: []
        tokenAuth: []
      - signatureAuth: []
      - basicAuth: []
      responses:
        '201':
          description: Import has finished
        '202':
          description: Import is in progress
        '405':
          description: Format is not available
    patch:
      operationId: tasks_partial_update_annotations
      summary: Update task annotations
      parameters:
      - in: query
        name: action
        schema:
          type: string
          enum:
          - create
          - delete
          - update
        required: true
      - in: path
        name: id
        schema:
          type: integer
        description: A unique integer value identifying this task.
        required: true
      tags:
      - tasks
      requestBody:
        content:
          application/json:
            schema:
              $ref: '#/components/schemas/PatchedLabeledDataRequest'
          multipart/form-data:
            schema:
              $ref: '#/components/schemas/PatchedLabeledDataRequest'
      security:
      - sessionAuth: []
        csrfAuth: []
        tokenAuth: []
      - signatureAuth: []
      - basicAuth: []
      responses:
        '200':
          content:
            application/vnd.cvat+json:
              schema:
                $ref: '#/components/schemas/LabeledData'
          description: ''
    delete:
      operationId: tasks_destroy_annotations
      summary: Delete task annotations
      parameters:
      - in: path
        name: id
        schema:
          type: integer
        description: A unique integer value identifying this task.
        required: true
      tags:
      - tasks
      security:
      - sessionAuth: []
        csrfAuth: []
        tokenAuth: []
      - signatureAuth: []
      - basicAuth: []
      responses:
        '204':
          description: The annotation has been deleted
  /api/tasks/{id}/backup:
    get:
      operationId: tasks_retrieve_backup
      description: |
        Deprecation warning:
            This endpoint will be deprecated in one of the next releases.
            Consider using new API:
            - POST /api/tasks/<task_id>/backup/export to initiate backup process
            - GET /api/requests/<rq_id> to check process status,
                where rq_id is request id returned on initializing request'
      summary: Back up a task
      parameters:
      - in: query
        name: action
        schema:
          type: string
          enum:
          - download
        description: Used to start downloading process after backup file had been
          created
      - in: query
        name: cloud_storage_id
        schema:
          type: integer
        description: Storage id
      - in: query
        name: filename
        schema:
          type: string
        description: Backup file name
      - in: path
        name: id
        schema:
          type: integer
        description: A unique integer value identifying this task.
        required: true
      - in: query
        name: location
        schema:
          type: string
          enum:
          - cloud_storage
          - local
        description: Where need to save downloaded backup
      - in: query
        name: use_default_location
        schema:
          type: boolean
          default: true
        description: Use the location that was configured in the task to export backup
        deprecated: true
      tags:
      - tasks
      security:
      - sessionAuth: []
        csrfAuth: []
        tokenAuth: []
      - signatureAuth: []
      - basicAuth: []
      responses:
        '200':
          description: Download of file started
        '201':
          description: Output backup file is ready for downloading
        '202':
          description: Creating a backup file has been started
        '400':
          description: Backup of a task without data is not allowed
  /api/tasks/{id}/backup/export:
    post:
      operationId: tasks_create_backup_export
      description: |
        The request `POST /api/<projects|tasks>/id/backup/export` will initialize
        a background process to backup a resource. To check status of the process
        please, use `GET /api/requests/<rq_id>` where **rq_id** is request ID returned in the response for this endpoint.
      summary: Initiate process to backup resource
      parameters:
      - in: query
        name: cloud_storage_id
        schema:
          type: integer
        description: Storage id
      - in: query
        name: filename
        schema:
          type: string
        description: Backup file name
      - in: path
        name: id
        schema:
          type: integer
        description: A unique integer value identifying this task.
        required: true
      - in: query
        name: location
        schema:
          type: string
          enum:
          - cloud_storage
          - local
        description: Where need to save downloaded backup
      tags:
      - tasks
      security:
      - sessionAuth: []
        csrfAuth: []
        tokenAuth: []
      - signatureAuth: []
      - basicAuth: []
      responses:
        '202':
          content:
            application/vnd.cvat+json:
              schema:
                $ref: '#/components/schemas/RqId'
          description: Creating a backup file has been started
        '400':
          description: Wrong query parameters were passed
        '409':
          description: The backup process has already been initiated and is not yet
            finished
  /api/tasks/{id}/data/:
    get:
      operationId: tasks_retrieve_data
      summary: Get data of a task
      parameters:
      - in: path
        name: id
        schema:
          type: integer
        description: A unique integer value identifying this task.
        required: true
      - in: query
        name: number
        schema:
          type: integer
        description: A unique number value identifying chunk or frame
      - in: query
        name: quality
        schema:
          type: string
          enum:
          - compressed
          - original
        description: Specifies the quality level of the requested data
      - in: query
        name: type
        schema:
          type: string
          enum:
          - chunk
          - context_image
          - frame
        description: Specifies the type of the requested data
      tags:
      - tasks
      security:
      - sessionAuth: []
        csrfAuth: []
        tokenAuth: []
      - signatureAuth: []
      - basicAuth: []
      responses:
        '200':
          headers:
            X-Checksum:
              schema:
                type: string
              description: Data checksum, applicable for chunks only
            X-Updated-Date:
              schema:
                type: string
                format: date-time
              description: Data update date, applicable for chunks only
          description: Data of a specific type
    post:
      operationId: tasks_create_data
      description: |
        Allows to upload data (images, video, etc.) to a task.
        Supports the TUS open file uploading protocol (https://tus.io/).

        Supports the following protocols:

        1. A single Data request

        and

        2.1. An Upload-Start request
        2.2.a. Regular TUS protocol requests (Upload-Length + Chunks)
        2.2.b. Upload-Multiple requests
        2.3. An Upload-Finish request

        Requests:
        - Data - POST, no extra headers or 'Upload-Start' + 'Upload-Finish' headers.
          Contains data in the body.
        - Upload-Start - POST, has an 'Upload-Start' header. No body is expected.
        - Upload-Length - POST, has an 'Upload-Length' header (see the TUS specification)
        - Chunk - HEAD/PATCH (see the TUS specification). Sent to /data/<file id> endpoints.
        - Upload-Finish - POST, has an 'Upload-Finish' header. Can contain data in the body.
        - Upload-Multiple - POST, has an 'Upload-Multiple' header. Contains data in the body.

        The 'Upload-Finish' request allows to specify the uploaded files should be ordered.
        This may be needed if the files can be sent unordered. To state that the input files
        are sent ordered, pass an empty list of files in the 'upload_file_order' field.
        If the files are sent unordered, the ordered file list is expected
        in the 'upload_file_order' field. It must be a list of string file paths,
        relative to the dataset root.

        Example:
        files = [
            "cats/cat_1.jpg",
            "dogs/dog2.jpg",
            "image_3.png",
            ...
        ]

        Independently of the file declaration field used
        ('client_files', 'server_files', etc.), when the 'predefined'
        sorting method is selected, the uploaded files will be ordered according
        to the '.jsonl' manifest file, if it is found in the list of files.
        For archives (e.g. '.zip'), a manifest file ('*.jsonl') is required when using
        the 'predefined' file ordering. Such file must be provided next to the archive
        in the list of files. Read more about manifest files here:
        https://docs.cvat.ai/docs/manual/advanced/dataset_manifest/

        After all data is sent, the operation status can be retrieved via
        the `GET /api/requests/<rq_id>`, where **rq_id** is request ID returned for this request.

        Once data is attached to a task, it cannot be detached or replaced.
      summary: Attach data to a task
      parameters:
      - in: header
        name: Upload-Finish
        schema:
          type: boolean
        description: Finishes data upload. Can be combined with Upload-Start header
          to create task data with one request
      - in: header
        name: Upload-Multiple
        schema:
          type: boolean
        description: Indicates that data with this request are single or multiple
          files that should be attached to a task
      - in: header
        name: Upload-Start
        schema:
          type: boolean
        description: Initializes data upload. Optionally, can include upload metadata
          in the request body.
      - in: path
        name: id
        schema:
          type: integer
        description: A unique integer value identifying this task.
        required: true
      tags:
      - tasks
      requestBody:
        content:
          application/json:
            schema:
              $ref: '#/components/schemas/DataRequest'
          multipart/form-data:
            schema:
              $ref: '#/components/schemas/DataRequest'
      security:
      - sessionAuth: []
        csrfAuth: []
        tokenAuth: []
      - signatureAuth: []
      - basicAuth: []
      responses:
        '202':
          content:
            application/vnd.cvat+json:
              schema:
                $ref: '#/components/schemas/DataResponse'
          description: Request to attach a data to a task has been accepted
  /api/tasks/{id}/data/meta:
    get:
      operationId: tasks_retrieve_data_meta
      summary: Get metainformation for media files in a task
      parameters:
      - in: path
        name: id
        schema:
          type: integer
        description: A unique integer value identifying this task.
        required: true
      tags:
      - tasks
      security:
      - sessionAuth: []
        csrfAuth: []
        tokenAuth: []
      - signatureAuth: []
      - basicAuth: []
      responses:
        '200':
          content:
            application/vnd.cvat+json:
              schema:
                $ref: '#/components/schemas/DataMetaRead'
          description: ''
    patch:
      operationId: tasks_partial_update_data_meta
      summary: Update metainformation for media files in a task
      parameters:
      - in: path
        name: id
        schema:
          type: integer
        description: A unique integer value identifying this task.
        required: true
      tags:
      - tasks
      requestBody:
        content:
          application/json:
            schema:
              $ref: '#/components/schemas/PatchedDataMetaWriteRequest'
      security:
      - sessionAuth: []
        csrfAuth: []
        tokenAuth: []
      - signatureAuth: []
      - basicAuth: []
      responses:
        '200':
          content:
            application/vnd.cvat+json:
              schema:
                $ref: '#/components/schemas/DataMetaRead'
          description: ''
  /api/tasks/{id}/dataset:
    get:
      operationId: tasks_retrieve_dataset
      description: |
        Deprecation warning:

        Utilizing this endpoint to export task dataset in
        a specific format will be deprecated in one of the next releases.

        Consider using new API:
        - POST /api/tasks/<task_id>/dataset/export?save_images=True to initiate export process
        - GET /api/requests/<rq_id> to check process status,
            where rq_id is request id returned on initializing request
      summary: Export task as a dataset in a specific format
      parameters:
      - in: query
        name: action
        schema:
          type: string
          enum:
          - download
        description: Used to start downloading process locally after annotation file
          has been created
      - in: query
        name: cloud_storage_id
        schema:
          type: integer
        description: Storage id
      - in: query
        name: filename
        schema:
          type: string
        description: Desired output file name
      - in: query
        name: format
        schema:
          type: string
        description: |-
          Desired output format name
          You can get the list of supported formats at:
          /server/annotation/formats
        required: true
      - in: path
        name: id
        schema:
          type: integer
        description: A unique integer value identifying this task.
        required: true
      - in: query
        name: location
        schema:
          type: string
          enum:
          - cloud_storage
          - local
        description: Where need to save downloaded dataset
      - in: query
        name: use_default_location
        schema:
          type: boolean
          default: true
        description: Use the location that was configured in task to export annotations
        deprecated: true
      tags:
      - tasks
      security:
      - sessionAuth: []
        csrfAuth: []
        tokenAuth: []
      - signatureAuth: []
      - basicAuth: []
      responses:
        '200':
          content:
            application/vnd.cvat+json:
              schema:
                type: string
                format: binary
          description: Download of file started
        '201':
          description: Output file is ready for downloading
        '202':
          description: Exporting has been started
        '400':
          description: Exporting without data is not allowed
        '405':
          description: Format is not available
  /api/tasks/{id}/dataset/export:
    post:
      operationId: tasks_create_dataset_export
      description: |
        The request `POST /api/<projects|tasks|jobs>/id/dataset/export` will initialize
        a background process to export a dataset. To check status of the process
        please, use `GET /api/requests/<rq_id>` where **rq_id** is request ID returned in the response for this endpoint.
      summary: Initialize process to export resource as a dataset in a specific format
      parameters:
      - in: query
        name: cloud_storage_id
        schema:
          type: integer
        description: Storage id
      - in: query
        name: filename
        schema:
          type: string
        description: Desired output file name
      - in: query
        name: format
        schema:
          type: string
        description: |-
          Desired output format name
          You can get the list of supported formats at:
          /server/annotation/formats
        required: true
      - in: path
        name: id
        schema:
          type: integer
        description: A unique integer value identifying this task.
        required: true
      - in: query
        name: location
        schema:
          type: string
          enum:
          - cloud_storage
          - local
        description: Where need to save downloaded dataset
      - in: query
        name: save_images
        schema:
          type: boolean
          default: false
        description: Include images or not
      tags:
      - tasks
      security:
      - sessionAuth: []
        csrfAuth: []
        tokenAuth: []
      - signatureAuth: []
      - basicAuth: []
      responses:
        '202':
          content:
            application/vnd.cvat+json:
              schema:
                $ref: '#/components/schemas/RqId'
          description: Exporting has been started
        '405':
          description: Format is not available
        '409':
          description: Exporting is already in progress
  /api/tasks/{id}/preview:
    get:
      operationId: tasks_retrieve_preview
      summary: Get a preview image for a task
      parameters:
      - in: path
        name: id
        schema:
          type: integer
        description: A unique integer value identifying this task.
        required: true
      tags:
      - tasks
      security:
      - sessionAuth: []
        csrfAuth: []
        tokenAuth: []
      - signatureAuth: []
      - basicAuth: []
      responses:
        '200':
          description: Task image preview
        '404':
          description: Task image preview not found
  /api/tasks/{id}/status:
    get:
      operationId: tasks_retrieve_status
      description: 'This method is deprecated and will be removed in one of the next
        releases. To check status of task creation, use new common API for managing
        background operations: GET /api/requests/?action=create&task_id=<task_id>'
      summary: Get the creation status of a task
      parameters:
      - in: path
        name: id
        schema:
          type: integer
        description: A unique integer value identifying this task.
        required: true
      tags:
      - tasks
      security:
      - sessionAuth: []
        csrfAuth: []
        tokenAuth: []
      - signatureAuth: []
      - basicAuth: []
      deprecated: true
      responses:
        '200':
          content:
            application/vnd.cvat+json:
              schema:
                $ref: '#/components/schemas/RqStatus'
          description: ''
  /api/tasks/{id}/validation_layout:
    get:
      operationId: tasks_retrieve_validation_layout
      summary: Allows getting current validation configuration
      parameters:
      - in: path
        name: id
        schema:
          type: integer
        description: A unique integer value identifying this task.
        required: true
      tags:
      - tasks
      security:
      - sessionAuth: []
        csrfAuth: []
        tokenAuth: []
      - signatureAuth: []
      - basicAuth: []
      responses:
        '200':
          content:
            application/vnd.cvat+json:
              schema:
                $ref: '#/components/schemas/TaskValidationLayoutRead'
          description: ''
    patch:
      operationId: tasks_partial_update_validation_layout
      summary: Allows updating current validation configuration
      parameters:
      - in: path
        name: id
        schema:
          type: integer
        description: A unique integer value identifying this task.
        required: true
      tags:
      - tasks
      requestBody:
        content:
          application/json:
            schema:
              $ref: '#/components/schemas/PatchedTaskValidationLayoutWriteRequest'
            examples:
              SetHoneypotsToRandomValidationFrames:
                value:
                  frame_selection_method: random_uniform
                summary: set honeypots to random validation frames
              SetHoneypotsManually:
                value:
                  frame_selection_method: manual
                  honeypot_real_frames:
                  - 10
                  - 20
                  - 22
                summary: set honeypots manually
              DisableValidationFrames:
                value:
                  disabled_frames:
                  - 4
                  - 5
                  - 8
                summary: disable validation frames
              RestoreAllValidationFrames:
                value:
                  disabled_frames: []
                summary: restore all validation frames
      security:
      - sessionAuth: []
        csrfAuth: []
        tokenAuth: []
      - signatureAuth: []
      - basicAuth: []
      responses:
        '200':
          content:
            application/vnd.cvat+json:
              schema:
                $ref: '#/components/schemas/TaskValidationLayoutRead'
          description: ''
  /api/tasks/backup/:
    post:
      operationId: tasks_create_backup
      description: |2

        The backup import process is as follows:

        The first request POST /api/tasks/backup will initiate file upload and will create
        the rq job on the server in which the process of a task creating from an uploaded backup
        will be carried out.

        After initiating the backup upload, you will receive an rq_id parameter.
        Make sure to include this parameter as a query parameter in your subsequent requests
        to track the status of the task creation.
        Once the task has been successfully created, the server will return the id of the newly created task.
      summary: Recreate a task from a backup
      parameters:
      - in: header
        name: X-Organization
        schema:
          type: string
        description: Organization unique slug
      - in: query
        name: cloud_storage_id
        schema:
          type: integer
        description: Storage id
      - in: query
        name: filename
        schema:
          type: string
        description: Backup file name
      - in: query
        name: location
        schema:
          type: string
          enum:
          - cloud_storage
          - local
          default: local
        description: Where to import the backup file from
      - in: query
        name: org
        schema:
          type: string
        description: Organization unique slug
      - in: query
        name: org_id
        schema:
          type: integer
        description: Organization identifier
      - in: query
        name: rq_id
        schema:
          type: string
        description: rq id
      tags:
      - tasks
      requestBody:
        content:
          application/json:
            schema:
              $ref: '#/components/schemas/TaskFileRequest'
          multipart/form-data:
            schema:
              $ref: '#/components/schemas/TaskFileRequest'
      security:
      - sessionAuth: []
        csrfAuth: []
        tokenAuth: []
      - signatureAuth: []
      - basicAuth: []
      responses:
        '201':
          description: The task has been imported
        '202':
          content:
            application/vnd.cvat+json:
              schema:
                $ref: '#/components/schemas/RqId'
          description: Importing a backup file has been started
  /api/users:
    get:
      operationId: users_list
      summary: List users
      parameters:
      - name: X-Organization
        in: header
        description: Organization unique slug
        schema:
          type: string
      - name: filter
        required: false
        in: query
        description: |2-

          JSON Logic filter. This filter can be used to perform complex filtering by grouping rules.

          For example, using such a filter you can get all resources created by you:

              - {"and":[{"==":[{"var":"owner"},"<user>"]}]}

          Details about the syntax used can be found at the link: https://jsonlogic.com/

           Available filter_fields: ['username', 'first_name', 'last_name', 'id', 'is_active'].
        schema:
          type: string
      - name: first_name
        in: query
        description: A simple equality filter for the first_name field
        schema:
          type: string
      - name: is_active
        in: query
        description: A simple equality filter for the is_active field
        schema:
          type: boolean
      - name: last_name
        in: query
        description: A simple equality filter for the last_name field
        schema:
          type: string
      - name: org
        in: query
        description: Organization unique slug
        schema:
          type: string
      - name: org_id
        in: query
        description: Organization identifier
        schema:
          type: integer
      - name: page
        required: false
        in: query
        description: A page number within the paginated result set.
        schema:
          type: integer
      - name: page_size
        required: false
        in: query
        description: Number of results to return per page.
        schema:
          type: integer
      - name: search
        required: false
        in: query
        description: 'A search term. Available search_fields: (''username'', ''first_name'',
          ''last_name'')'
        schema:
          type: string
      - name: sort
        required: false
        in: query
        description: 'Which field to use when ordering the results. Available ordering_fields:
          [''username'', ''first_name'', ''last_name'', ''id'', ''is_active'']'
        schema:
          type: string
      - name: username
        in: query
        description: A simple equality filter for the username field
        schema:
          type: string
      tags:
      - users
      security:
      - sessionAuth: []
        csrfAuth: []
        tokenAuth: []
      - signatureAuth: []
      - basicAuth: []
      responses:
        '200':
          content:
            application/vnd.cvat+json:
              schema:
                $ref: '#/components/schemas/PaginatedMetaUserList'
          description: ''
  /api/users/{id}:
    get:
      operationId: users_retrieve
      summary: Get user details
      parameters:
      - in: path
        name: id
        schema:
          type: integer
        description: A unique integer value identifying this user.
        required: true
      tags:
      - users
      security:
      - sessionAuth: []
        csrfAuth: []
        tokenAuth: []
      - signatureAuth: []
      - basicAuth: []
      responses:
        '200':
          content:
            application/vnd.cvat+json:
              schema:
                $ref: '#/components/schemas/MetaUser'
          description: ''
    patch:
      operationId: users_partial_update
      summary: Update a user
      parameters:
      - in: path
        name: id
        schema:
          type: integer
        description: A unique integer value identifying this user.
        required: true
      tags:
      - users
      requestBody:
        content:
          application/json:
            schema:
              $ref: '#/components/schemas/PatchedUserRequest'
      security:
      - sessionAuth: []
        csrfAuth: []
        tokenAuth: []
      - signatureAuth: []
      - basicAuth: []
      responses:
        '200':
          content:
            application/vnd.cvat+json:
              schema:
                $ref: '#/components/schemas/MetaUser'
          description: ''
    delete:
      operationId: users_destroy
      summary: Delete a user
      parameters:
      - in: path
        name: id
        schema:
          type: integer
        description: A unique integer value identifying this user.
        required: true
      tags:
      - users
      security:
      - sessionAuth: []
        csrfAuth: []
        tokenAuth: []
      - signatureAuth: []
      - basicAuth: []
      responses:
        '204':
          description: The user has been deleted
  /api/users/self:
    get:
      operationId: users_retrieve_self
      description: Method returns an instance of a user who is currently authenticated
      summary: Get details of the current user
      tags:
      - users
      security:
      - sessionAuth: []
        csrfAuth: []
        tokenAuth: []
      - signatureAuth: []
      - basicAuth: []
      responses:
        '200':
          content:
            application/vnd.cvat+json:
              schema:
                $ref: '#/components/schemas/MetaUser'
          description: ''
  /api/webhooks:
    get:
      operationId: webhooks_list
      summary: List webhooks
      parameters:
      - name: X-Organization
        in: header
        description: Organization unique slug
        schema:
          type: string
      - name: filter
        required: false
        in: query
        description: |2-

          JSON Logic filter. This filter can be used to perform complex filtering by grouping rules.

          For example, using such a filter you can get all resources created by you:

              - {"and":[{"==":[{"var":"owner"},"<user>"]}]}

          Details about the syntax used can be found at the link: https://jsonlogic.com/

           Available filter_fields: ['target_url', 'owner', 'type', 'description', 'id', 'project_id', 'updated_date'].
        schema:
          type: string
      - name: org
        in: query
        description: Organization unique slug
        schema:
          type: string
      - name: org_id
        in: query
        description: Organization identifier
        schema:
          type: integer
      - name: owner
        in: query
        description: A simple equality filter for the owner field
        schema:
          type: string
      - name: page
        required: false
        in: query
        description: A page number within the paginated result set.
        schema:
          type: integer
      - name: page_size
        required: false
        in: query
        description: Number of results to return per page.
        schema:
          type: integer
      - name: project_id
        in: query
        description: A simple equality filter for the project_id field
        schema:
          type: integer
      - name: search
        required: false
        in: query
        description: 'A search term. Available search_fields: (''target_url'', ''owner'',
          ''type'', ''description'')'
        schema:
          type: string
      - name: sort
        required: false
        in: query
        description: 'Which field to use when ordering the results. Available ordering_fields:
          [''target_url'', ''owner'', ''type'', ''description'', ''id'', ''project_id'',
          ''updated_date'']'
        schema:
          type: string
      - name: target_url
        in: query
        description: A simple equality filter for the target_url field
        schema:
          type: string
      - name: type
        in: query
        description: A simple equality filter for the type field
        schema:
          type: string
          enum:
          - organization
          - project
      tags:
      - webhooks
      security:
      - sessionAuth: []
        csrfAuth: []
        tokenAuth: []
      - signatureAuth: []
      - basicAuth: []
      responses:
        '200':
          content:
            application/vnd.cvat+json:
              schema:
                $ref: '#/components/schemas/PaginatedWebhookReadList'
          description: ''
    post:
      operationId: webhooks_create
      summary: Create a webhook
      parameters:
      - in: header
        name: X-Organization
        schema:
          type: string
        description: Organization unique slug
      - in: query
        name: org
        schema:
          type: string
        description: Organization unique slug
      - in: query
        name: org_id
        schema:
          type: integer
        description: Organization identifier
      tags:
      - webhooks
      requestBody:
        content:
          application/json:
            schema:
              $ref: '#/components/schemas/WebhookWriteRequest'
        required: true
      security:
      - sessionAuth: []
        csrfAuth: []
        tokenAuth: []
      - signatureAuth: []
      - basicAuth: []
      responses:
        '201':
          content:
            application/vnd.cvat+json:
              schema:
                $ref: '#/components/schemas/WebhookRead'
          description: ''
  /api/webhooks/{id}:
    get:
      operationId: webhooks_retrieve
      summary: Get webhook details
      parameters:
      - in: path
        name: id
        schema:
          type: integer
        description: A unique integer value identifying this webhook.
        required: true
      tags:
      - webhooks
      security:
      - sessionAuth: []
        csrfAuth: []
        tokenAuth: []
      - signatureAuth: []
      - basicAuth: []
      responses:
        '200':
          content:
            application/vnd.cvat+json:
              schema:
                $ref: '#/components/schemas/WebhookRead'
          description: ''
    put:
      operationId: webhooks_update
      summary: Replace a webhook
      parameters:
      - in: path
        name: id
        schema:
          type: integer
        description: A unique integer value identifying this webhook.
        required: true
      tags:
      - webhooks
      requestBody:
        content:
          application/json:
            schema:
              $ref: '#/components/schemas/WebhookWriteRequest'
        required: true
      security:
      - sessionAuth: []
        csrfAuth: []
        tokenAuth: []
      - signatureAuth: []
      - basicAuth: []
      responses:
        '200':
          content:
            application/vnd.cvat+json:
              schema:
                $ref: '#/components/schemas/WebhookRead'
          description: ''
    patch:
      operationId: webhooks_partial_update
      summary: Update a webhook
      parameters:
      - in: path
        name: id
        schema:
          type: integer
        description: A unique integer value identifying this webhook.
        required: true
      tags:
      - webhooks
      requestBody:
        content:
          application/json:
            schema:
              $ref: '#/components/schemas/PatchedWebhookWriteRequest'
      security:
      - sessionAuth: []
        csrfAuth: []
        tokenAuth: []
      - signatureAuth: []
      - basicAuth: []
      responses:
        '200':
          content:
            application/vnd.cvat+json:
              schema:
                $ref: '#/components/schemas/WebhookRead'
          description: ''
    delete:
      operationId: webhooks_destroy
      summary: Delete a webhook
      parameters:
      - in: path
        name: id
        schema:
          type: integer
        description: A unique integer value identifying this webhook.
        required: true
      tags:
      - webhooks
      security:
      - sessionAuth: []
        csrfAuth: []
        tokenAuth: []
      - signatureAuth: []
      - basicAuth: []
      responses:
        '204':
          description: The webhook has been deleted
  /api/webhooks/{id}/deliveries:
    get:
      operationId: webhooks_list_deliveries
      summary: List deliveries for a webhook
      parameters:
      - in: path
        name: id
        schema:
          type: integer
        description: A unique integer value identifying this webhook.
        required: true
      - name: page
        required: false
        in: query
        description: A page number within the paginated result set.
        schema:
          type: integer
      - name: page_size
        required: false
        in: query
        description: Number of results to return per page.
        schema:
          type: integer
      tags:
      - webhooks
      security:
      - sessionAuth: []
        csrfAuth: []
        tokenAuth: []
      - signatureAuth: []
      - basicAuth: []
      responses:
        '200':
          content:
            application/vnd.cvat+json:
              schema:
                $ref: '#/components/schemas/PaginatedWebhookDeliveryReadList'
          description: ''
  /api/webhooks/{id}/deliveries/{delivery_id}:
    get:
      operationId: webhooks_retrieve_deliveries
      summary: Get details of a webhook delivery
      parameters:
      - in: path
        name: delivery_id
        schema:
          type: string
          pattern: ^\d+$
        required: true
      - in: path
        name: id
        schema:
          type: integer
        description: A unique integer value identifying this webhook.
        required: true
      tags:
      - webhooks
      security:
      - sessionAuth: []
        csrfAuth: []
        tokenAuth: []
      - signatureAuth: []
      - basicAuth: []
      responses:
        '200':
          content:
            application/vnd.cvat+json:
              schema:
                $ref: '#/components/schemas/WebhookDeliveryRead'
          description: ''
  /api/webhooks/{id}/deliveries/{delivery_id}/redelivery:
    post:
      operationId: webhooks_create_deliveries_redelivery
      summary: Redeliver a webhook delivery
      parameters:
      - in: path
        name: delivery_id
        schema:
          type: string
          pattern: ^\d+$
        required: true
      - in: path
        name: id
        schema:
          type: integer
        description: A unique integer value identifying this webhook.
        required: true
      tags:
      - webhooks
      security:
      - sessionAuth: []
        csrfAuth: []
        tokenAuth: []
      - signatureAuth: []
      - basicAuth: []
      responses:
        '200':
          description: No response body
  /api/webhooks/{id}/ping:
    post:
      operationId: webhooks_create_ping
      summary: Send a ping webhook
      parameters:
      - in: path
        name: id
        schema:
          type: integer
        description: A unique integer value identifying this webhook.
        required: true
      tags:
      - webhooks
      security:
      - sessionAuth: []
        csrfAuth: []
        tokenAuth: []
      - signatureAuth: []
      - basicAuth: []
      responses:
        '200':
          content:
            application/vnd.cvat+json:
              schema:
                $ref: '#/components/schemas/WebhookDeliveryRead'
          description: ''
  /api/webhooks/events:
    get:
      operationId: webhooks_retrieve_events
      summary: List available webhook events
      parameters:
      - in: query
        name: type
        schema:
          type: string
        description: Type of webhook
      tags:
      - webhooks
      security:
      - sessionAuth: []
        csrfAuth: []
        tokenAuth: []
      - signatureAuth: []
      - basicAuth: []
      responses:
        '200':
          content:
            application/vnd.cvat+json:
              schema:
                $ref: '#/components/schemas/Events'
          description: ''
components:
  schemas:
    About:
      type: object
      properties:
        name:
          type: string
          maxLength: 128
        description:
          type: string
          maxLength: 2048
        version:
          type: string
          maxLength: 64
      required:
      - description
      - name
      - version
    AcceptInvitationRead:
      type: object
      properties:
        organization_slug:
          type: string
      required:
      - organization_slug
    AnalyticsReport:
      type: object
      properties:
        created_date:
          type: string
          format: date-time
        target:
          $ref: '#/components/schemas/AnalyticsReportTargetEnum'
        job_id:
          type: integer
        task_id:
          type: integer
        project_id:
          type: integer
        statistics:
          type: array
          items:
            $ref: '#/components/schemas/Metric'
      required:
      - created_date
      - statistics
      - target
    AnalyticsReportCreateRequest:
      type: object
      properties:
        job_id:
          type: integer
        task_id:
          type: integer
        project_id:
          type: integer
    AnalyticsReportTargetEnum:
      enum:
      - job
      - task
      - project
      type: string
      description: |-
        * `job` - JOB
        * `task` - TASK
        * `project` - PROJECT
    AnnotationConflict:
      type: object
      properties:
        id:
          type: integer
          readOnly: true
        frame:
          type: integer
          readOnly: true
        type:
          allOf:
          - $ref: '#/components/schemas/AnnotationConflictTypeEnum'
          readOnly: true
        annotation_ids:
          type: array
          items:
            $ref: '#/components/schemas/AnnotationId'
        report_id:
          type: integer
          readOnly: true
        severity:
          allOf:
          - $ref: '#/components/schemas/SeverityEnum'
          readOnly: true
      required:
      - annotation_ids
    AnnotationConflictTypeEnum:
      enum:
      - missing_annotation
      - extra_annotation
      - mismatching_label
      - low_overlap
      - mismatching_direction
      - mismatching_attributes
      - mismatching_groups
      - covered_annotation
      type: string
      description: |-
        * `missing_annotation` - MISSING_ANNOTATION
        * `extra_annotation` - EXTRA_ANNOTATION
        * `mismatching_label` - MISMATCHING_LABEL
        * `low_overlap` - LOW_OVERLAP
        * `mismatching_direction` - MISMATCHING_DIRECTION
        * `mismatching_attributes` - MISMATCHING_ATTRIBUTES
        * `mismatching_groups` - MISMATCHING_GROUPS
        * `covered_annotation` - COVERED_ANNOTATION
    AnnotationFileRequest:
      type: object
      properties:
        annotation_file:
          type: string
          format: binary
      required:
      - annotation_file
    AnnotationGuideRead:
      type: object
      properties:
        id:
          type: integer
          readOnly: true
        task_id:
          type: integer
          nullable: true
          readOnly: true
        project_id:
          type: integer
          nullable: true
          readOnly: true
        created_date:
          type: string
          format: date-time
          readOnly: true
        updated_date:
          type: string
          format: date-time
          readOnly: true
        markdown:
          type: string
          readOnly: true
    AnnotationGuideWriteRequest:
      type: object
      properties:
        task_id:
          type: integer
          nullable: true
        project_id:
          type: integer
          nullable: true
        markdown:
          type: string
    AnnotationId:
      type: object
      properties:
        obj_id:
          type: integer
          readOnly: true
        job_id:
          type: integer
          readOnly: true
        type:
          allOf:
          - $ref: '#/components/schemas/Type457Enum'
          readOnly: true
        shape_type:
          readOnly: true
          nullable: true
          oneOf:
          - $ref: '#/components/schemas/ShapeType'
          - $ref: '#/components/schemas/NullEnum'
    AnnotationsRead:
      oneOf:
      - $ref: '#/components/schemas/LabeledData'
      - type: string
        format: binary
    AssetRead:
      type: object
      properties:
        uuid:
          type: string
          format: uuid
          readOnly: true
        filename:
          type: string
          maxLength: 1024
        created_date:
          type: string
          format: date-time
          readOnly: true
        owner:
          $ref: '#/components/schemas/BasicUser'
        guide_id:
          type: integer
          readOnly: true
      required:
      - filename
    AssigneeConsensusReport:
      type: object
      properties:
        id:
          type: integer
          readOnly: true
        task_id:
          type: integer
          nullable: true
          readOnly: true
        assignee:
          allOf:
          - $ref: '#/components/schemas/BasicUser'
          readOnly: true
          nullable: true
        consensus_score:
          type: integer
          readOnly: true
        consensus_report_id:
          type: integer
          readOnly: true
        conflict_count:
          type: integer
          readOnly: true
    Attribute:
      type: object
      properties:
        id:
          type: integer
        name:
          type: string
          maxLength: 64
        mutable:
          type: boolean
        input_type:
          $ref: '#/components/schemas/InputTypeEnum'
        default_value:
          type: string
          maxLength: 128
        values:
          type: array
          items:
            type: string
            maxLength: 200
      required:
      - input_type
      - mutable
      - name
      - values
    AttributeRequest:
      type: object
      properties:
        id:
          type: integer
        name:
          type: string
          minLength: 1
          maxLength: 64
        mutable:
          type: boolean
        input_type:
          $ref: '#/components/schemas/InputTypeEnum'
        default_value:
          type: string
          maxLength: 128
        values:
          type: array
          items:
            type: string
            maxLength: 200
      required:
      - input_type
      - mutable
      - name
      - values
    AttributeVal:
      type: object
      properties:
        spec_id:
          type: integer
        value:
          type: string
          maxLength: 4096
      required:
      - spec_id
      - value
    AttributeValRequest:
      type: object
      properties:
        spec_id:
          type: integer
        value:
          type: string
          maxLength: 4096
      required:
      - spec_id
      - value
    BackupWriteRequest:
      oneOf:
      - $ref: '#/components/schemas/ProjectFileRequest'
      nullable: true
    BasicOrganization:
      type: object
      properties:
        id:
          type: integer
          readOnly: true
        slug:
          type: string
          readOnly: true
          pattern: ^[-a-zA-Z0-9_]+$
    BasicUser:
      type: object
      properties:
        url:
          type: string
          format: uri
          readOnly: true
        id:
          type: integer
          readOnly: true
        username:
          type: string
          description: Required. 150 characters or fewer. Letters, digits and @/./+/-/_
            only.
          pattern: ^[\w.@+-]+$
          maxLength: 150
        first_name:
          type: string
          maxLength: 150
        last_name:
          type: string
          maxLength: 150
      required:
      - username
    BasicUserRequest:
      type: object
      properties:
        username:
          type: string
          minLength: 1
          description: Required. 150 characters or fewer. Letters, digits and @/./+/-/_
            only.
          pattern: ^[\w.@+-]+$
          maxLength: 150
        first_name:
          type: string
          maxLength: 150
        last_name:
          type: string
          maxLength: 150
      required:
      - username
    BinaryOperation:
      type: object
      properties:
        left:
          type: string
          nullable: true
          description: The name of the data series used as the left (first) operand
            of the binary operation.
        operator:
          $ref: '#/components/schemas/OperatorEnum'
        right:
          type: string
          nullable: true
          description: The name of the data series used as the right (second) operand
            of the binary operation.
      required:
      - operator
    ChunkType:
      enum:
      - video
      - imageset
      - list
      type: string
      description: |-
        * `video` - VIDEO
        * `imageset` - IMAGESET
        * `list` - LIST
    ClientEvents:
      type: object
      properties:
        events:
          type: array
          items:
            $ref: '#/components/schemas/Event'
          default: []
        timestamp:
          type: string
          format: date-time
      required:
      - timestamp
    ClientEventsRequest:
      type: object
      properties:
        events:
          type: array
          items:
            $ref: '#/components/schemas/EventRequest'
          default: []
        previous_event:
          allOf:
          - $ref: '#/components/schemas/EventRequest'
          writeOnly: true
          nullable: true
        timestamp:
          type: string
          format: date-time
      required:
      - timestamp
    CloudStorageContent:
      type: object
      properties:
        next:
          type: string
          nullable: true
          description: This token is used to continue listing files in the bucket.
        content:
          type: array
          items:
            $ref: '#/components/schemas/FileInfo'
      required:
      - content
    CloudStorageRead:
      type: object
      properties:
        id:
          type: integer
          readOnly: true
        owner:
          allOf:
          - $ref: '#/components/schemas/BasicUser'
          nullable: true
        manifests:
          type: array
          items:
            type: string
            maxLength: 1024
          default: []
        created_date:
          type: string
          format: date-time
          readOnly: true
        updated_date:
          type: string
          format: date-time
          readOnly: true
        provider_type:
          $ref: '#/components/schemas/ProviderTypeEnum'
        resource:
          type: string
          maxLength: 222
        display_name:
          type: string
          maxLength: 63
        credentials_type:
          $ref: '#/components/schemas/CredentialsTypeEnum'
        specific_attributes:
          type: string
          maxLength: 1024
        description:
          type: string
        organization:
          type: integer
          readOnly: true
          nullable: true
      required:
      - credentials_type
      - display_name
      - provider_type
      - resource
    CloudStorageWriteRequest:
      type: object
      properties:
        provider_type:
          $ref: '#/components/schemas/ProviderTypeEnum'
        resource:
          type: string
          minLength: 1
          maxLength: 222
        display_name:
          type: string
          minLength: 1
          maxLength: 63
        owner:
          $ref: '#/components/schemas/BasicUserRequest'
        credentials_type:
          $ref: '#/components/schemas/CredentialsTypeEnum'
        session_token:
          type: string
          maxLength: 440
        account_name:
          type: string
          maxLength: 24
        key:
          type: string
          maxLength: 40
        secret_key:
          type: string
          maxLength: 64
        connection_string:
          type: string
          maxLength: 1024
        key_file:
          type: string
          format: binary
        specific_attributes:
          type: string
          maxLength: 1024
        description:
          type: string
        manifests:
          type: array
          items:
            type: string
            minLength: 1
            maxLength: 1024
          default: []
      required:
      - credentials_type
      - display_name
      - provider_type
      - resource
    CommentRead:
      type: object
      properties:
        id:
          type: integer
          readOnly: true
        issue:
          type: integer
          readOnly: true
        owner:
          allOf:
          - $ref: '#/components/schemas/BasicUser'
          nullable: true
        message:
          type: string
          readOnly: true
        created_date:
          type: string
          format: date-time
          readOnly: true
        updated_date:
          type: string
          format: date-time
          readOnly: true
    CommentWriteRequest:
      type: object
      properties:
        issue:
          type: integer
        message:
          type: string
          minLength: 1
      required:
      - issue
    CommentsSummary:
      type: object
      properties:
        count:
          type: integer
          default: 0
        url:
          type: string
          format: uri
          readOnly: true
    ConsensusAnnotationId:
      type: object
      properties:
        obj_id:
          type: integer
          readOnly: true
        job_id:
          type: integer
          readOnly: true
        type:
          allOf:
          - $ref: '#/components/schemas/Type457Enum'
          readOnly: true
        shape_type:
          readOnly: true
          nullable: true
          oneOf:
          - $ref: '#/components/schemas/ShapeType'
          - $ref: '#/components/schemas/NullEnum'
    ConsensusConflict:
      type: object
      properties:
        id:
          type: integer
          readOnly: true
        frame:
          type: integer
          readOnly: true
        type:
          allOf:
          - $ref: '#/components/schemas/ConsensusConflictTypeEnum'
          readOnly: true
        annotation_ids:
          type: array
          items:
            $ref: '#/components/schemas/ConsensusAnnotationId'
        report_id:
          type: integer
          readOnly: true
      required:
      - annotation_ids
    ConsensusConflictTypeEnum:
      enum:
      - no_matching_item
      - no_matching_annotation
      - annotation_too_close
      - failed_label_voting
      type: string
      description: |-
        * `no_matching_item` - NoMatchingItemError
        * `no_matching_annotation` - NoMatchingAnnError
        * `annotation_too_close` - AnnotationsTooCloseError
        * `failed_label_voting` - FailedLabelVotingError
    ConsensusReport:
      type: object
      properties:
        id:
          type: integer
          readOnly: true
        job_id:
          type: integer
          nullable: true
          readOnly: true
        task_id:
          type: integer
          nullable: true
          readOnly: true
        parent_id:
          type: integer
          nullable: true
          readOnly: true
        summary:
          $ref: '#/components/schemas/ConsensusReportSummary'
        created_date:
          type: string
          format: date-time
          readOnly: true
        target_last_updated:
          type: string
          format: date-time
          readOnly: true
        target:
          $ref: '#/components/schemas/QualityReportTarget'
        assignee:
          allOf:
          - $ref: '#/components/schemas/BasicUser'
          readOnly: true
          nullable: true
        consensus_score:
          type: integer
          readOnly: true
      required:
      - summary
      - target
    ConsensusReportCreateRequest:
      type: object
      properties:
        task_id:
          type: integer
          writeOnly: true
        job_id:
          type: integer
          writeOnly: true
    ConsensusReportSummary:
      type: object
      properties:
        frame_count:
          type: integer
        conflict_count:
          type: integer
        conflicts_by_type:
          type: object
          additionalProperties:
            type: integer
      required:
      - conflict_count
      - conflicts_by_type
      - frame_count
    ConsensusSettings:
      type: object
      properties:
        id:
          type: integer
          readOnly: true
        task_id:
          type: integer
          nullable: true
          readOnly: true
        iou_threshold:
          type: number
          format: double
          description: Used for distinction between matched / unmatched shapes
        agreement_score_threshold:
          type: number
          format: double
          description: |
            Confidence threshold for output annotations
        quorum:
          type: integer
          maximum: 2147483647
          minimum: -2147483648
          description: |
            Minimum count for a label and attribute voting results to be counted
        sigma:
          type: number
          format: double
          description: |
            Sigma value for OKS calculation
        line_thickness:
          type: number
          format: double
          description: |
            thickness of polylines, relatively to the (image area) ^ 0.5.
    CredentialsTypeEnum:
      enum:
      - KEY_SECRET_KEY_PAIR
      - ACCOUNT_NAME_TOKEN_PAIR
      - KEY_FILE_PATH
      - ANONYMOUS_ACCESS
      - CONNECTION_STRING
      type: string
      description: |-
        * `KEY_SECRET_KEY_PAIR` - KEY_SECRET_KEY_PAIR
        * `ACCOUNT_NAME_TOKEN_PAIR` - ACCOUNT_NAME_TOKEN_PAIR
        * `KEY_FILE_PATH` - KEY_FILE_PATH
        * `ANONYMOUS_ACCESS` - ANONYMOUS_ACCESS
        * `CONNECTION_STRING` - CONNECTION_STRING
    DataFrame:
      type: object
      properties:
        value:
          type: number
          format: double
        date:
          type: string
          format: date
      required:
      - date
      - value
    DataMetaRead:
      type: object
      properties:
        chunks_updated_date:
          type: string
          format: date-time
        chunk_size:
          type: integer
          readOnly: true
          nullable: true
        size:
          type: integer
          readOnly: true
          description: |
            The number of frames included. Deleted frames do not affect this value.
        image_quality:
          type: integer
          maximum: 100
          minimum: 0
        start_frame:
          type: integer
          readOnly: true
        stop_frame:
          type: integer
          readOnly: true
        frame_filter:
          type: string
          readOnly: true
        frames:
          type: array
          items:
            $ref: '#/components/schemas/FrameMeta'
          nullable: true
        deleted_frames:
          type: array
          items:
            type: integer
            minimum: 0
        included_frames:
          type: array
          items:
            type: integer
            minimum: 0
          nullable: true
          description: |
            A list of valid frame ids. The None value means all frames are included.
      required:
      - chunks_updated_date
      - deleted_frames
      - frames
      - image_quality
    DataRequest:
      type: object
      description: |-
        Read more about parameters here:
        https://docs.cvat.ai/docs/manual/basics/create_an_annotation_task/#advanced-configuration
      properties:
        chunk_size:
          type: integer
          maximum: 2147483647
          minimum: 0
          nullable: true
          description: Maximum number of frames per chunk
        image_quality:
          type: integer
          maximum: 100
          minimum: 0
          description: Image quality to use during annotation
        start_frame:
          type: integer
          maximum: 2147483647
          minimum: 0
          description: First frame index
        stop_frame:
          type: integer
          maximum: 2147483647
          minimum: 0
          description: Last frame index
        frame_filter:
          type: string
          description: 'Frame filter. The only supported syntax is: ''step=N'''
          maxLength: 256
        client_files:
          type: array
          items:
            type: string
            format: binary
          default: []
          description: |2

            Uploaded files.
            Must contain all files from job_file_mapping if job_file_mapping is not empty.
        server_files:
          type: array
          items:
            type: string
            minLength: 1
            maxLength: 1024
          default: []
          description: |2

            Paths to files from a file share mounted on the server, or from a cloud storage.
            Must contain all files from job_file_mapping if job_file_mapping is not empty.
        remote_files:
          type: array
          items:
            type: string
            minLength: 1
            maxLength: 1024
          default: []
          description: |2

            Direct download URLs for files.
            Must contain all files from job_file_mapping if job_file_mapping is not empty.
        use_zip_chunks:
          type: boolean
          default: false
          description: |
            When true, video chunks will be represented as zip archives with decoded video frames.
            When false, video chunks are represented as video segments
        server_files_exclude:
          type: array
          items:
            type: string
            minLength: 1
            maxLength: 1024
          default: []
          description: |
            Paths to files and directories from a file share mounted on the server, or from a cloud storage
            that should be excluded from the directories specified in server_files.
            This option cannot be used together with filename_pattern.
            The server_files_exclude parameter cannot be used to exclude a part of dataset from an archive.

            Examples:

            Exclude all files from subfolder 'sub/sub_1/sub_2'and single file 'sub/image.jpg' from specified folder:
            server_files = ['sub/'], server_files_exclude = ['sub/sub_1/sub_2/', 'sub/image.jpg']

            Exclude all cloud storage files with prefix 'sub' from the content of manifest file:
            server_files = ['manifest.jsonl'], server_files_exclude = ['sub/']
        cloud_storage_id:
          type: integer
          writeOnly: true
          nullable: true
          description: |
            If not null, the files referenced by server_files will be retrieved
            from the cloud storage with the specified ID.
            The cloud storages applicable depend on the context.
            In the user sandbox, only the user sandbox cloud storages can be used.
            In an organization, only the organization cloud storages can be used.
        use_cache:
          type: boolean
          default: false
          description: |
            Enable or disable task data chunk caching for the task.
            Read more: https://docs.cvat.ai/docs/manual/advanced/data_on_fly/
        copy_data:
          type: boolean
          default: false
          description: |
            Copy data from the server file share to CVAT during the task creation.
            This will create a copy of the data, making the server independent from
            the file share availability
        storage_method:
          $ref: '#/components/schemas/StorageMethod'
        storage:
          $ref: '#/components/schemas/StorageType'
        sorting_method:
          $ref: '#/components/schemas/SortingMethod'
        filename_pattern:
          type: string
          nullable: true
          minLength: 1
          description: |
            A filename filter for cloud storage files
            listed in the manifest. Supports fnmatch wildcards.
            Read more: https://docs.python.org/3/library/fnmatch.html
        job_file_mapping:
          type: array
          items:
            type: array
            items:
              type: string
              minLength: 1
              maxLength: 1024
          writeOnly: true
          description: |2

            Represents a file-to-job mapping.
            Useful to specify a custom job configuration during task creation.
            This option is not compatible with most other job split-related options.
            Files in the jobs must not overlap or repeat.
            Job file mapping files must be a subset of the input files.
            If directories are specified in server_files, all files obtained by recursive search
            in the specified directories will be used as input files.
            In case of missing items in the input files, an error will be raised.

            Example:
            [

                ["file1.jpg", "file2.jpg"], # job #1 files
                ["file3.png"], # job #2 files
                ["file4.jpg", "file5.png", "file6.bmp"], # job #3 files
            ]
        upload_file_order:
          type: array
          items:
            type: string
            minLength: 1
            maxLength: 1024
          writeOnly: true
          description: |
            Allows to specify file order for client_file uploads.
            Only valid with the "predefined" sorting method selected.

            To state that the input files are sent in the correct order,
            pass an empty list.

            If you want to send files in an arbitrary order
            and reorder them afterwards on the server,
            pass the list of file names in the required order.
        validation_params:
          allOf:
          - $ref: '#/components/schemas/ValidationParamsRequest'
          nullable: true
      required:
      - image_quality
    DataResponse:
      oneOf:
      - $ref: '#/components/schemas/RqId'
      - type: string
        format: binary
    DatasetFileRequest:
      type: object
      properties:
        dataset_file:
          type: string
          format: binary
      required:
      - dataset_file
    DatasetFormat:
      type: object
      properties:
        name:
          type: string
          maxLength: 64
        ext:
          type: string
          maxLength: 64
        version:
          type: string
          maxLength: 64
        enabled:
          type: boolean
        dimension:
          type: string
          maxLength: 2
      required:
      - dimension
      - enabled
      - ext
      - name
      - version
    DatasetFormats:
      type: object
      properties:
        importers:
          type: array
          items:
            $ref: '#/components/schemas/DatasetFormat'
        exporters:
          type: array
          items:
            $ref: '#/components/schemas/DatasetFormat'
      required:
      - exporters
      - importers
    DatasetWriteRequest:
      oneOf:
      - $ref: '#/components/schemas/DatasetFileRequest'
      nullable: true
    DefaultViewEnum:
      enum:
      - numeric
      - histogram
      type: string
      description: |-
        * `numeric` - NUMERIC
        * `histogram` - HISTOGRAM
    Event:
      type: object
      properties:
        scope:
          type: string
        obj_name:
          type: string
          nullable: true
        obj_id:
          type: integer
          nullable: true
        obj_val:
          type: string
          nullable: true
        source:
          type: string
          nullable: true
        timestamp:
          type: string
          format: date-time
        count:
          type: integer
          nullable: true
        duration:
          type: integer
          default: 0
        project_id:
          type: integer
          nullable: true
        task_id:
          type: integer
          nullable: true
        job_id:
          type: integer
          nullable: true
        user_id:
          type: integer
          nullable: true
        user_name:
          type: string
          nullable: true
        user_email:
          type: string
          nullable: true
        org_id:
          type: integer
          nullable: true
        org_slug:
          type: string
          nullable: true
        payload:
          type: string
          nullable: true
      required:
      - scope
      - timestamp
    EventRequest:
      type: object
      properties:
        scope:
          type: string
          minLength: 1
        obj_name:
          type: string
          nullable: true
          minLength: 1
        obj_id:
          type: integer
          nullable: true
        obj_val:
          type: string
          nullable: true
          minLength: 1
        source:
          type: string
          nullable: true
          minLength: 1
        timestamp:
          type: string
          format: date-time
        count:
          type: integer
          nullable: true
        duration:
          type: integer
          default: 0
        project_id:
          type: integer
          nullable: true
        task_id:
          type: integer
          nullable: true
        job_id:
          type: integer
          nullable: true
        user_id:
          type: integer
          nullable: true
        user_name:
          type: string
          nullable: true
          minLength: 1
        user_email:
          type: string
          nullable: true
          minLength: 1
        org_id:
          type: integer
          nullable: true
        org_slug:
          type: string
          nullable: true
          minLength: 1
        payload:
          type: string
          nullable: true
          minLength: 1
      required:
      - scope
      - timestamp
    Events:
      type: object
      properties:
        webhook_type:
          $ref: '#/components/schemas/WebhookType'
        events:
          type: array
          items:
            $ref: '#/components/schemas/EventsEnum'
      required:
      - events
      - webhook_type
    EventsEnum:
      enum:
      - create:comment
      - create:invitation
      - create:issue
      - create:job
      - create:membership
      - create:project
      - create:task
      - delete:comment
      - delete:invitation
      - delete:issue
      - delete:job
      - delete:membership
      - delete:organization
      - delete:project
      - delete:task
      - update:comment
      - update:issue
      - update:job
      - update:membership
      - update:organization
      - update:project
      - update:task
      type: string
      description: |-
        * `create:comment` - CREATE:COMMENT
        * `create:invitation` - CREATE:INVITATION
        * `create:issue` - CREATE:ISSUE
        * `create:job` - CREATE:JOB
        * `create:membership` - CREATE:MEMBERSHIP
        * `create:project` - CREATE:PROJECT
        * `create:task` - CREATE:TASK
        * `delete:comment` - DELETE:COMMENT
        * `delete:invitation` - DELETE:INVITATION
        * `delete:issue` - DELETE:ISSUE
        * `delete:job` - DELETE:JOB
        * `delete:membership` - DELETE:MEMBERSHIP
        * `delete:organization` - DELETE:ORGANIZATION
        * `delete:project` - DELETE:PROJECT
        * `delete:task` - DELETE:TASK
        * `update:comment` - UPDATE:COMMENT
        * `update:issue` - UPDATE:ISSUE
        * `update:job` - UPDATE:JOB
        * `update:membership` - UPDATE:MEMBERSHIP
        * `update:organization` - UPDATE:ORGANIZATION
        * `update:project` - UPDATE:PROJECT
        * `update:task` - UPDATE:TASK
    FileInfo:
      type: object
      properties:
        name:
          type: string
          maxLength: 1024
        type:
          $ref: '#/components/schemas/FileInfoTypeEnum'
        mime_type:
          type: string
          maxLength: 255
      required:
      - mime_type
      - name
      - type
    FileInfoTypeEnum:
      enum:
      - REG
      - DIR
      type: string
      description: |-
        * `REG` - REG
        * `DIR` - DIR
    FrameMeta:
      type: object
      properties:
        width:
          type: integer
        height:
          type: integer
        name:
          type: string
          maxLength: 1024
        related_files:
          type: integer
        has_related_context:
          type: boolean
          readOnly: true
      required:
      - height
      - name
      - related_files
      - width
    FrameSelectionMethod:
      enum:
      - random_uniform
      - random_per_job
      - manual
      type: string
      description: |-
        * `random_uniform` - RANDOM_UNIFORM
        * `random_per_job` - RANDOM_PER_JOB
        * `manual` - MANUAL
    FunctionCall:
      type: object
      properties:
        id:
          type: string
          description: Request id
        function:
          $ref: '#/components/schemas/FunctionCallParams'
        status:
          type: string
          nullable: true
        progress:
          type: integer
          nullable: true
          default: 0
        enqueued:
          type: string
          format: date-time
          nullable: true
        started:
          type: string
          format: date-time
          nullable: true
        ended:
          type: string
          format: date-time
          nullable: true
        exc_info:
          type: string
          nullable: true
      required:
      - ended
      - enqueued
      - function
      - id
      - started
      - status
    FunctionCallParams:
      type: object
      properties:
        id:
          type: string
          nullable: true
          description: The name of the function
        task:
          type: integer
          nullable: true
          description: The id of the task
        job:
          type: integer
          description: The id of the job
        threshold:
          type: number
          format: double
          nullable: true
      required:
      - id
      - task
      - threshold
    FunctionCallRequest:
      type: object
      properties:
        function:
          type: string
          minLength: 1
          description: The name of the function to execute
        task:
          type: integer
          description: The id of the task to be annotated
        job:
          type: integer
          description: The id of the job to be annotated
        max_distance:
          type: integer
        threshold:
          type: number
          format: double
        cleanup:
          type: boolean
          default: false
          description: Whether existing annotations should be removed
        convMaskToPoly:
          type: boolean
          writeOnly: true
          description: Deprecated; use conv_mask_to_poly instead
        conv_mask_to_poly:
          type: boolean
          description: Convert mask shapes to polygons
        mapping:
          type: object
          additionalProperties:
            $ref: '#/components/schemas/LabelMappingEntryRequest'
          description: Label mapping from the model to the task labels
      required:
      - function
      - task
    GranularityEnum:
      enum:
      - day
      - week
      - month
      type: string
      description: |-
        * `day` - DAY
        * `week` - WEEK
        * `month` - MONTH
    InputTypeEnum:
      enum:
      - checkbox
      - radio
      - number
      - text
      - select
      type: string
      description: |-
        * `checkbox` - CHECKBOX
        * `radio` - RADIO
        * `number` - NUMBER
        * `text` - TEXT
        * `select` - SELECT
    InvitationRead:
      type: object
      properties:
        key:
          type: string
          readOnly: true
        created_date:
          type: string
          format: date-time
          readOnly: true
        owner:
          allOf:
          - $ref: '#/components/schemas/BasicUser'
          nullable: true
        role:
          $ref: '#/components/schemas/RoleEnum'
        user:
          $ref: '#/components/schemas/BasicUser'
        organization:
          type: integer
        expired:
          type: boolean
          readOnly: true
          nullable: true
        organization_info:
          $ref: '#/components/schemas/BasicOrganization'
      required:
      - organization
      - organization_info
      - owner
      - role
      - user
    InvitationWriteRequest:
      type: object
      properties:
        role:
          $ref: '#/components/schemas/RoleEnum'
        email:
          type: string
          format: email
          minLength: 1
      required:
      - email
      - role
    IssueRead:
      type: object
      properties:
        id:
          type: integer
          readOnly: true
        frame:
          type: integer
          readOnly: true
        position:
          type: array
          items:
            type: number
            format: double
        job:
          type: integer
          readOnly: true
        owner:
          allOf:
          - $ref: '#/components/schemas/BasicUser'
          nullable: true
        assignee:
          allOf:
          - $ref: '#/components/schemas/BasicUser'
          nullable: true
        created_date:
          type: string
          format: date-time
          readOnly: true
          nullable: true
        updated_date:
          type: string
          format: date-time
          readOnly: true
          nullable: true
        resolved:
          type: boolean
          readOnly: true
        comments:
          $ref: '#/components/schemas/CommentsSummary'
      required:
      - comments
      - position
    IssueWriteRequest:
      type: object
      properties:
        frame:
          type: integer
          maximum: 2147483647
          minimum: 0
        position:
          type: array
          items:
            type: number
            format: double
        job:
          type: integer
        assignee:
          type: integer
          nullable: true
        message:
          type: string
          minLength: 1
        resolved:
          type: boolean
      required:
      - frame
      - job
      - message
      - position
    IssuesSummary:
      type: object
      properties:
        url:
          type: string
          format: uri
          readOnly: true
        count:
          type: integer
          readOnly: true
    JobAnnotationsUpdateRequest:
      oneOf:
      - $ref: '#/components/schemas/LabeledDataRequest'
      - $ref: '#/components/schemas/AnnotationFileRequest'
    JobRead:
      type: object
      properties:
        url:
          type: string
          format: uri
          readOnly: true
        id:
          type: integer
          readOnly: true
        task_id:
          type: integer
          readOnly: true
        project_id:
          type: integer
          readOnly: true
          nullable: true
        assignee:
          allOf:
          - $ref: '#/components/schemas/BasicUser'
          readOnly: true
          nullable: true
        guide_id:
          type: integer
          readOnly: true
          nullable: true
        dimension:
          type: string
          readOnly: true
          maxLength: 2
        bug_tracker:
          type: string
          readOnly: true
          nullable: true
          maxLength: 2000
        status:
          allOf:
          - $ref: '#/components/schemas/JobStatus'
          readOnly: true
        stage:
          allOf:
          - $ref: '#/components/schemas/JobStage'
          readOnly: true
        state:
          allOf:
          - $ref: '#/components/schemas/OperationStatus'
          readOnly: true
        mode:
          type: string
          readOnly: true
        frame_count:
          type: integer
          readOnly: true
        start_frame:
          type: integer
          maximum: 2147483647
          minimum: -2147483648
          readOnly: true
        stop_frame:
          type: integer
          maximum: 2147483647
          minimum: -2147483648
          readOnly: true
        data_chunk_size:
          type: integer
          maximum: 2147483647
          minimum: 0
          nullable: true
          readOnly: true
        data_compressed_chunk_type:
          allOf:
          - $ref: '#/components/schemas/ChunkType'
          readOnly: true
        data_original_chunk_type:
          allOf:
          - $ref: '#/components/schemas/ChunkType'
          readOnly: true
        created_date:
          type: string
          format: date-time
          readOnly: true
        updated_date:
          type: string
          format: date-time
          readOnly: true
        issues:
          $ref: '#/components/schemas/IssuesSummary'
        labels:
          $ref: '#/components/schemas/LabelsSummary'
        type:
          allOf:
          - $ref: '#/components/schemas/JobType'
          readOnly: true
        organization:
          type: integer
          readOnly: true
          nullable: true
        target_storage:
          allOf:
          - $ref: '#/components/schemas/Storage'
          nullable: true
        source_storage:
          allOf:
          - $ref: '#/components/schemas/Storage'
          nullable: true
        assignee_updated_date:
          type: string
          format: date-time
          readOnly: true
          nullable: true
        parent_job_id:
          type: integer
          nullable: true
          readOnly: true
      required:
      - issues
      - labels
    JobStage:
      enum:
      - annotation
      - validation
      - acceptance
      type: string
      description: |-
        * `annotation` - ANNOTATION
        * `validation` - VALIDATION
        * `acceptance` - ACCEPTANCE
    JobStatus:
      enum:
      - annotation
      - validation
      - completed
      type: string
      description: |-
        * `annotation` - ANNOTATION
        * `validation` - VALIDATION
        * `completed` - COMPLETED
    JobType:
      enum:
      - annotation
      - ground_truth
      - consensus
      type: string
      description: |-
        * `annotation` - ANNOTATION
        * `ground_truth` - GROUND_TRUTH
<<<<<<< HEAD
        * `consensus` - CONSENSUS
=======
    JobValidationLayoutRead:
      type: object
      properties:
        honeypot_count:
          type: integer
          minimum: 0
        honeypot_frames:
          type: array
          items:
            type: integer
            minimum: 0
          description: |
            The list of frame ids for honeypots in the job
        honeypot_real_frames:
          type: array
          items:
            type: integer
            minimum: 0
          description: |
            The list of real (validation) frame ids for honeypots in the job
>>>>>>> 2fd48c8b
    JobWriteRequest:
      type: object
      properties:
        assignee:
          type: integer
          nullable: true
        stage:
          $ref: '#/components/schemas/JobStage'
        state:
          $ref: '#/components/schemas/OperationStatus'
        type:
          $ref: '#/components/schemas/JobType'
        task_id:
          type: integer
        frame_selection_method:
          $ref: '#/components/schemas/FrameSelectionMethod'
        frame_count:
          type: integer
          minimum: 1
          description: |
            The number of frames included in the GT job.
            Applicable only to the "random_uniform" frame selection method
        frame_share:
          type: number
          format: double
          description: |
            The share of frames included in the GT job.
            Applicable only to the "random_uniform" frame selection method
        frames_per_job_count:
          type: integer
          minimum: 1
          description: |
            The number of frames included in the GT job from each annotation job.
            Applicable only to the "random_per_job" frame selection method
        frames_per_job_share:
          type: number
          format: double
          description: |
            The share of frames included in the GT job from each annotation job.
            Applicable only to the "random_per_job" frame selection method
        random_seed:
          type: integer
          minimum: 0
          description: |
            The seed value for the random number generator.
            The same value will produce the same frame sets.
            Applicable only to random frame selection methods.
            By default, a random value is used.
        seed:
          type: integer
          minimum: 0
          description: Deprecated. Use random_seed instead.
        frames:
          type: array
          items:
            type: integer
            minimum: 0
          description: |
            The list of frame ids. Applicable only to the "manual" frame selection method
      required:
      - task_id
      - type
    JobsSummary:
      type: object
      properties:
        count:
          type: integer
          nullable: true
        completed:
          type: integer
          nullable: true
        validation:
          type: integer
          nullable: true
        url:
          type: string
          format: uri
          readOnly: true
      required:
      - completed
      - count
      - validation
    Label:
      type: object
      properties:
        id:
          type: integer
        name:
          type: string
          maxLength: 64
        color:
          type: string
          description: The hex value for the RGB color. Will be generated automatically,
            unless specified explicitly.
        attributes:
          type: array
          items:
            $ref: '#/components/schemas/Attribute'
          default: []
          description: The list of attributes. If you want to remove an attribute,
            you need to recreate the label and specify the remaining attributes.
        type:
          type: string
          description: Associated annotation type for this label
        svg:
          type: string
        sublabels:
          type: array
          items:
            $ref: '#/components/schemas/Sublabel'
        project_id:
          type: integer
          nullable: true
          readOnly: true
        task_id:
          type: integer
          nullable: true
          readOnly: true
        parent_id:
          type: integer
          nullable: true
          readOnly: true
        has_parent:
          type: boolean
          readOnly: true
      required:
      - name
    LabelMappingEntryRequest:
      type: object
      properties:
        name:
          type: string
          minLength: 1
        attributes:
          type: object
          additionalProperties:
            type: string
            minLength: 1
        sublabels:
          type: object
          additionalProperties:
            $ref: '#/components/schemas/SublabelMappingEntryRequest'
          description: Label mapping for from the model to the task sublabels within
            a parent label
      required:
      - name
    LabeledData:
      type: object
      properties:
        version:
          type: integer
          default: 0
        tags:
          type: array
          items:
            $ref: '#/components/schemas/LabeledImage'
          default: []
        shapes:
          type: array
          items:
            $ref: '#/components/schemas/LabeledShape'
          default: []
        tracks:
          type: array
          items:
            $ref: '#/components/schemas/LabeledTrack'
          default: []
    LabeledDataRequest:
      type: object
      properties:
        version:
          type: integer
          default: 0
        tags:
          type: array
          items:
            $ref: '#/components/schemas/LabeledImageRequest'
          default: []
        shapes:
          type: array
          items:
            $ref: '#/components/schemas/LabeledShapeRequest'
          default: []
        tracks:
          type: array
          items:
            $ref: '#/components/schemas/LabeledTrackRequest'
          default: []
    LabeledImage:
      type: object
      properties:
        id:
          type: integer
          nullable: true
        frame:
          type: integer
          minimum: 0
        label_id:
          type: integer
          minimum: 0
        group:
          type: integer
          minimum: 0
          nullable: true
        source:
          type: string
          default: manual
        attributes:
          type: array
          items:
            $ref: '#/components/schemas/AttributeVal'
          default: []
      required:
      - frame
      - label_id
    LabeledImageRequest:
      type: object
      properties:
        id:
          type: integer
          nullable: true
        frame:
          type: integer
          minimum: 0
        label_id:
          type: integer
          minimum: 0
        group:
          type: integer
          minimum: 0
          nullable: true
        source:
          type: string
          minLength: 1
          default: manual
        attributes:
          type: array
          items:
            $ref: '#/components/schemas/AttributeValRequest'
          default: []
      required:
      - frame
      - label_id
    LabeledShape:
      type: object
      properties:
        type:
          $ref: '#/components/schemas/ShapeType'
        occluded:
          type: boolean
          default: false
        outside:
          type: boolean
          default: false
        z_order:
          type: integer
          default: 0
        rotation:
          type: number
          format: double
          maximum: 360
          minimum: 0
          default: 0.0
        points:
          type: array
          items:
            type: number
            format: double
        id:
          type: integer
          nullable: true
        frame:
          type: integer
          minimum: 0
        label_id:
          type: integer
          minimum: 0
        group:
          type: integer
          minimum: 0
          nullable: true
        source:
          type: string
          default: manual
        attributes:
          type: array
          items:
            $ref: '#/components/schemas/AttributeVal'
          default: []
        elements:
          type: array
          items:
            $ref: '#/components/schemas/SubLabeledShape'
      required:
      - frame
      - label_id
      - type
    LabeledShapeRequest:
      type: object
      properties:
        type:
          $ref: '#/components/schemas/ShapeType'
        occluded:
          type: boolean
          default: false
        outside:
          type: boolean
          default: false
        z_order:
          type: integer
          default: 0
        rotation:
          type: number
          format: double
          maximum: 360
          minimum: 0
          default: 0.0
        points:
          type: array
          items:
            type: number
            format: double
        id:
          type: integer
          nullable: true
        frame:
          type: integer
          minimum: 0
        label_id:
          type: integer
          minimum: 0
        group:
          type: integer
          minimum: 0
          nullable: true
        source:
          type: string
          minLength: 1
          default: manual
        attributes:
          type: array
          items:
            $ref: '#/components/schemas/AttributeValRequest'
          default: []
        elements:
          type: array
          items:
            $ref: '#/components/schemas/SubLabeledShapeRequest'
      required:
      - frame
      - label_id
      - type
    LabeledTrack:
      type: object
      properties:
        id:
          type: integer
          nullable: true
        frame:
          type: integer
          minimum: 0
        label_id:
          type: integer
          minimum: 0
        group:
          type: integer
          minimum: 0
          nullable: true
        source:
          type: string
          default: manual
        shapes:
          type: array
          items:
            $ref: '#/components/schemas/TrackedShape'
        attributes:
          type: array
          items:
            $ref: '#/components/schemas/AttributeVal'
          default: []
        elements:
          type: array
          items:
            $ref: '#/components/schemas/SubLabeledTrack'
      required:
      - frame
      - label_id
      - shapes
    LabeledTrackRequest:
      type: object
      properties:
        id:
          type: integer
          nullable: true
        frame:
          type: integer
          minimum: 0
        label_id:
          type: integer
          minimum: 0
        group:
          type: integer
          minimum: 0
          nullable: true
        source:
          type: string
          minLength: 1
          default: manual
        shapes:
          type: array
          items:
            $ref: '#/components/schemas/TrackedShapeRequest'
        attributes:
          type: array
          items:
            $ref: '#/components/schemas/AttributeValRequest'
          default: []
        elements:
          type: array
          items:
            $ref: '#/components/schemas/SubLabeledTrackRequest'
      required:
      - frame
      - label_id
      - shapes
    LabelsSummary:
      type: object
      properties:
        url:
          type: string
          format: uri
          readOnly: true
    LocationEnum:
      enum:
      - cloud_storage
      - local
      type: string
      description: |-
        * `cloud_storage` - CLOUD_STORAGE
        * `local` - LOCAL
    LoginSerializerExRequest:
      type: object
      properties:
        username:
          type: string
        email:
          type: string
          format: email
        password:
          type: string
          minLength: 1
      required:
      - password
    MembershipRead:
      type: object
      properties:
        id:
          type: integer
          readOnly: true
        user:
          $ref: '#/components/schemas/BasicUser'
        organization:
          type: integer
          readOnly: true
        is_active:
          type: boolean
          readOnly: true
        joined_date:
          type: string
          format: date-time
          readOnly: true
          nullable: true
        role:
          allOf:
          - $ref: '#/components/schemas/RoleEnum'
          readOnly: true
        invitation:
          type: string
          readOnly: true
          nullable: true
      required:
      - user
    MetaUser:
      anyOf:
      - $ref: '#/components/schemas/User'
      - $ref: '#/components/schemas/BasicUser'
    Metric:
      type: object
      properties:
        name:
          type: string
        title:
          type: string
        description:
          type: string
        granularity:
          nullable: true
          oneOf:
          - $ref: '#/components/schemas/GranularityEnum'
          - $ref: '#/components/schemas/NullEnum'
        default_view:
          $ref: '#/components/schemas/DefaultViewEnum'
        data_series:
          type: object
          additionalProperties:
            type: array
            items:
              $ref: '#/components/schemas/DataFrame'
        transformations:
          type: array
          items:
            $ref: '#/components/schemas/Transformation'
      required:
      - data_series
      - default_view
      - description
      - name
      - title
      - transformations
    NullEnum:
      enum:
      - null
    OnlineFunctionCallRequest:
      type: object
      properties:
        job:
          type: integer
        task:
          type: integer
    OperationStatus:
      enum:
      - new
      - in progress
      - completed
      - rejected
      type: string
      description: |-
        * `new` - NEW
        * `in progress` - IN_PROGRESS
        * `completed` - COMPLETED
        * `rejected` - REJECTED
    OperatorEnum:
      enum:
      - +
      - '-'
      - '*'
      - /
      type: string
      description: |-
        * `+` - ADDITION
        * `-` - SUBTRACTION
        * `*` - MULTIPLICATION
        * `/` - DIVISION
    OrganizationRead:
      type: object
      properties:
        id:
          type: integer
          readOnly: true
        slug:
          type: string
          readOnly: true
          pattern: ^[-a-zA-Z0-9_]+$
        name:
          type: string
          readOnly: true
        description:
          type: string
          readOnly: true
        created_date:
          type: string
          format: date-time
          readOnly: true
        updated_date:
          type: string
          format: date-time
          readOnly: true
        contact:
          type: object
          readOnly: true
        owner:
          allOf:
          - $ref: '#/components/schemas/BasicUser'
          nullable: true
      required:
      - owner
    OrganizationWriteRequest:
      type: object
      properties:
        slug:
          type: string
          minLength: 1
          maxLength: 16
          pattern: ^[-a-zA-Z0-9_]+$
        name:
          type: string
          maxLength: 64
        description:
          type: string
        contact:
          type: object
      required:
      - slug
    PaginatedAnnotationConflictList:
      type: object
      required:
      - count
      - results
      properties:
        count:
          type: integer
          example: 123
        next:
          type: string
          nullable: true
          format: uri
          example: http://api.example.org/accounts/?page=4
        previous:
          type: string
          nullable: true
          format: uri
          example: http://api.example.org/accounts/?page=2
        results:
          type: array
          items:
            $ref: '#/components/schemas/AnnotationConflict'
    PaginatedAssigneeConsensusReportList:
      type: object
      properties:
        count:
          type: integer
          example: 123
        next:
          type: string
          nullable: true
          format: uri
          example: http://api.example.org/accounts/?page=4
        previous:
          type: string
          nullable: true
          format: uri
          example: http://api.example.org/accounts/?page=2
        results:
          type: array
          items:
            $ref: '#/components/schemas/AssigneeConsensusReport'
    PaginatedCloudStorageReadList:
      type: object
      required:
      - count
      - results
      properties:
        count:
          type: integer
          example: 123
        next:
          type: string
          nullable: true
          format: uri
          example: http://api.example.org/accounts/?page=4
        previous:
          type: string
          nullable: true
          format: uri
          example: http://api.example.org/accounts/?page=2
        results:
          type: array
          items:
            $ref: '#/components/schemas/CloudStorageRead'
    PaginatedCommentReadList:
      type: object
      required:
      - count
      - results
      properties:
        count:
          type: integer
          example: 123
        next:
          type: string
          nullable: true
          format: uri
          example: http://api.example.org/accounts/?page=4
        previous:
          type: string
          nullable: true
          format: uri
          example: http://api.example.org/accounts/?page=2
        results:
          type: array
          items:
            $ref: '#/components/schemas/CommentRead'
    PaginatedConsensusConflictList:
      type: object
      properties:
        count:
          type: integer
          example: 123
        next:
          type: string
          nullable: true
          format: uri
          example: http://api.example.org/accounts/?page=4
        previous:
          type: string
          nullable: true
          format: uri
          example: http://api.example.org/accounts/?page=2
        results:
          type: array
          items:
            $ref: '#/components/schemas/ConsensusConflict'
    PaginatedConsensusReportList:
      type: object
      properties:
        count:
          type: integer
          example: 123
        next:
          type: string
          nullable: true
          format: uri
          example: http://api.example.org/accounts/?page=4
        previous:
          type: string
          nullable: true
          format: uri
          example: http://api.example.org/accounts/?page=2
        results:
          type: array
          items:
            $ref: '#/components/schemas/ConsensusReport'
    PaginatedConsensusSettingsList:
      type: object
      properties:
        count:
          type: integer
          example: 123
        next:
          type: string
          nullable: true
          format: uri
          example: http://api.example.org/accounts/?page=4
        previous:
          type: string
          nullable: true
          format: uri
          example: http://api.example.org/accounts/?page=2
        results:
          type: array
          items:
            $ref: '#/components/schemas/ConsensusSettings'
    PaginatedInvitationReadList:
      type: object
      required:
      - count
      - results
      properties:
        count:
          type: integer
          example: 123
        next:
          type: string
          nullable: true
          format: uri
          example: http://api.example.org/accounts/?page=4
        previous:
          type: string
          nullable: true
          format: uri
          example: http://api.example.org/accounts/?page=2
        results:
          type: array
          items:
            $ref: '#/components/schemas/InvitationRead'
    PaginatedIssueReadList:
      type: object
      required:
      - count
      - results
      properties:
        count:
          type: integer
          example: 123
        next:
          type: string
          nullable: true
          format: uri
          example: http://api.example.org/accounts/?page=4
        previous:
          type: string
          nullable: true
          format: uri
          example: http://api.example.org/accounts/?page=2
        results:
          type: array
          items:
            $ref: '#/components/schemas/IssueRead'
    PaginatedJobReadList:
      type: object
      required:
      - count
      - results
      properties:
        count:
          type: integer
          example: 123
        next:
          type: string
          nullable: true
          format: uri
          example: http://api.example.org/accounts/?page=4
        previous:
          type: string
          nullable: true
          format: uri
          example: http://api.example.org/accounts/?page=2
        results:
          type: array
          items:
            $ref: '#/components/schemas/JobRead'
    PaginatedLabelList:
      type: object
      required:
      - count
      - results
      properties:
        count:
          type: integer
          example: 123
        next:
          type: string
          nullable: true
          format: uri
          example: http://api.example.org/accounts/?page=4
        previous:
          type: string
          nullable: true
          format: uri
          example: http://api.example.org/accounts/?page=2
        results:
          type: array
          items:
            $ref: '#/components/schemas/Label'
    PaginatedMembershipReadList:
      type: object
      required:
      - count
      - results
      properties:
        count:
          type: integer
          example: 123
        next:
          type: string
          nullable: true
          format: uri
          example: http://api.example.org/accounts/?page=4
        previous:
          type: string
          nullable: true
          format: uri
          example: http://api.example.org/accounts/?page=2
        results:
          type: array
          items:
            $ref: '#/components/schemas/MembershipRead'
    PaginatedMetaUserList:
      type: object
      required:
      - count
      - results
      properties:
        count:
          type: integer
          example: 123
        next:
          type: string
          nullable: true
          format: uri
          example: http://api.example.org/accounts/?page=4
        previous:
          type: string
          nullable: true
          format: uri
          example: http://api.example.org/accounts/?page=2
        results:
          type: array
          items:
            $ref: '#/components/schemas/MetaUser'
    PaginatedOrganizationReadList:
      type: object
      required:
      - count
      - results
      properties:
        count:
          type: integer
          example: 123
        next:
          type: string
          nullable: true
          format: uri
          example: http://api.example.org/accounts/?page=4
        previous:
          type: string
          nullable: true
          format: uri
          example: http://api.example.org/accounts/?page=2
        results:
          type: array
          items:
            $ref: '#/components/schemas/OrganizationRead'
    PaginatedProjectReadList:
      type: object
      required:
      - count
      - results
      properties:
        count:
          type: integer
          example: 123
        next:
          type: string
          nullable: true
          format: uri
          example: http://api.example.org/accounts/?page=4
        previous:
          type: string
          nullable: true
          format: uri
          example: http://api.example.org/accounts/?page=2
        results:
          type: array
          items:
            $ref: '#/components/schemas/ProjectRead'
    PaginatedQualityReportList:
      type: object
      required:
      - count
      - results
      properties:
        count:
          type: integer
          example: 123
        next:
          type: string
          nullable: true
          format: uri
          example: http://api.example.org/accounts/?page=4
        previous:
          type: string
          nullable: true
          format: uri
          example: http://api.example.org/accounts/?page=2
        results:
          type: array
          items:
            $ref: '#/components/schemas/QualityReport'
    PaginatedQualitySettingsList:
      type: object
      required:
      - count
      - results
      properties:
        count:
          type: integer
          example: 123
        next:
          type: string
          nullable: true
          format: uri
          example: http://api.example.org/accounts/?page=4
        previous:
          type: string
          nullable: true
          format: uri
          example: http://api.example.org/accounts/?page=2
        results:
          type: array
          items:
            $ref: '#/components/schemas/QualitySettings'
    PaginatedRequestList:
      type: object
      required:
      - count
      - results
      properties:
        count:
          type: integer
          example: 123
        next:
          type: string
          nullable: true
          format: uri
          example: http://api.example.org/accounts/?page=4
        previous:
          type: string
          nullable: true
          format: uri
          example: http://api.example.org/accounts/?page=2
        results:
          type: array
          items:
            $ref: '#/components/schemas/Request'
    PaginatedTaskReadList:
      type: object
      required:
      - count
      - results
      properties:
        count:
          type: integer
          example: 123
        next:
          type: string
          nullable: true
          format: uri
          example: http://api.example.org/accounts/?page=4
        previous:
          type: string
          nullable: true
          format: uri
          example: http://api.example.org/accounts/?page=2
        results:
          type: array
          items:
            $ref: '#/components/schemas/TaskRead'
    PaginatedWebhookDeliveryReadList:
      type: object
      required:
      - count
      - results
      properties:
        count:
          type: integer
          example: 123
        next:
          type: string
          nullable: true
          format: uri
          example: http://api.example.org/accounts/?page=4
        previous:
          type: string
          nullable: true
          format: uri
          example: http://api.example.org/accounts/?page=2
        results:
          type: array
          items:
            $ref: '#/components/schemas/WebhookDeliveryRead'
    PaginatedWebhookReadList:
      type: object
      required:
      - count
      - results
      properties:
        count:
          type: integer
          example: 123
        next:
          type: string
          nullable: true
          format: uri
          example: http://api.example.org/accounts/?page=4
        previous:
          type: string
          nullable: true
          format: uri
          example: http://api.example.org/accounts/?page=2
        results:
          type: array
          items:
            $ref: '#/components/schemas/WebhookRead'
    PasswordChangeRequest:
      type: object
      properties:
        old_password:
          type: string
          minLength: 1
          maxLength: 128
        new_password1:
          type: string
          minLength: 1
          maxLength: 128
        new_password2:
          type: string
          minLength: 1
          maxLength: 128
      required:
      - new_password1
      - new_password2
      - old_password
    PasswordResetConfirmRequest:
      type: object
      description: Serializer for confirming a password reset attempt.
      properties:
        new_password1:
          type: string
          minLength: 1
          maxLength: 128
        new_password2:
          type: string
          minLength: 1
          maxLength: 128
        uid:
          type: string
          minLength: 1
        token:
          type: string
          minLength: 1
      required:
      - new_password1
      - new_password2
      - token
      - uid
    PasswordResetSerializerExRequest:
      type: object
      description: Serializer for requesting a password reset e-mail.
      properties:
        email:
          type: string
          format: email
          minLength: 1
      required:
      - email
    PatchedAnnotationGuideWriteRequest:
      type: object
      properties:
        task_id:
          type: integer
          nullable: true
        project_id:
          type: integer
          nullable: true
        markdown:
          type: string
    PatchedCloudStorageWriteRequest:
      type: object
      properties:
        provider_type:
          $ref: '#/components/schemas/ProviderTypeEnum'
        resource:
          type: string
          minLength: 1
          maxLength: 222
        display_name:
          type: string
          minLength: 1
          maxLength: 63
        owner:
          $ref: '#/components/schemas/BasicUserRequest'
        credentials_type:
          $ref: '#/components/schemas/CredentialsTypeEnum'
        session_token:
          type: string
          maxLength: 440
        account_name:
          type: string
          maxLength: 24
        key:
          type: string
          maxLength: 40
        secret_key:
          type: string
          maxLength: 64
        connection_string:
          type: string
          maxLength: 1024
        key_file:
          type: string
          format: binary
        specific_attributes:
          type: string
          maxLength: 1024
        description:
          type: string
        manifests:
          type: array
          items:
            type: string
            minLength: 1
            maxLength: 1024
          default: []
    PatchedCommentWriteRequest:
      type: object
      properties:
        message:
          type: string
          minLength: 1
    PatchedConsensusSettingsRequest:
      type: object
      properties:
        iou_threshold:
          type: number
          format: double
          description: Used for distinction between matched / unmatched shapes
        agreement_score_threshold:
          type: number
          format: double
          description: |
            Confidence threshold for output annotations
        quorum:
          type: integer
          maximum: 2147483647
          minimum: -2147483648
          description: |
            Minimum count for a label and attribute voting results to be counted
        sigma:
          type: number
          format: double
          description: |
            Sigma value for OKS calculation
        line_thickness:
          type: number
          format: double
          description: |
            thickness of polylines, relatively to the (image area) ^ 0.5.
    PatchedDataMetaWriteRequest:
      type: object
      properties:
        deleted_frames:
          type: array
          items:
            type: integer
            minimum: 0
    PatchedInvitationWriteRequest:
      type: object
      properties:
        role:
          $ref: '#/components/schemas/RoleEnum'
        email:
          type: string
          format: email
          minLength: 1
    PatchedIssueWriteRequest:
      type: object
      properties:
        position:
          type: array
          items:
            type: number
            format: double
        assignee:
          type: integer
          nullable: true
        resolved:
          type: boolean
    PatchedJobDataMetaWriteRequest:
      type: object
      properties:
        deleted_frames:
          type: array
          items:
            type: integer
            minimum: 0
    PatchedJobValidationLayoutWriteRequest:
      type: object
      properties:
        frame_selection_method:
          allOf:
          - $ref: '#/components/schemas/FrameSelectionMethod'
          description: |-
            The method to use for frame selection of new real frames for honeypots in the job


            * `random_uniform` - RANDOM_UNIFORM
            * `random_per_job` - RANDOM_PER_JOB
            * `manual` - MANUAL
        honeypot_real_frames:
          type: array
          items:
            type: integer
            minimum: 0
          description: |
            The list of frame ids. Applicable only to the "manual" frame selection method
    PatchedJobWriteRequest:
      type: object
      properties:
        assignee:
          type: integer
          nullable: true
        stage:
          $ref: '#/components/schemas/JobStage'
        state:
          $ref: '#/components/schemas/OperationStatus'
    PatchedLabelRequest:
      type: object
      properties:
        id:
          type: integer
        name:
          type: string
          minLength: 1
          maxLength: 64
        color:
          type: string
          description: The hex value for the RGB color. Will be generated automatically,
            unless specified explicitly.
        attributes:
          type: array
          items:
            $ref: '#/components/schemas/AttributeRequest'
          default: []
          description: The list of attributes. If you want to remove an attribute,
            you need to recreate the label and specify the remaining attributes.
        deleted:
          type: boolean
          writeOnly: true
          description: Delete the label. Only applicable in the PATCH methods of a
            project or a task.
        type:
          type: string
          description: Associated annotation type for this label
        svg:
          type: string
        sublabels:
          type: array
          items:
            $ref: '#/components/schemas/SublabelRequest'
    PatchedLabeledDataRequest:
      type: object
      properties:
        version:
          type: integer
          default: 0
        tags:
          type: array
          items:
            $ref: '#/components/schemas/LabeledImageRequest'
          default: []
        shapes:
          type: array
          items:
            $ref: '#/components/schemas/LabeledShapeRequest'
          default: []
        tracks:
          type: array
          items:
            $ref: '#/components/schemas/LabeledTrackRequest'
          default: []
    PatchedMembershipWriteRequest:
      type: object
      properties:
        role:
          $ref: '#/components/schemas/RoleEnum'
    PatchedOrganizationWriteRequest:
      type: object
      properties:
        slug:
          type: string
          minLength: 1
          maxLength: 16
          pattern: ^[-a-zA-Z0-9_]+$
        name:
          type: string
          maxLength: 64
        description:
          type: string
        contact:
          type: object
    PatchedProjectWriteRequest:
      type: object
      properties:
        name:
          type: string
          minLength: 1
          maxLength: 256
        labels:
          type: array
          items:
            $ref: '#/components/schemas/PatchedLabelRequest'
          writeOnly: true
          default: []
        owner_id:
          type: integer
          writeOnly: true
          nullable: true
        assignee_id:
          type: integer
          writeOnly: true
          nullable: true
        bug_tracker:
          type: string
          maxLength: 2000
        target_storage:
          allOf:
          - $ref: '#/components/schemas/StorageRequest'
          writeOnly: true
        source_storage:
          allOf:
          - $ref: '#/components/schemas/StorageRequest'
          writeOnly: true
    PatchedQualitySettingsRequest:
      type: object
      properties:
        target_metric:
          allOf:
          - $ref: '#/components/schemas/TargetMetricEnum'
          description: |-
            The primary metric used for quality estimation

            * `accuracy` - ACCURACY
            * `precision` - PRECISION
            * `recall` - RECALL
        target_metric_threshold:
          type: number
          format: double
          description: |
            Defines the minimal quality requirements in terms of the selected target metric.
        max_validations_per_job:
          type: integer
          maximum: 2147483647
          minimum: 0
          description: |
            The maximum number of job validation attempts for the job assignee.
            The job can be automatically accepted if the job quality is above the required
            threshold, defined by the target threshold parameter.
        iou_threshold:
          type: number
          format: double
          description: Used for distinction between matched / unmatched shapes
        oks_sigma:
          type: number
          format: double
          description: |
            Like IoU threshold, but for points.
            The percent of the bbox side, used as the radius of the circle around the GT point,
            where the checked point is expected to be. For boxes with different width and
            height, the "side" is computed as a geometric mean of the width and height.
            Read more: https://cocodataset.org/#keypoints-eval
        point_size_base:
          allOf:
          - $ref: '#/components/schemas/PointSizeBaseEnum'
          description: |-
            When comparing point annotations (including both separate points and point groups),
            the OKS sigma parameter defines matching area for each GT point based to the
            object size. The point size base parameter allows to configure how to determine
            the object size.
            If image_size, the image size is used. Useful if each point
            annotation represents a separate object or boxes grouped with points do not
            represent object boundaries.
            If group_bbox_size, the object size is based on
            the point group bbox size. Useful if each point group represents an object
            or there is a bbox grouped with points, representing the object size.


            * `image_size` - IMAGE_SIZE
            * `group_bbox_size` - GROUP_BBOX_SIZE
        line_thickness:
          type: number
          format: double
          description: |
            Thickness of polylines, relatively to the (image area) ^ 0.5.
            The distance to the boundary around the GT line,
            inside of which the checked line points should be
        low_overlap_threshold:
          type: number
          format: double
          description: |
            Used for distinction between strong / weak (low_overlap) matches
        compare_line_orientation:
          type: boolean
          description: Enables or disables polyline orientation comparison
        line_orientation_threshold:
          type: number
          format: double
          description: |
            The minimal gain in the GT IoU between the given and reversed line directions
            to consider the line inverted.
            Only used when the 'compare_line_orientation' parameter is true
        compare_groups:
          type: boolean
          description: Enables or disables annotation group checks
        group_match_threshold:
          type: number
          format: double
          description: |
            Minimal IoU for groups to be considered matching.
            Only used when the 'compare_groups' parameter is true
        check_covered_annotations:
          type: boolean
          description: |
            Check for partially-covered annotations, useful in segmentation tasks
        object_visibility_threshold:
          type: number
          format: double
          description: |
            Minimal visible area percent of the spatial annotations (polygons, masks)
            for reporting covered annotations.
            Only used when the 'object_visibility_threshold' parameter is true
        panoptic_comparison:
          type: boolean
          description: |
            Use only the visible part of the masks and polygons in comparisons
        compare_attributes:
          type: boolean
          description: Enables or disables annotation attribute comparison
        match_empty_frames:
          type: boolean
          default: false
          description: |
            Count empty frames as matching. This affects target metrics like accuracy in cases
            there are no annotations. If disabled, frames without annotations
            are counted as not matching (accuracy is 0). If enabled, accuracy will be 1 instead.
            This will also add virtual annotations to empty frames in the comparison results.
    PatchedTaskValidationLayoutWriteRequest:
      type: object
      properties:
        disabled_frames:
          type: array
          items:
            type: integer
            minimum: 0
          description: |
            The list of frame ids to be excluded from validation
        frame_selection_method:
          allOf:
          - $ref: '#/components/schemas/FrameSelectionMethod'
          description: |-
            The method to use for frame selection of new real frames for honeypots in the task


            * `random_uniform` - RANDOM_UNIFORM
            * `random_per_job` - RANDOM_PER_JOB
            * `manual` - MANUAL
        honeypot_real_frames:
          type: array
          items:
            type: integer
            minimum: 0
          description: |
            The list of frame ids. Applicable only to the "manual" frame selection method
    PatchedTaskWriteRequest:
      type: object
      properties:
        name:
          type: string
          minLength: 1
          maxLength: 256
        project_id:
          type: integer
          nullable: true
        owner_id:
          type: integer
          writeOnly: true
          nullable: true
        assignee_id:
          type: integer
          writeOnly: true
          nullable: true
        bug_tracker:
          type: string
          maxLength: 2000
        labels:
          type: array
          items:
            $ref: '#/components/schemas/PatchedLabelRequest'
        subset:
          type: string
          maxLength: 64
        target_storage:
          allOf:
          - $ref: '#/components/schemas/StorageRequest'
          nullable: true
        source_storage:
          allOf:
          - $ref: '#/components/schemas/StorageRequest'
          nullable: true
        consensus_jobs_per_regular_job:
          type: integer
          nullable: true
    PatchedUserRequest:
      type: object
      properties:
        username:
          type: string
          minLength: 1
          description: Required. 150 characters or fewer. Letters, digits and @/./+/-/_
            only.
          pattern: ^[\w.@+-]+$
          maxLength: 150
        first_name:
          type: string
          maxLength: 150
        last_name:
          type: string
          maxLength: 150
        email:
          type: string
          format: email
          title: Email address
          maxLength: 254
        groups:
          type: array
          items:
            type: string
            minLength: 1
        is_staff:
          type: boolean
          title: Staff status
          description: Designates whether the user can log into this admin site.
        is_superuser:
          type: boolean
          title: Superuser status
          description: Designates that this user has all permissions without explicitly
            assigning them.
        is_active:
          type: boolean
          title: Active
          description: Designates whether this user should be treated as active. Unselect
            this instead of deleting accounts.
    PatchedWebhookWriteRequest:
      type: object
      properties:
        target_url:
          type: string
          format: uri
          minLength: 1
          maxLength: 8192
        description:
          type: string
          maxLength: 128
        content_type:
          $ref: '#/components/schemas/WebhookContentType'
        secret:
          type: string
          maxLength: 64
        is_active:
          type: boolean
        enable_ssl:
          type: boolean
        events:
          type: array
          items:
            $ref: '#/components/schemas/EventsEnum'
          writeOnly: true
    Plugins:
      type: object
      properties:
        GIT_INTEGRATION:
          type: boolean
        ANALYTICS:
          type: boolean
        MODELS:
          type: boolean
        PREDICT:
          type: boolean
      required:
      - ANALYTICS
      - GIT_INTEGRATION
      - MODELS
      - PREDICT
    PointSizeBaseEnum:
      enum:
      - image_size
      - group_bbox_size
      type: string
      description: |-
        * `image_size` - IMAGE_SIZE
        * `group_bbox_size` - GROUP_BBOX_SIZE
    ProjectFileRequest:
      type: object
      properties:
        project_file:
          type: string
          format: binary
      required:
      - project_file
    ProjectRead:
      type: object
      properties:
        url:
          type: string
          format: uri
          readOnly: true
        id:
          type: integer
          readOnly: true
        name:
          type: string
          readOnly: true
        owner:
          allOf:
          - $ref: '#/components/schemas/BasicUser'
          readOnly: true
          nullable: true
        assignee:
          allOf:
          - $ref: '#/components/schemas/BasicUser'
          readOnly: true
          nullable: true
        guide_id:
          type: integer
          nullable: true
        bug_tracker:
          type: string
          readOnly: true
        task_subsets:
          type: array
          items:
            type: string
          readOnly: true
        created_date:
          type: string
          format: date-time
          readOnly: true
        updated_date:
          type: string
          format: date-time
          readOnly: true
        status:
          allOf:
          - $ref: '#/components/schemas/JobStatus'
          readOnly: true
        dimension:
          type: string
          readOnly: true
          nullable: true
          maxLength: 16
        organization:
          type: integer
          readOnly: true
          nullable: true
        target_storage:
          allOf:
          - $ref: '#/components/schemas/Storage'
          readOnly: true
          nullable: true
        source_storage:
          allOf:
          - $ref: '#/components/schemas/Storage'
          readOnly: true
          nullable: true
        tasks:
          $ref: '#/components/schemas/TasksSummary'
        labels:
          $ref: '#/components/schemas/LabelsSummary'
        assignee_updated_date:
          type: string
          format: date-time
          readOnly: true
          nullable: true
      required:
      - labels
      - tasks
    ProjectWriteRequest:
      type: object
      properties:
        name:
          type: string
          minLength: 1
          maxLength: 256
        labels:
          type: array
          items:
            $ref: '#/components/schemas/PatchedLabelRequest'
          writeOnly: true
          default: []
        owner_id:
          type: integer
          writeOnly: true
          nullable: true
        assignee_id:
          type: integer
          writeOnly: true
          nullable: true
        bug_tracker:
          type: string
          maxLength: 2000
        target_storage:
          allOf:
          - $ref: '#/components/schemas/StorageRequest'
          writeOnly: true
        source_storage:
          allOf:
          - $ref: '#/components/schemas/StorageRequest'
          writeOnly: true
      required:
      - name
    ProviderTypeEnum:
      enum:
      - AWS_S3_BUCKET
      - AZURE_CONTAINER
      - GOOGLE_DRIVE
      - GOOGLE_CLOUD_STORAGE
      type: string
      description: |-
        * `AWS_S3_BUCKET` - AWS_S3
        * `AZURE_CONTAINER` - AZURE_CONTAINER
        * `GOOGLE_DRIVE` - GOOGLE_DRIVE
        * `GOOGLE_CLOUD_STORAGE` - GOOGLE_CLOUD_STORAGE
    QualityReport:
      type: object
      properties:
        id:
          type: integer
          readOnly: true
        job_id:
          type: integer
          nullable: true
          readOnly: true
        task_id:
          type: integer
          nullable: true
          readOnly: true
        parent_id:
          type: integer
          nullable: true
          readOnly: true
        target:
          $ref: '#/components/schemas/QualityReportTarget'
        summary:
          $ref: '#/components/schemas/QualityReportSummary'
        created_date:
          type: string
          format: date-time
          readOnly: true
        target_last_updated:
          type: string
          format: date-time
          readOnly: true
        gt_last_updated:
          type: string
          format: date-time
          readOnly: true
        assignee:
          allOf:
          - $ref: '#/components/schemas/BasicUser'
          readOnly: true
          nullable: true
      required:
      - summary
      - target
    QualityReportCreateRequest:
      type: object
      properties:
        task_id:
          type: integer
          writeOnly: true
    QualityReportSummary:
      type: object
      properties:
        frame_count:
          type: integer
        frame_share:
          type: number
          format: double
        conflict_count:
          type: integer
        warning_count:
          type: integer
        error_count:
          type: integer
        conflicts_by_type:
          type: object
          additionalProperties:
            type: integer
        valid_count:
          type: integer
        ds_count:
          type: integer
        gt_count:
          type: integer
        total_count:
          type: integer
        accuracy:
          type: number
          format: double
        precision:
          type: number
          format: double
        recall:
          type: number
          format: double
      required:
      - accuracy
      - conflict_count
      - conflicts_by_type
      - ds_count
      - error_count
      - frame_count
      - frame_share
      - gt_count
      - precision
      - recall
      - total_count
      - valid_count
      - warning_count
    QualityReportTarget:
      enum:
      - job
      - task
      type: string
      description: |-
        * `job` - JOB
        * `task` - TASK
    QualitySettings:
      type: object
      properties:
        id:
          type: integer
          readOnly: true
        task_id:
          type: integer
          readOnly: true
        target_metric:
          allOf:
          - $ref: '#/components/schemas/TargetMetricEnum'
          description: |-
            The primary metric used for quality estimation

            * `accuracy` - ACCURACY
            * `precision` - PRECISION
            * `recall` - RECALL
        target_metric_threshold:
          type: number
          format: double
          description: |
            Defines the minimal quality requirements in terms of the selected target metric.
        max_validations_per_job:
          type: integer
          maximum: 2147483647
          minimum: 0
          description: |
            The maximum number of job validation attempts for the job assignee.
            The job can be automatically accepted if the job quality is above the required
            threshold, defined by the target threshold parameter.
        iou_threshold:
          type: number
          format: double
          description: Used for distinction between matched / unmatched shapes
        oks_sigma:
          type: number
          format: double
          description: |
            Like IoU threshold, but for points.
            The percent of the bbox side, used as the radius of the circle around the GT point,
            where the checked point is expected to be. For boxes with different width and
            height, the "side" is computed as a geometric mean of the width and height.
            Read more: https://cocodataset.org/#keypoints-eval
        point_size_base:
          allOf:
          - $ref: '#/components/schemas/PointSizeBaseEnum'
          description: |-
            When comparing point annotations (including both separate points and point groups),
            the OKS sigma parameter defines matching area for each GT point based to the
            object size. The point size base parameter allows to configure how to determine
            the object size.
            If image_size, the image size is used. Useful if each point
            annotation represents a separate object or boxes grouped with points do not
            represent object boundaries.
            If group_bbox_size, the object size is based on
            the point group bbox size. Useful if each point group represents an object
            or there is a bbox grouped with points, representing the object size.


            * `image_size` - IMAGE_SIZE
            * `group_bbox_size` - GROUP_BBOX_SIZE
        line_thickness:
          type: number
          format: double
          description: |
            Thickness of polylines, relatively to the (image area) ^ 0.5.
            The distance to the boundary around the GT line,
            inside of which the checked line points should be
        low_overlap_threshold:
          type: number
          format: double
          description: |
            Used for distinction between strong / weak (low_overlap) matches
        compare_line_orientation:
          type: boolean
          description: Enables or disables polyline orientation comparison
        line_orientation_threshold:
          type: number
          format: double
          description: |
            The minimal gain in the GT IoU between the given and reversed line directions
            to consider the line inverted.
            Only used when the 'compare_line_orientation' parameter is true
        compare_groups:
          type: boolean
          description: Enables or disables annotation group checks
        group_match_threshold:
          type: number
          format: double
          description: |
            Minimal IoU for groups to be considered matching.
            Only used when the 'compare_groups' parameter is true
        check_covered_annotations:
          type: boolean
          description: |
            Check for partially-covered annotations, useful in segmentation tasks
        object_visibility_threshold:
          type: number
          format: double
          description: |
            Minimal visible area percent of the spatial annotations (polygons, masks)
            for reporting covered annotations.
            Only used when the 'object_visibility_threshold' parameter is true
        panoptic_comparison:
          type: boolean
          description: |
            Use only the visible part of the masks and polygons in comparisons
        compare_attributes:
          type: boolean
          description: Enables or disables annotation attribute comparison
        match_empty_frames:
          type: boolean
          default: false
          description: |
            Count empty frames as matching. This affects target metrics like accuracy in cases
            there are no annotations. If disabled, frames without annotations
            are counted as not matching (accuracy is 0). If enabled, accuracy will be 1 instead.
            This will also add virtual annotations to empty frames in the comparison results.
    RegisterSerializerEx:
      type: object
      properties:
        username:
          type: string
          maxLength: 150
          minLength: 5
        email:
          type: string
          format: email
        first_name:
          type: string
        last_name:
          type: string
        email_verification_required:
          type: boolean
          readOnly: true
        key:
          type: string
          nullable: true
          readOnly: true
      required:
      - username
    RegisterSerializerExRequest:
      type: object
      properties:
        username:
          type: string
          minLength: 5
          maxLength: 150
        email:
          type: string
          format: email
          minLength: 1
        password1:
          type: string
          writeOnly: true
          minLength: 1
        password2:
          type: string
          writeOnly: true
          minLength: 1
        first_name:
          type: string
          minLength: 1
        last_name:
          type: string
          minLength: 1
      required:
      - password1
      - password2
      - username
    Request:
      type: object
      properties:
        status:
          $ref: '#/components/schemas/RequestStatus'
        message:
          type: string
          readOnly: true
        id:
          type: string
        operation:
          $ref: '#/components/schemas/RequestDataOperation'
        progress:
          type: number
          format: double
          maximum: 1
          minimum: 0
          nullable: true
          readOnly: true
        created_date:
          type: string
          format: date-time
        started_date:
          type: string
          format: date-time
          nullable: true
        finished_date:
          type: string
          format: date-time
          nullable: true
        expiry_date:
          type: string
          format: date-time
          nullable: true
          readOnly: true
        owner:
          allOf:
          - $ref: '#/components/schemas/UserIdentifiers'
          readOnly: true
        result_url:
          type: string
          format: uri
          nullable: true
        result_id:
          type: integer
          nullable: true
      required:
      - created_date
      - id
      - operation
      - status
    RequestDataOperation:
      type: object
      properties:
        type:
          type: string
        target:
          $ref: '#/components/schemas/RequestDataOperationTargetEnum'
        project_id:
          type: integer
          nullable: true
        task_id:
          type: integer
          nullable: true
        job_id:
          type: integer
          nullable: true
        format:
          type: string
          nullable: true
        function_id:
          type: string
          nullable: true
      required:
      - target
      - type
    RequestDataOperationTargetEnum:
      enum:
      - project
      - task
      - job
      type: string
      description: |-
        * `project` - Project
        * `task` - Task
        * `job` - Job
    RequestStatus:
      enum:
      - queued
      - started
      - failed
      - finished
      type: string
      description: |-
        * `queued` - Queued
        * `started` - Started
        * `failed` - Failed
        * `finished` - Finished
    RestAuthDetail:
      type: object
      properties:
        detail:
          type: string
          readOnly: true
    RoleEnum:
      enum:
      - worker
      - supervisor
      - maintainer
      - owner
      type: string
      description: |-
        * `worker` - Worker
        * `supervisor` - Supervisor
        * `maintainer` - Maintainer
        * `owner` - Owner
    RqId:
      type: object
      properties:
        rq_id:
          type: string
          description: Request id
      required:
      - rq_id
    RqStatus:
      type: object
      properties:
        state:
          $ref: '#/components/schemas/RqStatusStateEnum'
        message:
          type: string
          default: ''
        progress:
          type: number
          format: double
          maximum: 100
          default: 0.0
      required:
      - state
    RqStatusStateEnum:
      enum:
      - Queued
      - Started
      - Finished
      - Failed
      type: string
      description: |-
        * `Queued` - Queued
        * `Started` - Started
        * `Finished` - Finished
        * `Failed` - Failed
    SeverityEnum:
      enum:
      - warning
      - error
      type: string
      description: |-
        * `warning` - WARNING
        * `error` - ERROR
    ShapeType:
      enum:
      - rectangle
      - polygon
      - polyline
      - points
      - ellipse
      - cuboid
      - mask
      - skeleton
      type: string
      description: |-
        * `rectangle` - RECTANGLE
        * `polygon` - POLYGON
        * `polyline` - POLYLINE
        * `points` - POINTS
        * `ellipse` - ELLIPSE
        * `cuboid` - CUBOID
        * `mask` - MASK
        * `skeleton` - SKELETON
    SigningRequest:
      type: object
      properties:
        url:
          type: string
          minLength: 1
      required:
      - url
    SortingMethod:
      enum:
      - lexicographical
      - natural
      - predefined
      - random
      type: string
      description: |-
        * `lexicographical` - LEXICOGRAPHICAL
        * `natural` - NATURAL
        * `predefined` - PREDEFINED
        * `random` - RANDOM
    Storage:
      type: object
      properties:
        id:
          type: integer
          readOnly: true
        location:
          $ref: '#/components/schemas/LocationEnum'
        cloud_storage_id:
          type: integer
          nullable: true
    StorageMethod:
      enum:
      - cache
      - file_system
      type: string
      description: |-
        * `cache` - CACHE
        * `file_system` - FILE_SYSTEM
    StorageRequest:
      type: object
      properties:
        location:
          $ref: '#/components/schemas/LocationEnum'
        cloud_storage_id:
          type: integer
          nullable: true
    StorageType:
      enum:
      - cloud_storage
      - local
      - share
      type: string
      description: |-
        * `cloud_storage` - CLOUD_STORAGE
        * `local` - LOCAL
        * `share` - SHARE
    SubLabeledShape:
      type: object
      properties:
        type:
          $ref: '#/components/schemas/ShapeType'
        occluded:
          type: boolean
          default: false
        outside:
          type: boolean
          default: false
        z_order:
          type: integer
          default: 0
        rotation:
          type: number
          format: double
          maximum: 360
          minimum: 0
          default: 0.0
        points:
          type: array
          items:
            type: number
            format: double
        id:
          type: integer
          nullable: true
        frame:
          type: integer
          minimum: 0
        label_id:
          type: integer
          minimum: 0
        group:
          type: integer
          minimum: 0
          nullable: true
        source:
          type: string
          default: manual
        attributes:
          type: array
          items:
            $ref: '#/components/schemas/AttributeVal'
          default: []
      required:
      - frame
      - label_id
      - type
    SubLabeledShapeRequest:
      type: object
      properties:
        type:
          $ref: '#/components/schemas/ShapeType'
        occluded:
          type: boolean
          default: false
        outside:
          type: boolean
          default: false
        z_order:
          type: integer
          default: 0
        rotation:
          type: number
          format: double
          maximum: 360
          minimum: 0
          default: 0.0
        points:
          type: array
          items:
            type: number
            format: double
        id:
          type: integer
          nullable: true
        frame:
          type: integer
          minimum: 0
        label_id:
          type: integer
          minimum: 0
        group:
          type: integer
          minimum: 0
          nullable: true
        source:
          type: string
          minLength: 1
          default: manual
        attributes:
          type: array
          items:
            $ref: '#/components/schemas/AttributeValRequest'
          default: []
      required:
      - frame
      - label_id
      - type
    SubLabeledTrack:
      type: object
      properties:
        id:
          type: integer
          nullable: true
        frame:
          type: integer
          minimum: 0
        label_id:
          type: integer
          minimum: 0
        group:
          type: integer
          minimum: 0
          nullable: true
        source:
          type: string
          default: manual
        shapes:
          type: array
          items:
            $ref: '#/components/schemas/TrackedShape'
        attributes:
          type: array
          items:
            $ref: '#/components/schemas/AttributeVal'
          default: []
      required:
      - frame
      - label_id
      - shapes
    SubLabeledTrackRequest:
      type: object
      properties:
        id:
          type: integer
          nullable: true
        frame:
          type: integer
          minimum: 0
        label_id:
          type: integer
          minimum: 0
        group:
          type: integer
          minimum: 0
          nullable: true
        source:
          type: string
          minLength: 1
          default: manual
        shapes:
          type: array
          items:
            $ref: '#/components/schemas/TrackedShapeRequest'
        attributes:
          type: array
          items:
            $ref: '#/components/schemas/AttributeValRequest'
          default: []
      required:
      - frame
      - label_id
      - shapes
    Sublabel:
      type: object
      properties:
        id:
          type: integer
        name:
          type: string
          maxLength: 64
        color:
          type: string
          description: The hex value for the RGB color. Will be generated automatically,
            unless specified explicitly.
        attributes:
          type: array
          items:
            $ref: '#/components/schemas/Attribute'
          default: []
          description: The list of attributes. If you want to remove an attribute,
            you need to recreate the label and specify the remaining attributes.
        type:
          type: string
          description: Associated annotation type for this label
        has_parent:
          type: boolean
      required:
      - name
    SublabelMappingEntryRequest:
      type: object
      properties:
        name:
          type: string
          minLength: 1
        attributes:
          type: object
          additionalProperties:
            type: string
            minLength: 1
      required:
      - name
    SublabelRequest:
      type: object
      properties:
        id:
          type: integer
        name:
          type: string
          minLength: 1
          maxLength: 64
        color:
          type: string
          description: The hex value for the RGB color. Will be generated automatically,
            unless specified explicitly.
        attributes:
          type: array
          items:
            $ref: '#/components/schemas/AttributeRequest'
          default: []
          description: The list of attributes. If you want to remove an attribute,
            you need to recreate the label and specify the remaining attributes.
        type:
          type: string
          description: Associated annotation type for this label
        has_parent:
          type: boolean
      required:
      - name
    TargetMetricEnum:
      enum:
      - accuracy
      - precision
      - recall
      type: string
      description: |-
        * `accuracy` - ACCURACY
        * `precision` - PRECISION
        * `recall` - RECALL
    TaskAnnotationsUpdateRequest:
      oneOf:
      - $ref: '#/components/schemas/LabeledDataRequest'
      - $ref: '#/components/schemas/AnnotationFileRequest'
      nullable: true
    TaskAnnotationsWriteRequest:
      oneOf:
      - $ref: '#/components/schemas/AnnotationFileRequest'
      nullable: true
    TaskFileRequest:
      type: object
      properties:
        task_file:
          type: string
          format: binary
      required:
      - task_file
    TaskRead:
      type: object
      properties:
        url:
          type: string
          format: uri
          readOnly: true
        id:
          type: integer
          readOnly: true
        name:
          type: string
          readOnly: true
        project_id:
          type: integer
          nullable: true
        mode:
          type: string
          readOnly: true
        owner:
          allOf:
          - $ref: '#/components/schemas/BasicUser'
          nullable: true
        assignee:
          allOf:
          - $ref: '#/components/schemas/BasicUser'
          nullable: true
        bug_tracker:
          type: string
          readOnly: true
        created_date:
          type: string
          format: date-time
          readOnly: true
        updated_date:
          type: string
          format: date-time
          readOnly: true
        overlap:
          type: integer
          readOnly: true
          nullable: true
        segment_size:
          type: integer
          readOnly: true
        status:
          allOf:
          - $ref: '#/components/schemas/JobStatus'
          readOnly: true
        data_chunk_size:
          type: integer
          maximum: 2147483647
          minimum: 0
          nullable: true
          readOnly: true
        data_compressed_chunk_type:
          allOf:
          - $ref: '#/components/schemas/ChunkType'
          readOnly: true
        guide_id:
          type: integer
          nullable: true
        data_original_chunk_type:
          allOf:
          - $ref: '#/components/schemas/ChunkType'
          readOnly: true
        size:
          type: integer
          maximum: 2147483647
          minimum: 0
          readOnly: true
        image_quality:
          type: integer
          maximum: 32767
          minimum: 0
          readOnly: true
        data:
          type: integer
          readOnly: true
        dimension:
          type: string
        subset:
          type: string
          readOnly: true
        organization:
          type: integer
          readOnly: true
          nullable: true
        target_storage:
          allOf:
          - $ref: '#/components/schemas/Storage'
          nullable: true
        source_storage:
          allOf:
          - $ref: '#/components/schemas/Storage'
          nullable: true
        jobs:
          $ref: '#/components/schemas/JobsSummary'
        labels:
          $ref: '#/components/schemas/LabelsSummary'
        assignee_updated_date:
          type: string
          format: date-time
          readOnly: true
          nullable: true
<<<<<<< HEAD
        consensus_jobs_per_regular_job:
          type: integer
          maximum: 2147483647
          minimum: -2147483648
          readOnly: true
          nullable: true
=======
        validation_mode:
          type: string
          nullable: true
          description: Describes how the task validation is performed. Configured
            at task creation
>>>>>>> 2fd48c8b
      required:
      - jobs
      - labels
    TaskValidationLayoutRead:
      type: object
      properties:
        mode:
          readOnly: true
          nullable: true
          oneOf:
          - $ref: '#/components/schemas/ValidationMode'
          - $ref: '#/components/schemas/NullEnum'
        frames_per_job_count:
          type: integer
          readOnly: true
          nullable: true
        validation_frames:
          type: array
          items:
            type: integer
            minimum: 0
          description: |
            The list of frame ids to be used for validation
        disabled_frames:
          type: array
          items:
            type: integer
            minimum: 0
          description: |
            The list of frame ids excluded from validation
        honeypot_count:
          type: integer
          minimum: 0
        honeypot_frames:
          type: array
          items:
            type: integer
            minimum: 0
          description: |
            The list of frame ids for all honeypots in the task
        honeypot_real_frames:
          type: array
          items:
            type: integer
            minimum: 0
          description: |
            The list of real (validation) frame ids for all honeypots in the task
    TaskWriteRequest:
      type: object
      properties:
        name:
          type: string
          minLength: 1
          maxLength: 256
        project_id:
          type: integer
          nullable: true
        owner_id:
          type: integer
          writeOnly: true
          nullable: true
        assignee_id:
          type: integer
          writeOnly: true
          nullable: true
        bug_tracker:
          type: string
          maxLength: 2000
        overlap:
          type: integer
          maximum: 2147483647
          minimum: 0
          nullable: true
        segment_size:
          type: integer
          maximum: 2147483647
          minimum: 0
        labels:
          type: array
          items:
            $ref: '#/components/schemas/PatchedLabelRequest'
        subset:
          type: string
          maxLength: 64
        target_storage:
          allOf:
          - $ref: '#/components/schemas/StorageRequest'
          nullable: true
        source_storage:
          allOf:
          - $ref: '#/components/schemas/StorageRequest'
          nullable: true
        consensus_jobs_per_regular_job:
          type: integer
          nullable: true
      required:
      - name
    TasksSummary:
      type: object
      properties:
        count:
          type: integer
          default: 0
        url:
          type: string
          format: uri
          readOnly: true
    Token:
      type: object
      description: Serializer for Token model.
      properties:
        key:
          type: string
          maxLength: 40
      required:
      - key
    TrackedShape:
      type: object
      properties:
        type:
          $ref: '#/components/schemas/ShapeType'
        occluded:
          type: boolean
          default: false
        outside:
          type: boolean
          default: false
        z_order:
          type: integer
          default: 0
        rotation:
          type: number
          format: double
          maximum: 360
          minimum: 0
          default: 0.0
        points:
          type: array
          items:
            type: number
            format: double
        id:
          type: integer
          nullable: true
        frame:
          type: integer
          minimum: 0
        attributes:
          type: array
          items:
            $ref: '#/components/schemas/AttributeVal'
          default: []
      required:
      - frame
      - type
    TrackedShapeRequest:
      type: object
      properties:
        type:
          $ref: '#/components/schemas/ShapeType'
        occluded:
          type: boolean
          default: false
        outside:
          type: boolean
          default: false
        z_order:
          type: integer
          default: 0
        rotation:
          type: number
          format: double
          maximum: 360
          minimum: 0
          default: 0.0
        points:
          type: array
          items:
            type: number
            format: double
        id:
          type: integer
          nullable: true
        frame:
          type: integer
          minimum: 0
        attributes:
          type: array
          items:
            $ref: '#/components/schemas/AttributeValRequest'
          default: []
      required:
      - frame
      - type
    Transformation:
      type: object
      properties:
        name:
          type: string
        binary:
          allOf:
          - $ref: '#/components/schemas/BinaryOperation'
          nullable: true
      required:
      - name
    Type457Enum:
      enum:
      - tag
      - shape
      - track
      type: string
      description: |-
        * `tag` - TAG
        * `shape` - SHAPE
        * `track` - TRACK
    User:
      type: object
      properties:
        url:
          type: string
          format: uri
          readOnly: true
        id:
          type: integer
          readOnly: true
        username:
          type: string
          description: Required. 150 characters or fewer. Letters, digits and @/./+/-/_
            only.
          pattern: ^[\w.@+-]+$
          maxLength: 150
        first_name:
          type: string
          maxLength: 150
        last_name:
          type: string
          maxLength: 150
        email:
          type: string
          format: email
          title: Email address
          maxLength: 254
        groups:
          type: array
          items:
            type: string
        is_staff:
          type: boolean
          title: Staff status
          description: Designates whether the user can log into this admin site.
        is_superuser:
          type: boolean
          title: Superuser status
          description: Designates that this user has all permissions without explicitly
            assigning them.
        is_active:
          type: boolean
          title: Active
          description: Designates whether this user should be treated as active. Unselect
            this instead of deleting accounts.
        last_login:
          type: string
          format: date-time
          readOnly: true
          nullable: true
        date_joined:
          type: string
          format: date-time
          readOnly: true
        has_analytics_access:
          type: boolean
          readOnly: true
      required:
      - groups
      - username
    UserIdentifiers:
      type: object
      properties:
        id:
          type: integer
          readOnly: true
        username:
          type: string
          description: Required. 150 characters or fewer. Letters, digits and @/./+/-/_
            only.
          pattern: ^[\w.@+-]+$
          maxLength: 150
      required:
      - username
    ValidationMode:
      enum:
      - gt
      - gt_pool
      type: string
      description: |-
        * `gt` - GT
        * `gt_pool` - GT_POOL
    ValidationParamsRequest:
      type: object
      properties:
        mode:
          $ref: '#/components/schemas/ValidationMode'
        frame_selection_method:
          $ref: '#/components/schemas/FrameSelectionMethod'
        random_seed:
          type: integer
          minimum: 0
          description: |
            The seed value for the random number generator.
            The same value will produce the same frame sets.
            Applicable only to random frame selection methods.
            By default, a random value is used.
        frames:
          type: array
          items:
            type: string
            minLength: 1
            maxLength: 1024
          writeOnly: true
          description: |
            The list of file names to be included in the validation set.
            Applicable only to the "manual" frame selection method.
            Can only be used for images.
        frame_count:
          type: integer
          minimum: 1
          description: |
            The number of frames to be included in the validation set.
            Applicable only to the "random_uniform" frame selection method
        frame_share:
          type: number
          format: double
          description: |
            The share of frames to be included in the validation set.
            Applicable only to the "random_uniform" frame selection method
        frames_per_job_count:
          type: integer
          minimum: 1
          description: |
            The number of frames to be included in the validation set from each annotation job.
            Applicable only to the "random_per_job" frame selection method
        frames_per_job_share:
          type: number
          format: double
          description: |
            The share of frames to be included in the validation set from each annotation job.
            Applicable only to the "random_per_job" frame selection method
      required:
      - frame_selection_method
      - mode
    WebhookContentType:
      enum:
      - application/json
      type: string
      description: '* `application/json` - JSON'
    WebhookDeliveryRead:
      type: object
      properties:
        id:
          type: integer
          readOnly: true
        webhook_id:
          type: integer
          readOnly: true
        event:
          type: string
          readOnly: true
        status_code:
          type: integer
          readOnly: true
          nullable: true
        redelivery:
          type: boolean
          readOnly: true
        created_date:
          type: string
          format: date-time
          readOnly: true
        updated_date:
          type: string
          format: date-time
          readOnly: true
        changed_fields:
          type: string
          readOnly: true
        request:
          type: object
          readOnly: true
        response:
          type: object
          readOnly: true
    WebhookRead:
      type: object
      properties:
        id:
          type: integer
          readOnly: true
        url:
          type: string
          format: uri
          readOnly: true
        target_url:
          type: string
          format: uri
          readOnly: true
        description:
          type: string
          readOnly: true
        type:
          $ref: '#/components/schemas/WebhookType'
        content_type:
          $ref: '#/components/schemas/WebhookContentType'
        is_active:
          type: boolean
          readOnly: true
        enable_ssl:
          type: boolean
          readOnly: true
        created_date:
          type: string
          format: date-time
          readOnly: true
        updated_date:
          type: string
          format: date-time
          readOnly: true
        owner:
          allOf:
          - $ref: '#/components/schemas/BasicUser'
          readOnly: true
          nullable: true
        project_id:
          type: integer
          nullable: true
        organization:
          type: integer
          readOnly: true
          nullable: true
        events:
          type: array
          items:
            $ref: '#/components/schemas/EventsEnum'
          readOnly: true
        last_status:
          type: integer
          readOnly: true
        last_delivery_date:
          type: string
          format: date-time
          readOnly: true
      required:
      - content_type
      - type
    WebhookType:
      enum:
      - organization
      - project
      type: string
      description: |-
        * `organization` - ORGANIZATION
        * `project` - PROJECT
    WebhookWriteRequest:
      type: object
      properties:
        target_url:
          type: string
          format: uri
          minLength: 1
          maxLength: 8192
        description:
          type: string
          maxLength: 128
        type:
          $ref: '#/components/schemas/WebhookType'
        content_type:
          $ref: '#/components/schemas/WebhookContentType'
        secret:
          type: string
          maxLength: 64
        is_active:
          type: boolean
        enable_ssl:
          type: boolean
        project_id:
          type: integer
          writeOnly: true
          nullable: true
        events:
          type: array
          items:
            $ref: '#/components/schemas/EventsEnum'
          writeOnly: true
      required:
      - events
      - target_url
      - type
  securitySchemes:
    basicAuth:
      type: http
      scheme: basic
    csrfAuth:
      type: apiKey
      in: cookie
      name: csrftoken
      description: Can be sent as a cookie or as the X-CSRFTOKEN header
    sessionAuth:
      type: apiKey
      in: cookie
      name: sessionid
    signatureAuth:
      type: apiKey
      in: query
      name: sign
      description: Can be used to share URLs to private links
    tokenAuth:
      type: apiKey
      in: header
      name: Authorization
      description: |2

        To authenticate using a token (or API key), you need to have 3 components in a request:
        - the 'sessionid' cookie
        - the 'csrftoken' cookie or 'X-CSRFTOKEN' header
        - the 'Authentication' header with the 'Token ' prefix

        You can obtain an API key (the token) from the server response on
        the basic auth request.
      x-token-prefix: Token
externalDocs:
  description: CVAT documentation
  url: https://docs.cvat.ai/docs/<|MERGE_RESOLUTION|>--- conflicted
+++ resolved
@@ -1049,554 +1049,6 @@
       responses:
         '204':
           description: The comment has been deleted
-  /api/consensus/assignee_reports:
-    get:
-      operationId: consensus_list_assignee_reports
-      summary: List assignee consensus reports
-      parameters:
-      - name: X-Organization
-        in: header
-        description: Organization unique slug
-        schema:
-          type: string
-      - name: consensus_report_id
-        in: query
-        description: A simple equality filter for the consensus_report_id field
-        schema:
-          type: integer
-      - name: filter
-        required: false
-        in: query
-        description: |2-
-
-          JSON Logic filter. This filter can be used to perform complex filtering by grouping rules.
-
-          For example, using such a filter you can get all resources created by you:
-
-              - {"and":[{"==":[{"var":"owner"},"<user>"]}]}
-
-          Details about the syntax used can be found at the link: https://jsonlogic.com/
-
-           Available filter_fields: ['id', 'consensus_report_id'].
-        schema:
-          type: string
-      - name: org
-        in: query
-        description: Organization unique slug
-        schema:
-          type: string
-      - name: org_id
-        in: query
-        description: Organization identifier
-        schema:
-          type: integer
-      - name: page
-        required: false
-        in: query
-        description: A page number within the paginated result set.
-        schema:
-          type: integer
-      - name: page_size
-        required: false
-        in: query
-        description: Number of results to return per page.
-        schema:
-          type: integer
-      - name: sort
-        required: false
-        in: query
-        description: 'Which field to use when ordering the results. Available ordering_fields:
-          [''id'', ''consensus_report_id'']'
-        schema:
-          type: string
-      - in: query
-        name: task_id
-        schema:
-          type: integer
-        description: A simple equality filter for task id
-      tags:
-      - consensus
-      security:
-      - sessionAuth: []
-        csrfAuth: []
-        tokenAuth: []
-      - signatureAuth: []
-      - basicAuth: []
-      responses:
-        '200':
-          content:
-            application/vnd.cvat+json:
-              schema:
-                $ref: '#/components/schemas/PaginatedAssigneeConsensusReportList'
-          description: ''
-  /api/consensus/assignee_reports/{id}:
-    get:
-      operationId: assignee_consensus_retrieve_report
-      summary: Get assignee consensus report details
-      parameters:
-      - in: path
-        name: id
-        schema:
-          type: integer
-        description: A unique integer value identifying this assignee consensus report.
-        required: true
-      tags:
-      - consensus
-      security:
-      - sessionAuth: []
-        csrfAuth: []
-        tokenAuth: []
-      - signatureAuth: []
-      - basicAuth: []
-      responses:
-        '200':
-          content:
-            application/vnd.cvat+json:
-              schema:
-                $ref: '#/components/schemas/AssigneeConsensusReport'
-          description: ''
-  /api/consensus/assignee_reports/{id}/data:
-    get:
-      operationId: assignee_consensus_retrieve_report_data
-      summary: Get assignee consensus report contents
-      parameters:
-      - in: path
-        name: id
-        schema:
-          type: integer
-        description: A unique integer value identifying this assignee consensus report.
-        required: true
-      tags:
-      - consensus
-      security:
-      - sessionAuth: []
-        csrfAuth: []
-        tokenAuth: []
-      - signatureAuth: []
-      - basicAuth: []
-      responses:
-        '200':
-          content:
-            application/vnd.cvat+json:
-              schema:
-                type: object
-          description: ''
-  /api/consensus/conflicts:
-    get:
-      operationId: consensus_list_conflicts
-      summary: List annotation conflicts in a consensus report
-      parameters:
-      - name: X-Organization
-        in: header
-        description: Organization unique slug
-        schema:
-          type: string
-      - name: filter
-        required: false
-        in: query
-        description: |2-
-
-          JSON Logic filter. This filter can be used to perform complex filtering by grouping rules.
-
-          For example, using such a filter you can get all resources created by you:
-
-              - {"and":[{"==":[{"var":"owner"},"<user>"]}]}
-
-          Details about the syntax used can be found at the link: https://jsonlogic.com/
-
-           Available filter_fields: ['id', 'frame', 'type', 'job_id', 'task_id'].
-        schema:
-          type: string
-      - name: frame
-        in: query
-        description: A simple equality filter for the frame field
-        schema:
-          type: integer
-      - name: job_id
-        in: query
-        description: A simple equality filter for the job_id field
-        schema:
-          type: integer
-      - name: org
-        in: query
-        description: Organization unique slug
-        schema:
-          type: string
-      - name: org_id
-        in: query
-        description: Organization identifier
-        schema:
-          type: integer
-      - name: page
-        required: false
-        in: query
-        description: A page number within the paginated result set.
-        schema:
-          type: integer
-      - name: page_size
-        required: false
-        in: query
-        description: Number of results to return per page.
-        schema:
-          type: integer
-      - in: query
-        name: report_id
-        schema:
-          type: integer
-        description: A simple equality filter for report id
-      - name: sort
-        required: false
-        in: query
-        description: 'Which field to use when ordering the results. Available ordering_fields:
-          [''id'', ''frame'', ''type'', ''job_id'', ''task_id'']'
-        schema:
-          type: string
-      - name: task_id
-        in: query
-        description: A simple equality filter for the task_id field
-        schema:
-          type: integer
-      - name: type
-        in: query
-        description: A simple equality filter for the type field
-        schema:
-          type: string
-          enum:
-          - no_matching_item
-          - no_matching_annotation
-          - annotation_too_close
-          - failed_label_voting
-      tags:
-      - consensus
-      security:
-      - sessionAuth: []
-        csrfAuth: []
-        tokenAuth: []
-      - signatureAuth: []
-      - basicAuth: []
-      responses:
-        '200':
-          content:
-            application/vnd.cvat+json:
-              schema:
-                $ref: '#/components/schemas/PaginatedConsensusConflictList'
-          description: ''
-  /api/consensus/reports:
-    get:
-      operationId: consensus_list_reports
-      summary: List consensus reports
-      parameters:
-      - name: X-Organization
-        in: header
-        description: Organization unique slug
-        schema:
-          type: string
-      - name: filter
-        required: false
-        in: query
-        description: |2-
-
-          JSON Logic filter. This filter can be used to perform complex filtering by grouping rules.
-
-          For example, using such a filter you can get all resources created by you:
-
-              - {"and":[{"==":[{"var":"owner"},"<user>"]}]}
-
-          Details about the syntax used can be found at the link: https://jsonlogic.com/
-
-           Available filter_fields: ['id', 'job_id', 'created_date', 'target_last_updated', 'parent_id'].
-        schema:
-          type: string
-      - name: job_id
-        in: query
-        description: A simple equality filter for the job_id field
-        schema:
-          type: integer
-      - name: org
-        in: query
-        description: Organization unique slug
-        schema:
-          type: string
-      - name: org_id
-        in: query
-        description: Organization identifier
-        schema:
-          type: integer
-      - name: page
-        required: false
-        in: query
-        description: A page number within the paginated result set.
-        schema:
-          type: integer
-      - name: page_size
-        required: false
-        in: query
-        description: Number of results to return per page.
-        schema:
-          type: integer
-      - name: parent_id
-        in: query
-        description: A simple equality filter for the parent_id field
-        schema:
-          type: integer
-      - name: sort
-        required: false
-        in: query
-        description: 'Which field to use when ordering the results. Available ordering_fields:
-          [''id'', ''job_id'', ''created_date'', ''target_last_updated'', ''parent_id'']'
-        schema:
-          type: string
-      - in: query
-        name: target
-        schema:
-          type: string
-        description: A simple equality filter for target
-      - in: query
-        name: task_id
-        schema:
-          type: integer
-        description: A simple equality filter for task id
-      tags:
-      - consensus
-      security:
-      - sessionAuth: []
-        csrfAuth: []
-        tokenAuth: []
-      - signatureAuth: []
-      - basicAuth: []
-      responses:
-        '200':
-          content:
-            application/vnd.cvat+json:
-              schema:
-                $ref: '#/components/schemas/PaginatedConsensusReportList'
-          description: ''
-    post:
-      operationId: consensus_create_report
-      summary: Create a consensus report
-      parameters:
-      - in: query
-        name: rq_id
-        schema:
-          type: string
-        description: |
-          The report creation request id. Can be specified to check the report
-          creation status.
-      tags:
-      - consensus
-      requestBody:
-        content:
-          application/json:
-            schema:
-              $ref: '#/components/schemas/ConsensusReportCreateRequest'
-      security:
-      - sessionAuth: []
-        csrfAuth: []
-        tokenAuth: []
-      - signatureAuth: []
-      - basicAuth: []
-      responses:
-        '201':
-          content:
-            application/vnd.cvat+json:
-              schema:
-                $ref: '#/components/schemas/ConsensusReport'
-          description: ''
-        '202':
-          content:
-            application/vnd.cvat+json:
-              schema:
-                $ref: '#/components/schemas/RqId'
-          description: |
-            A consensus report request has been enqueued, the request id is returned.
-            The request status can be checked at this endpoint by passing the rq_id
-            as the query parameter. If the request id is specified, this response
-            means the consensus report request is queued or is being processed.
-        '400':
-          description: Invalid or failed request, check the response data for details
-  /api/consensus/reports/{id}:
-    get:
-      operationId: consensus_retrieve_report
-      summary: Get consensus report details
-      parameters:
-      - in: path
-        name: id
-        schema:
-          type: integer
-        description: A unique integer value identifying this consensus report.
-        required: true
-      tags:
-      - consensus
-      security:
-      - sessionAuth: []
-        csrfAuth: []
-        tokenAuth: []
-      - signatureAuth: []
-      - basicAuth: []
-      responses:
-        '200':
-          content:
-            application/vnd.cvat+json:
-              schema:
-                $ref: '#/components/schemas/ConsensusReport'
-          description: ''
-  /api/consensus/reports/{id}/data:
-    get:
-      operationId: consensus_retrieve_report_data
-      summary: Get consensus report contents
-      parameters:
-      - in: path
-        name: id
-        schema:
-          type: integer
-        description: A unique integer value identifying this consensus report.
-        required: true
-      tags:
-      - consensus
-      security:
-      - sessionAuth: []
-        csrfAuth: []
-        tokenAuth: []
-      - signatureAuth: []
-      - basicAuth: []
-      responses:
-        '200':
-          content:
-            application/vnd.cvat+json:
-              schema:
-                type: object
-          description: ''
-  /api/consensus/settings:
-    get:
-      operationId: consensus_list_settings
-      summary: List consensus settings instances
-      parameters:
-      - name: X-Organization
-        in: header
-        description: Organization unique slug
-        schema:
-          type: string
-      - name: filter
-        required: false
-        in: query
-        description: |2-
-
-          JSON Logic filter. This filter can be used to perform complex filtering by grouping rules.
-
-          For example, using such a filter you can get all resources created by you:
-
-              - {"and":[{"==":[{"var":"owner"},"<user>"]}]}
-
-          Details about the syntax used can be found at the link: https://jsonlogic.com/
-
-           Available filter_fields: ['id', 'task_id'].
-        schema:
-          type: string
-      - name: org
-        in: query
-        description: Organization unique slug
-        schema:
-          type: string
-      - name: org_id
-        in: query
-        description: Organization identifier
-        schema:
-          type: integer
-      - name: page
-        required: false
-        in: query
-        description: A page number within the paginated result set.
-        schema:
-          type: integer
-      - name: page_size
-        required: false
-        in: query
-        description: Number of results to return per page.
-        schema:
-          type: integer
-      - name: sort
-        required: false
-        in: query
-        description: 'Which field to use when ordering the results. Available ordering_fields:
-          [''id'']'
-        schema:
-          type: string
-      - name: task_id
-        in: query
-        description: A simple equality filter for the task_id field
-        schema:
-          type: integer
-      tags:
-      - consensus
-      security:
-      - sessionAuth: []
-        csrfAuth: []
-        tokenAuth: []
-      - signatureAuth: []
-      - basicAuth: []
-      responses:
-        '200':
-          content:
-            application/vnd.cvat+json:
-              schema:
-                $ref: '#/components/schemas/PaginatedConsensusSettingsList'
-          description: ''
-  /api/consensus/settings/{id}:
-    get:
-      operationId: consensus_retrieve_settings
-      summary: Get consensus settings instance details
-      parameters:
-      - in: path
-        name: id
-        schema:
-          type: integer
-        description: An id of a consensus settings instance
-        required: true
-      tags:
-      - consensus
-      security:
-      - sessionAuth: []
-        csrfAuth: []
-        tokenAuth: []
-      - signatureAuth: []
-      - basicAuth: []
-      responses:
-        '200':
-          content:
-            application/vnd.cvat+json:
-              schema:
-                $ref: '#/components/schemas/ConsensusSettings'
-          description: ''
-    patch:
-      operationId: consensus_partial_update_settings
-      summary: Update a consensus settings instance
-      parameters:
-      - in: path
-        name: id
-        schema:
-          type: integer
-        description: An id of a consensus settings instance
-        required: true
-      tags:
-      - consensus
-      requestBody:
-        content:
-          application/json:
-            schema:
-              $ref: '#/components/schemas/PatchedConsensusSettingsRequest'
-      security:
-      - sessionAuth: []
-        csrfAuth: []
-        tokenAuth: []
-      - signatureAuth: []
-      - basicAuth: []
-      responses:
-        '200':
-          content:
-            application/vnd.cvat+json:
-              schema:
-                $ref: '#/components/schemas/ConsensusSettings'
-          description: ''
   /api/events:
     get:
       operationId: events_list
@@ -2352,7 +1804,7 @@
 
           Details about the syntax used can be found at the link: https://jsonlogic.com/
 
-           Available filter_fields: ['task_name', 'project_name', 'assignee', 'state', 'stage', 'id', 'task_id', 'project_id', 'updated_date', 'dimension', 'type', 'parent_job_id'].
+           Available filter_fields: ['task_name', 'project_name', 'assignee', 'state', 'stage', 'id', 'task_id', 'project_id', 'updated_date', 'dimension', 'type'].
         schema:
           type: string
       - name: org
@@ -2377,11 +1829,6 @@
         description: Number of results to return per page.
         schema:
           type: integer
-      - name: parent_job_id
-        in: query
-        description: A simple equality filter for the parent_job_id field
-        schema:
-          type: integer
       - name: project_id
         in: query
         description: A simple equality filter for the project_id field
@@ -2404,8 +1851,7 @@
         in: query
         description: 'Which field to use when ordering the results. Available ordering_fields:
           [''task_name'', ''project_name'', ''assignee'', ''state'', ''stage'', ''id'',
-          ''task_id'', ''project_id'', ''updated_date'', ''dimension'', ''type'',
-          ''parent_job_id'']'
+          ''task_id'', ''project_id'', ''updated_date'', ''dimension'', ''type'']'
         schema:
           type: string
       - name: stage
@@ -2445,7 +1891,6 @@
           enum:
           - annotation
           - ground_truth
-          - consensus
       tags:
       - jobs
       security:
@@ -7596,7 +7041,7 @@
           readOnly: true
         type:
           allOf:
-          - $ref: '#/components/schemas/Type457Enum'
+          - $ref: '#/components/schemas/AnnotationIdTypeEnum'
           readOnly: true
         shape_type:
           readOnly: true
@@ -7604,6 +7049,16 @@
           oneOf:
           - $ref: '#/components/schemas/ShapeType'
           - $ref: '#/components/schemas/NullEnum'
+    AnnotationIdTypeEnum:
+      enum:
+      - tag
+      - shape
+      - track
+      type: string
+      description: |-
+        * `tag` - TAG
+        * `shape` - SHAPE
+        * `track` - TRACK
     AnnotationsRead:
       oneOf:
       - $ref: '#/components/schemas/LabeledData'
@@ -7630,30 +7085,6 @@
           readOnly: true
       required:
       - filename
-    AssigneeConsensusReport:
-      type: object
-      properties:
-        id:
-          type: integer
-          readOnly: true
-        task_id:
-          type: integer
-          nullable: true
-          readOnly: true
-        assignee:
-          allOf:
-          - $ref: '#/components/schemas/BasicUser'
-          readOnly: true
-          nullable: true
-        consensus_score:
-          type: integer
-          readOnly: true
-        consensus_report_id:
-          type: integer
-          readOnly: true
-        conflict_count:
-          type: integer
-          readOnly: true
     Attribute:
       type: object
       properties:
@@ -7998,159 +7429,6 @@
           type: string
           format: uri
           readOnly: true
-    ConsensusAnnotationId:
-      type: object
-      properties:
-        obj_id:
-          type: integer
-          readOnly: true
-        job_id:
-          type: integer
-          readOnly: true
-        type:
-          allOf:
-          - $ref: '#/components/schemas/Type457Enum'
-          readOnly: true
-        shape_type:
-          readOnly: true
-          nullable: true
-          oneOf:
-          - $ref: '#/components/schemas/ShapeType'
-          - $ref: '#/components/schemas/NullEnum'
-    ConsensusConflict:
-      type: object
-      properties:
-        id:
-          type: integer
-          readOnly: true
-        frame:
-          type: integer
-          readOnly: true
-        type:
-          allOf:
-          - $ref: '#/components/schemas/ConsensusConflictTypeEnum'
-          readOnly: true
-        annotation_ids:
-          type: array
-          items:
-            $ref: '#/components/schemas/ConsensusAnnotationId'
-        report_id:
-          type: integer
-          readOnly: true
-      required:
-      - annotation_ids
-    ConsensusConflictTypeEnum:
-      enum:
-      - no_matching_item
-      - no_matching_annotation
-      - annotation_too_close
-      - failed_label_voting
-      type: string
-      description: |-
-        * `no_matching_item` - NoMatchingItemError
-        * `no_matching_annotation` - NoMatchingAnnError
-        * `annotation_too_close` - AnnotationsTooCloseError
-        * `failed_label_voting` - FailedLabelVotingError
-    ConsensusReport:
-      type: object
-      properties:
-        id:
-          type: integer
-          readOnly: true
-        job_id:
-          type: integer
-          nullable: true
-          readOnly: true
-        task_id:
-          type: integer
-          nullable: true
-          readOnly: true
-        parent_id:
-          type: integer
-          nullable: true
-          readOnly: true
-        summary:
-          $ref: '#/components/schemas/ConsensusReportSummary'
-        created_date:
-          type: string
-          format: date-time
-          readOnly: true
-        target_last_updated:
-          type: string
-          format: date-time
-          readOnly: true
-        target:
-          $ref: '#/components/schemas/QualityReportTarget'
-        assignee:
-          allOf:
-          - $ref: '#/components/schemas/BasicUser'
-          readOnly: true
-          nullable: true
-        consensus_score:
-          type: integer
-          readOnly: true
-      required:
-      - summary
-      - target
-    ConsensusReportCreateRequest:
-      type: object
-      properties:
-        task_id:
-          type: integer
-          writeOnly: true
-        job_id:
-          type: integer
-          writeOnly: true
-    ConsensusReportSummary:
-      type: object
-      properties:
-        frame_count:
-          type: integer
-        conflict_count:
-          type: integer
-        conflicts_by_type:
-          type: object
-          additionalProperties:
-            type: integer
-      required:
-      - conflict_count
-      - conflicts_by_type
-      - frame_count
-    ConsensusSettings:
-      type: object
-      properties:
-        id:
-          type: integer
-          readOnly: true
-        task_id:
-          type: integer
-          nullable: true
-          readOnly: true
-        iou_threshold:
-          type: number
-          format: double
-          description: Used for distinction between matched / unmatched shapes
-        agreement_score_threshold:
-          type: number
-          format: double
-          description: |
-            Confidence threshold for output annotations
-        quorum:
-          type: integer
-          maximum: 2147483647
-          minimum: -2147483648
-          description: |
-            Minimum count for a label and attribute voting results to be counted
-        sigma:
-          type: number
-          format: double
-          description: |
-            Sigma value for OKS calculation
-        line_thickness:
-          type: number
-          format: double
-          description: |
-            thickness of polylines, relatively to the (image area) ^ 0.5.
     CredentialsTypeEnum:
       enum:
       - KEY_SECRET_KEY_PAIR
@@ -9057,10 +8335,6 @@
           format: date-time
           readOnly: true
           nullable: true
-        parent_job_id:
-          type: integer
-          nullable: true
-          readOnly: true
       required:
       - issues
       - labels
@@ -9088,14 +8362,10 @@
       enum:
       - annotation
       - ground_truth
-      - consensus
       type: string
       description: |-
         * `annotation` - ANNOTATION
         * `ground_truth` - GROUND_TRUTH
-<<<<<<< HEAD
-        * `consensus` - CONSENSUS
-=======
     JobValidationLayoutRead:
       type: object
       properties:
@@ -9116,7 +8386,6 @@
             minimum: 0
           description: |
             The list of real (validation) frame ids for honeypots in the job
->>>>>>> 2fd48c8b
     JobWriteRequest:
       type: object
       properties:
@@ -9184,7 +8453,7 @@
       properties:
         count:
           type: integer
-          nullable: true
+          default: 0
         completed:
           type: integer
           nullable: true
@@ -9197,7 +8466,6 @@
           readOnly: true
       required:
       - completed
-      - count
       - validation
     Label:
       type: object
@@ -9743,26 +9011,6 @@
           type: array
           items:
             $ref: '#/components/schemas/AnnotationConflict'
-    PaginatedAssigneeConsensusReportList:
-      type: object
-      properties:
-        count:
-          type: integer
-          example: 123
-        next:
-          type: string
-          nullable: true
-          format: uri
-          example: http://api.example.org/accounts/?page=4
-        previous:
-          type: string
-          nullable: true
-          format: uri
-          example: http://api.example.org/accounts/?page=2
-        results:
-          type: array
-          items:
-            $ref: '#/components/schemas/AssigneeConsensusReport'
     PaginatedCloudStorageReadList:
       type: object
       required:
@@ -9809,66 +9057,6 @@
           type: array
           items:
             $ref: '#/components/schemas/CommentRead'
-    PaginatedConsensusConflictList:
-      type: object
-      properties:
-        count:
-          type: integer
-          example: 123
-        next:
-          type: string
-          nullable: true
-          format: uri
-          example: http://api.example.org/accounts/?page=4
-        previous:
-          type: string
-          nullable: true
-          format: uri
-          example: http://api.example.org/accounts/?page=2
-        results:
-          type: array
-          items:
-            $ref: '#/components/schemas/ConsensusConflict'
-    PaginatedConsensusReportList:
-      type: object
-      properties:
-        count:
-          type: integer
-          example: 123
-        next:
-          type: string
-          nullable: true
-          format: uri
-          example: http://api.example.org/accounts/?page=4
-        previous:
-          type: string
-          nullable: true
-          format: uri
-          example: http://api.example.org/accounts/?page=2
-        results:
-          type: array
-          items:
-            $ref: '#/components/schemas/ConsensusReport'
-    PaginatedConsensusSettingsList:
-      type: object
-      properties:
-        count:
-          type: integer
-          example: 123
-        next:
-          type: string
-          nullable: true
-          format: uri
-          example: http://api.example.org/accounts/?page=4
-        previous:
-          type: string
-          nullable: true
-          format: uri
-          example: http://api.example.org/accounts/?page=2
-        results:
-          type: array
-          items:
-            $ref: '#/components/schemas/ConsensusSettings'
     PaginatedInvitationReadList:
       type: object
       required:
@@ -10307,34 +9495,6 @@
         message:
           type: string
           minLength: 1
-    PatchedConsensusSettingsRequest:
-      type: object
-      properties:
-        iou_threshold:
-          type: number
-          format: double
-          description: Used for distinction between matched / unmatched shapes
-        agreement_score_threshold:
-          type: number
-          format: double
-          description: |
-            Confidence threshold for output annotations
-        quorum:
-          type: integer
-          maximum: 2147483647
-          minimum: -2147483648
-          description: |
-            Minimum count for a label and attribute voting results to be counted
-        sigma:
-          type: number
-          format: double
-          description: |
-            Sigma value for OKS calculation
-        line_thickness:
-          type: number
-          format: double
-          description: |
-            thickness of polylines, relatively to the (image area) ^ 0.5.
     PatchedDataMetaWriteRequest:
       type: object
       properties:
@@ -10686,9 +9846,6 @@
           allOf:
           - $ref: '#/components/schemas/StorageRequest'
           nullable: true
-        consensus_jobs_per_regular_job:
-          type: integer
-          nullable: true
     PatchedUserRequest:
       type: object
       properties:
@@ -11785,20 +10942,11 @@
           format: date-time
           readOnly: true
           nullable: true
-<<<<<<< HEAD
-        consensus_jobs_per_regular_job:
-          type: integer
-          maximum: 2147483647
-          minimum: -2147483648
-          readOnly: true
-          nullable: true
-=======
         validation_mode:
           type: string
           nullable: true
           description: Describes how the task validation is performed. Configured
             at task creation
->>>>>>> 2fd48c8b
       required:
       - jobs
       - labels
@@ -11891,9 +11039,6 @@
           allOf:
           - $ref: '#/components/schemas/StorageRequest'
           nullable: true
-        consensus_jobs_per_regular_job:
-          type: integer
-          nullable: true
       required:
       - name
     TasksSummary:
@@ -12004,16 +11149,6 @@
           nullable: true
       required:
       - name
-    Type457Enum:
-      enum:
-      - tag
-      - shape
-      - track
-      type: string
-      description: |-
-        * `tag` - TAG
-        * `shape` - SHAPE
-        * `track` - TRACK
     User:
       type: object
       properties:
