--- conflicted
+++ resolved
@@ -1198,7 +1198,6 @@
         if view.basename == 'job':
             task_id = request.data.get('task_id')
             for scope in cls.get_scopes(request, view, obj):
-<<<<<<< HEAD
                 scope_params = {}
 
                 if scope == __class__.Scopes.CREATE:
@@ -1207,10 +1206,7 @@
                     if task_id:
                         permissions.append(TaskPermission.create_scope_view(request, task_id))
 
-                self = cls.create_base_perm(request, view, scope, obj, **scope_params)
-=======
-                self = cls.create_base_perm(request, view, scope, iam_context, obj)
->>>>>>> ed3dbe8f
+                self = cls.create_base_perm(request, view, scope, iam_context, obj, **scope_params)
                 permissions.append(self)
 
             if view.action == 'issues':
@@ -1649,7 +1645,7 @@
         return cls(**cls.unpack_context(request), scope='view:status', job_owner_id=job_owner_id)
 
     @classmethod
-    def create(cls, request, view, obj):
+    def create(cls, request, view, obj, iam_context):
         Scopes = __class__.Scopes
 
         permissions = []
@@ -1660,20 +1656,24 @@
 
                     # Access rights are the same as in the owning task
                     # This component doesn't define its own rules in this case
-                    owning_perm = TaskPermission.create_base_perm(request, view,
-                        scope=TaskPermission.Scopes.VIEW, obj=obj.get_task())
+                    owning_perm = TaskPermission.create_base_perm(
+                        request, view, iam_context=iam_context,
+                        scope=TaskPermission.Scopes.VIEW, obj=obj.get_task()
+                    )
                     permissions.append(owning_perm)
                 elif scope == Scopes.LIST and isinstance(obj, Task):
-                    permissions.append(TaskPermission.create_base_perm(request, view,
-                        scope=TaskPermission.Scopes.VIEW, obj=obj))
+                    permissions.append(TaskPermission.create_base_perm(
+                        request, view, iam_context=iam_context,
+                        scope=TaskPermission.Scopes.VIEW, obj=obj)
+                    )
                 elif scope == Scopes.CREATE:
                     task_id = request.data.get('task_id')
                     if task_id is not None:
                         permissions.append(TaskPermission.create_scope_view(request, task_id))
 
-                    permissions.append(cls.create_base_perm(request, view, scope, obj))
+                    permissions.append(cls.create_base_perm(request, view, scope, iam_context, obj))
                 else:
-                    permissions.append(cls.create_base_perm(request, view, scope, obj))
+                    permissions.append(cls.create_base_perm(request, view, scope, iam_context, obj))
 
         return permissions
 
@@ -1731,11 +1731,11 @@
         LIST = 'list'
 
     @classmethod
-    def create(cls, request, view, obj):
+    def create(cls, request, view, obj, iam_context):
         permissions = []
         if view.basename == 'annotation_conflicts':
             for scope in cls.get_scopes(request, view, obj):
-                permissions.append(cls.create_base_perm(request, view, scope, obj))
+                permissions.append(cls.create_base_perm(request, view, scope, iam_context, obj))
 
         return permissions
 
@@ -1762,7 +1762,7 @@
         UPDATE = 'update'
 
     @classmethod
-    def create(cls, request, view, obj):
+    def create(cls, request, view, obj, iam_context):
         Scopes = __class__.Scopes
 
         permissions = []
@@ -1780,10 +1780,12 @@
 
                     # Access rights are the same as in the owning task
                     # This component doesn't define its own rules in this case
-                    permissions.append(TaskPermission.create_base_perm(request, view,
-                        scope=task_scope, obj=obj.task))
+                    permissions.append(TaskPermission.create_base_perm(
+                        request, view,
+                        iam_context=iam_context, scope=task_scope, obj=obj.task)
+                    )
                 else:
-                    permissions.append(cls.create_base_perm(request, view, scope, obj))
+                    permissions.append(cls.create_base_perm(request, view, scope, iam_context, obj))
 
         return permissions
 
