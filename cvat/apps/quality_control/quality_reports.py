# Copyright (C) CVAT.ai Corporation
#
# SPDX-License-Identifier: MIT

from __future__ import annotations

import itertools
import math
from collections import Counter
from collections.abc import Hashable, Sequence
from copy import deepcopy
from functools import cached_property, partial
from typing import Any, Callable, Optional, Union, cast

import datumaro as dm
import datumaro.components.annotations.matcher
import datumaro.components.comparator
import datumaro.util.annotation_util
import datumaro.util.mask_tools
import django_rq
import numpy as np
import rq
from attrs import asdict, define, fields_dict
from datumaro.util import dump_json, parse_json
from django.conf import settings
from django.db import transaction
from django_rq.queues import DjangoRQ as RqQueue
from rest_framework.request import Request
from rq.job import Job as RqJob
from scipy.optimize import linear_sum_assignment

from cvat.apps.dataset_manager.bindings import (
    CommonData,
    CvatToDmAnnotationConverter,
    GetCVATDataExtractor,
    JobData,
    match_dm_item,
)
from cvat.apps.dataset_manager.formats.registry import dm_env
from cvat.apps.dataset_manager.task import JobAnnotation
from cvat.apps.dataset_manager.util import bulk_create
from cvat.apps.engine import serializers as engine_serializers
from cvat.apps.engine.frame_provider import TaskFrameProvider
from cvat.apps.engine.models import (
    DimensionType,
    Image,
    Job,
    JobType,
    ShapeType,
    StageChoice,
    StatusChoice,
    Task,
    User,
    ValidationMode,
)
from cvat.apps.engine.utils import define_dependent_job, get_rq_job_meta, get_rq_lock_by_user
from cvat.apps.profiler import silk_profile
from cvat.apps.quality_control import models
from cvat.apps.quality_control.models import (
    AnnotationConflictSeverity,
    AnnotationConflictType,
    AnnotationType,
)


class Serializable:
    def _value_serializer(self, v):
        if isinstance(v, Serializable):
            return v.to_dict()
        elif isinstance(v, (list, tuple, set, frozenset)):
            return [self._value_serializer(vv) for vv in v]
        elif isinstance(v, dict):
            return {self._value_serializer(vk): self._value_serializer(vv) for vk, vv in v.items()}
        else:
            return v

    def to_dict(self) -> dict:
        return self._value_serializer(self._fields_dict())

    def _fields_dict(self, *, include_properties: Optional[list[str]] = None) -> dict:
        d = asdict(self, recurse=False)

        for field_name in include_properties or []:
            d[field_name] = getattr(self, field_name)

        return d

    @classmethod
    def from_dict(cls, d: dict):
        raise NotImplementedError("Must be implemented in the subclass")


@define(kw_only=True)
class AnnotationId(Serializable):
    obj_id: int
    job_id: int
    type: AnnotationType
    shape_type: Optional[ShapeType]

    def _value_serializer(self, v):
        if isinstance(v, (AnnotationType, ShapeType)):
            return str(v)
        else:
            return super()._value_serializer(v)

    @classmethod
    def from_dict(cls, d: dict):
        return cls(
            obj_id=d["obj_id"],
            job_id=d["job_id"],
            type=AnnotationType(d["type"]),
            shape_type=ShapeType(d["shape_type"]) if d.get("shape_type") else None,
        )


@define(kw_only=True)
class AnnotationConflict(Serializable):
    frame_id: int
    type: AnnotationConflictType
    annotation_ids: list[AnnotationId]

    @property
    def severity(self) -> AnnotationConflictSeverity:
        if self.type in [
            AnnotationConflictType.MISSING_ANNOTATION,
            AnnotationConflictType.EXTRA_ANNOTATION,
            AnnotationConflictType.MISMATCHING_LABEL,
        ]:
            severity = AnnotationConflictSeverity.ERROR
        elif self.type in [
            AnnotationConflictType.LOW_OVERLAP,
            AnnotationConflictType.MISMATCHING_ATTRIBUTES,
            AnnotationConflictType.MISMATCHING_DIRECTION,
            AnnotationConflictType.MISMATCHING_GROUPS,
            AnnotationConflictType.COVERED_ANNOTATION,
        ]:
            severity = AnnotationConflictSeverity.WARNING
        else:
            assert False

        return severity

    def _value_serializer(self, v):
        if isinstance(v, (AnnotationConflictType, AnnotationConflictSeverity)):
            return str(v)
        else:
            return super()._value_serializer(v)

    def _fields_dict(self, *, include_properties: Optional[list[str]] = None) -> dict:
        return super()._fields_dict(include_properties=include_properties or ["severity"])

    @classmethod
    def from_dict(cls, d: dict):
        return cls(
            frame_id=d["frame_id"],
            type=AnnotationConflictType(d["type"]),
            annotation_ids=list(AnnotationId.from_dict(v) for v in d["annotation_ids"]),
        )


@define(kw_only=True)
class ComparisonParameters(Serializable):
    included_annotation_types: list[dm.AnnotationType] = [
        dm.AnnotationType.bbox,
        dm.AnnotationType.points,
        dm.AnnotationType.mask,
        dm.AnnotationType.polygon,
        dm.AnnotationType.polyline,
        dm.AnnotationType.skeleton,
        dm.AnnotationType.label,
    ]

    non_groupable_ann_type = dm.AnnotationType.label
    "Annotation type that can't be grouped"

    compare_attributes: bool = True
    "Enables or disables attribute checks"

    ignored_attributes: list[str] = []

    iou_threshold: float = 0.4
    "Used for distinction between matched / unmatched shapes"

    low_overlap_threshold: float = 0.8
    "Used for distinction between strong / weak (low_overlap) matches"

    oks_sigma: float = 0.09
    "Like IoU threshold, but for points, % of the bbox area to match a pair of points"

    point_size_base: models.PointSizeBase = models.PointSizeBase.GROUP_BBOX_SIZE
    "Determines how to obtain the object size for point comparisons"

    line_thickness: float = 0.01
    "Thickness of polylines, relatively to the (image area) ^ 0.5"

    compare_line_orientation: bool = True
    "Indicates that polylines have direction"

    line_orientation_threshold: float = 0.1
    """
    The minimal gain in the IoU between the given and reversed line directions
    to count the line inverted
    """

    compare_groups: bool = True
    "Enables or disables group checks"

    group_match_threshold: float = 0.5
    "Minimal IoU for groups to be considered matching"

    check_covered_annotations: bool = True
    "Check for fully-covered annotations"

    object_visibility_threshold: float = 0.05
    "Minimal visible area % of the spatial annotations"

    panoptic_comparison: bool = True
    "Use only the visible part of the masks and polygons in comparisons"

    empty_is_annotated: bool = False
    """
    Consider unannotated (empty) frames virtually annotated as "nothing".
    If disabled, quality metrics, such as accuracy, will be 0 if both GT and DS frames
    have no annotations. When enabled, they will be 1 instead.
    This will also add virtual annotations to empty frames in the comparison results.
    """

    def _value_serializer(self, v):
        if isinstance(v, dm.AnnotationType):
            return str(v.name)
        else:
            return super()._value_serializer(v)

    @classmethod
    def from_dict(cls, d: dict):
        fields = fields_dict(cls)
        return cls(**{field_name: d[field_name] for field_name in fields if field_name in d})


@define(kw_only=True)
class ConfusionMatrix(Serializable):
    labels: list[str]
    rows: np.ndarray
    precision: np.ndarray
    recall: np.ndarray
    accuracy: np.ndarray
    jaccard_index: Optional[np.ndarray]

    @property
    def axes(self):
        return dict(cols="gt", rows="ds")

    def _value_serializer(self, v):
        if isinstance(v, np.ndarray):
            return v.tolist()
        else:
            return super()._value_serializer(v)

    def _fields_dict(self, *, include_properties: Optional[list[str]] = None) -> dict:
        return super()._fields_dict(include_properties=include_properties or ["axes"])

    @classmethod
    def from_dict(cls, d: dict):
        return cls(
            labels=d["labels"],
            rows=np.asarray(d["rows"]),
            precision=np.asarray(d["precision"]),
            recall=np.asarray(d["recall"]),
            accuracy=np.asarray(d["accuracy"]),
            # This field didn't exist at first, so it might not be present
            # in old serialized instances.
            jaccard_index=np.asarray(d["jaccard_index"]) if "jaccard_index" in d else None,
        )


@define(kw_only=True)
class ComparisonReportAnnotationsSummary(Serializable):
    valid_count: int
    missing_count: int
    extra_count: int
    total_count: int
    ds_count: int
    gt_count: int
    confusion_matrix: ConfusionMatrix

    @property
    def accuracy(self) -> float:
        return self.valid_count / (self.total_count or 1)

    @property
    def precision(self) -> float:
        return self.valid_count / (self.ds_count or 1)

    @property
    def recall(self) -> float:
        return self.valid_count / (self.gt_count or 1)

    def accumulate(self, other: ComparisonReportAnnotationsSummary):
        for field in [
            "valid_count",
            "missing_count",
            "extra_count",
            "total_count",
            "ds_count",
            "gt_count",
        ]:
            setattr(self, field, getattr(self, field) + getattr(other, field))

    def _fields_dict(self, *, include_properties: Optional[list[str]] = None) -> dict:
        return super()._fields_dict(
            include_properties=include_properties or ["accuracy", "precision", "recall"]
        )

    @classmethod
    def from_dict(cls, d: dict):
        return cls(
            valid_count=d["valid_count"],
            missing_count=d["missing_count"],
            extra_count=d["extra_count"],
            total_count=d["total_count"],
            ds_count=d["ds_count"],
            gt_count=d["gt_count"],
            confusion_matrix=ConfusionMatrix.from_dict(d["confusion_matrix"]),
        )


@define(kw_only=True)
class ComparisonReportAnnotationShapeSummary(Serializable):
    valid_count: int
    missing_count: int
    extra_count: int
    total_count: int
    ds_count: int
    gt_count: int
    mean_iou: float

    @property
    def accuracy(self) -> float:
        return self.valid_count / (self.total_count or 1)

    def accumulate(self, other: ComparisonReportAnnotationShapeSummary):
        for field in [
            "valid_count",
            "missing_count",
            "extra_count",
            "total_count",
            "ds_count",
            "gt_count",
        ]:
            setattr(self, field, getattr(self, field) + getattr(other, field))

    def _fields_dict(self, *, include_properties: Optional[list[str]] = None) -> dict:
        return super()._fields_dict(include_properties=include_properties or ["accuracy"])

    @classmethod
    def from_dict(cls, d: dict):
        return cls(
            valid_count=d["valid_count"],
            missing_count=d["missing_count"],
            extra_count=d["extra_count"],
            total_count=d["total_count"],
            ds_count=d["ds_count"],
            gt_count=d["gt_count"],
            mean_iou=d["mean_iou"],
        )


@define(kw_only=True)
class ComparisonReportAnnotationLabelSummary(Serializable):
    valid_count: int
    invalid_count: int
    total_count: int

    @property
    def accuracy(self) -> float:
        return self.valid_count / (self.total_count or 1)

    def accumulate(self, other: ComparisonReportAnnotationLabelSummary):
        for field in ["valid_count", "total_count", "invalid_count"]:
            setattr(self, field, getattr(self, field) + getattr(other, field))

    def _fields_dict(self, *, include_properties: Optional[list[str]] = None) -> dict:
        return super()._fields_dict(include_properties=include_properties or ["accuracy"])

    @classmethod
    def from_dict(cls, d: dict):
        return cls(
            valid_count=d["valid_count"],
            invalid_count=d["invalid_count"],
            total_count=d["total_count"],
        )


@define(kw_only=True)
class ComparisonReportAnnotationComponentsSummary(Serializable):
    shape: ComparisonReportAnnotationShapeSummary
    label: ComparisonReportAnnotationLabelSummary

    def accumulate(self, other: ComparisonReportAnnotationComponentsSummary):
        self.shape.accumulate(other.shape)
        self.label.accumulate(other.label)

    @classmethod
    def from_dict(cls, d: dict):
        return cls(
            shape=ComparisonReportAnnotationShapeSummary.from_dict(d["shape"]),
            label=ComparisonReportAnnotationLabelSummary.from_dict(d["label"]),
        )


@define(kw_only=True)
class ComparisonReportComparisonSummary(Serializable):
    frame_share: float
    frames: list[str]

    @property
    def mean_conflict_count(self) -> float:
        return self.conflict_count / (len(self.frames) or 1)

    conflict_count: int
    warning_count: int
    error_count: int
    conflicts_by_type: dict[AnnotationConflictType, int]

    annotations: ComparisonReportAnnotationsSummary
    annotation_components: ComparisonReportAnnotationComponentsSummary

    @property
    def frame_count(self) -> int:
        return len(self.frames)

    def _value_serializer(self, v):
        if isinstance(v, AnnotationConflictType):
            return str(v)
        else:
            return super()._value_serializer(v)

    def _fields_dict(self, *, include_properties: Optional[list[str]] = None) -> dict:
        return super()._fields_dict(
            include_properties=include_properties
            or [
                "frame_count",
                "mean_conflict_count",
                "warning_count",
                "error_count",
                "conflicts_by_type",
            ]
        )

    @classmethod
    def from_dict(cls, d: dict):
        return cls(
            frame_share=d["frame_share"],
            frames=list(d["frames"]),
            conflict_count=d["conflict_count"],
            warning_count=d.get("warning_count", 0),
            error_count=d.get("error_count", 0),
            conflicts_by_type={
                AnnotationConflictType(k): v for k, v in d.get("conflicts_by_type", {}).items()
            },
            annotations=ComparisonReportAnnotationsSummary.from_dict(d["annotations"]),
            annotation_components=ComparisonReportAnnotationComponentsSummary.from_dict(
                d["annotation_components"]
            ),
        )


@define(kw_only=True, init=False)
class ComparisonReportFrameSummary(Serializable):
    conflicts: list[AnnotationConflict]

    @cached_property
    def conflict_count(self) -> int:
        return len(self.conflicts)

    @cached_property
    def warning_count(self) -> int:
        return len([c for c in self.conflicts if c.severity == AnnotationConflictSeverity.WARNING])

    @cached_property
    def error_count(self) -> int:
        return len([c for c in self.conflicts if c.severity == AnnotationConflictSeverity.ERROR])

    @cached_property
    def conflicts_by_type(self) -> dict[AnnotationConflictType, int]:
        return Counter(c.type for c in self.conflicts)

    annotations: ComparisonReportAnnotationsSummary
    annotation_components: ComparisonReportAnnotationComponentsSummary

    _CACHED_FIELDS = ["conflict_count", "warning_count", "error_count", "conflicts_by_type"]

    def _value_serializer(self, v):
        if isinstance(v, AnnotationConflictType):
            return str(v)
        else:
            return super()._value_serializer(v)

    def __init__(self, *args, **kwargs):
        # these fields are optional, but can be computed on access
        for field_name in self._CACHED_FIELDS:
            if field_name in kwargs:
                setattr(self, field_name, kwargs.pop(field_name))

        self.__attrs_init__(*args, **kwargs)

    def _fields_dict(self, *, include_properties: Optional[list[str]] = None) -> dict:
        return super()._fields_dict(include_properties=include_properties or self._CACHED_FIELDS)

    @classmethod
    def from_dict(cls, d: dict):
        optional_fields = set(cls._CACHED_FIELDS) - {
            "conflicts_by_type"  # requires extra conversion
        }
        return cls(
            **{field: d[field] for field in optional_fields if field in d},
            **(
                dict(
                    conflicts_by_type={
                        AnnotationConflictType(k): v for k, v in d["conflicts_by_type"].items()
                    }
                )
                if "conflicts_by_type" in d
                else {}
            ),
            conflicts=[AnnotationConflict.from_dict(v) for v in d["conflicts"]],
            annotations=ComparisonReportAnnotationsSummary.from_dict(d["annotations"]),
            annotation_components=ComparisonReportAnnotationComponentsSummary.from_dict(
                d["annotation_components"]
            ),
        )


@define(kw_only=True)
class ComparisonReport(Serializable):
    parameters: ComparisonParameters
    comparison_summary: ComparisonReportComparisonSummary
    frame_results: dict[int, ComparisonReportFrameSummary]

    @property
    def conflicts(self) -> list[AnnotationConflict]:
        return list(itertools.chain.from_iterable(r.conflicts for r in self.frame_results.values()))

    @classmethod
    def from_dict(cls, d: dict[str, Any]) -> ComparisonReport:
        return cls(
            parameters=ComparisonParameters.from_dict(d["parameters"]),
            comparison_summary=ComparisonReportComparisonSummary.from_dict(d["comparison_summary"]),
            frame_results={
                int(k): ComparisonReportFrameSummary.from_dict(v)
                for k, v in d["frame_results"].items()
            },
        )

    def to_json(self) -> str:
        d = self.to_dict()

        # String keys are needed for json dumping
        d["frame_results"] = {str(k): v for k, v in d["frame_results"].items()}
        return dump_json(d).decode()

    @classmethod
    def from_json(cls, data: str) -> ComparisonReport:
        return cls.from_dict(parse_json(data))


class JobDataProvider:
    @classmethod
    def add_prefetch_info(cls, queryset):
        return JobAnnotation.add_prefetch_info(queryset)

    @transaction.atomic
    def __init__(self, job_id: int, *, queryset=None, included_frames=None) -> None:
        self.job_id = job_id
        self.job_annotation = JobAnnotation(job_id, queryset=queryset)
        self.job_annotation.init_from_db()
        self.job_data = JobData(
            annotation_ir=self.job_annotation.ir_data,
            db_job=self.job_annotation.db_job,
            use_server_track_ids=True,
            included_frames=included_frames,
        )

        self._annotation_memo = _MemoizingAnnotationConverterFactory()

    @cached_property
    def dm_dataset(self):
        extractor = GetCVATDataExtractor(self.job_data, convert_annotations=self._annotation_memo)
        return dm.Dataset.from_extractors(extractor, env=dm_env)

    def dm_item_id_to_frame_id(self, item: dm.DatasetItem) -> int:
        return match_dm_item(item, self.job_data)

    def dm_ann_to_ann_id(self, ann: dm.Annotation) -> AnnotationId:
        source_ann = self._annotation_memo.get_source_ann(ann)
        if "track_id" in ann.attributes:
            source_ann_id = source_ann.track_id
            ann_type = AnnotationType.TRACK
            shape_type = source_ann.type
        else:
            if isinstance(source_ann, CommonData.LabeledShape):
                ann_type = AnnotationType.SHAPE
                shape_type = source_ann.type
            elif isinstance(source_ann, CommonData.Tag):
                ann_type = AnnotationType.TAG
                shape_type = None
            else:
                assert False

            source_ann_id = source_ann.id

        return AnnotationId(
            obj_id=source_ann_id, type=ann_type, shape_type=shape_type, job_id=self.job_id
        )


class _MemoizingAnnotationConverterFactory:
    def __init__(self):
        self._annotation_mapping = {}  # dm annotation -> cvat annotation

    def remember_conversion(self, cvat_ann, dm_anns):
        for dm_ann in dm_anns:
            self._annotation_mapping[self._make_key(dm_ann)] = cvat_ann

    def _make_key(self, dm_ann: dm.Annotation) -> Hashable:
        return id(dm_ann)

    def get_source_ann(
        self, dm_ann: dm.Annotation
    ) -> Union[CommonData.Tag, CommonData.LabeledShape]:
        return self._annotation_mapping[self._make_key(dm_ann)]

    def clear(self):
        self._annotation_mapping.clear()

    def __call__(self, *args, **kwargs) -> list[dm.Annotation]:
        converter = _MemoizingAnnotationConverter(*args, factory=self, **kwargs)
        return converter.convert()


class _MemoizingAnnotationConverter(CvatToDmAnnotationConverter):
    def __init__(self, *args, factory: _MemoizingAnnotationConverterFactory, **kwargs) -> None:
        super().__init__(*args, **kwargs)
        self._factory = factory

    def _convert_tag(self, tag):
        converted = list(super()._convert_tag(tag))
        for dm_ann in converted:
            dm_ann.id = tag.id

        self._factory.remember_conversion(tag, converted)
        return converted

    def _convert_shape(self, shape, *, index):
        converted = list(super()._convert_shape(shape, index=index))
        for dm_ann in converted:
            dm_ann.id = shape.id

        self._factory.remember_conversion(shape, converted)
        return converted


def match_segments(
    a_segms,
    b_segms,
    distance=dm.util.annotation_util.segment_iou,
    dist_thresh=1.0,
    label_matcher=lambda a, b: a.label == b.label,
):
    assert callable(distance), distance
    assert callable(label_matcher), label_matcher

    max_anns = max(len(a_segms), len(b_segms))
    distances = np.array(
        [
            [
                1 - distance(a, b) if a is not None and b is not None else 1
                for b, _ in itertools.zip_longest(b_segms, range(max_anns), fillvalue=None)
            ]
            for a, _ in itertools.zip_longest(a_segms, range(max_anns), fillvalue=None)
        ]
    )
    distances[~np.isfinite(distances)] = 1
    distances[distances > 1 - dist_thresh] = 1

    if a_segms and b_segms:
        a_matches, b_matches = linear_sum_assignment(distances)
    else:
        a_matches = []
        b_matches = []

    # matches: boxes we succeeded to match completely
    # mispred: boxes we succeeded to match, having label mismatch
    matches = []
    mispred = []
    # *_umatched: boxes of (*) we failed to match
    a_unmatched = []
    b_unmatched = []

    for a_idx, b_idx in zip(a_matches, b_matches):
        dist = distances[a_idx, b_idx]
        if dist > 1 - dist_thresh or dist == 1:
            if a_idx < len(a_segms):
                a_unmatched.append(a_segms[a_idx])
            if b_idx < len(b_segms):
                b_unmatched.append(b_segms[b_idx])
        else:
            a_ann = a_segms[a_idx]
            b_ann = b_segms[b_idx]
            if label_matcher(a_ann, b_ann):
                matches.append((a_ann, b_ann))
            else:
                mispred.append((a_ann, b_ann))

    if not len(a_matches) and not len(b_matches):
        a_unmatched = list(a_segms)
        b_unmatched = list(b_segms)

    return matches, mispred, a_unmatched, b_unmatched


def oks(a, b, sigma=0.1, bbox=None, scale=None, visibility_a=None, visibility_b=None):
    """
    Object Keypoint Similarity metric.
    https://cocodataset.org/#keypoints-eval
    """

    p1 = np.array(a.points).reshape((-1, 2))
    p2 = np.array(b.points).reshape((-1, 2))
    if len(p1) != len(p2):
        return 0

    if visibility_a is None:
        visibility_a = np.full(len(p1), True)
    else:
        visibility_a = np.asarray(visibility_a, dtype=bool)

    if visibility_b is None:
        visibility_b = np.full(len(p2), True)
    else:
        visibility_b = np.asarray(visibility_b, dtype=bool)

    if not scale:
        if bbox is None:
            bbox = dm.util.annotation_util.mean_bbox([a, b])
        scale = bbox[2] * bbox[3]

    dists = np.linalg.norm(p1 - p2, axis=1)
    return np.sum(
        visibility_a * visibility_b * np.exp(-(dists**2) / (2 * scale * (2 * sigma) ** 2))
    ) / np.sum(visibility_a | visibility_b, dtype=float)


@define(kw_only=True)
<<<<<<< HEAD
class KeypointsMatcher(dm.ops.PointsMatcher):
=======
class _KeypointsMatcher(datumaro.components.annotations.matcher.PointsMatcher):
>>>>>>> 7484e4d5
    def distance(self, a: dm.Points, b: dm.Points) -> float:
        a_bbox = self.instance_map[id(a)][1]
        b_bbox = self.instance_map[id(b)][1]
        if dm.util.annotation_util.bbox_iou(a_bbox, b_bbox) <= 0:
            return 0

<<<<<<< HEAD
        bbox = dm.ops.mean_bbox([a_bbox, b_bbox])
        return oks(
=======
        bbox = dm.util.annotation_util.mean_bbox([a_bbox, b_bbox])
        return _OKS(
>>>>>>> 7484e4d5
            a,
            b,
            sigma=self.sigma,
            bbox=bbox,
            visibility_a=[v == dm.Points.Visibility.visible for v in a.visibility],
            visibility_b=[v == dm.Points.Visibility.visible for v in b.visibility],
        )


def _arr_div(a_arr: np.ndarray, b_arr: np.ndarray) -> np.ndarray:
    divisor = b_arr.copy()
    divisor[b_arr == 0] = 1
    return a_arr / divisor


def to_rle(ann: dm.Annotation, *, img_h: int, img_w: int):
    from pycocotools import mask as mask_utils

    if ann.type == dm.AnnotationType.polygon:
        return mask_utils.frPyObjects([ann.points], img_h, img_w)
    elif isinstance(ann, dm.RleMask):
        return [ann.rle]
    elif ann.type == dm.AnnotationType.mask:
        return [mask_utils.encode(ann.image)]
    else:
        assert False


def segment_iou(a: dm.Annotation, b: dm.Annotation, *, img_h: int, img_w: int) -> float:
    """
    Generic IoU computation with masks and polygons.
    Returns -1 if no intersection, [0; 1] otherwise
    """
    # Comparing to the dm version, this fixes the comparison for segments,
    # as the images size are required for correct decoding.
    # Boxes are not included, because they are not needed

    from pycocotools import mask as mask_utils

    a = to_rle(a, img_h=img_h, img_w=img_w)
    b = to_rle(b, img_h=img_h, img_w=img_w)

    # Note that mask_utils.iou expects (dt, gt). Check this if the 3rd param is True
    return float(mask_utils.iou(b, a, [0]))


@define(kw_only=True)
<<<<<<< HEAD
class LineMatcher(dm.ops.LineMatcher):
=======
class _LineMatcher(datumaro.components.annotations.matcher.LineMatcher):
>>>>>>> 7484e4d5
    EPSILON = 1e-7

    torso_r: float = 0.25
    oriented: bool = False
    scale: float = None

    def distance(self, gt_ann: dm.PolyLine, ds_ann: dm.PolyLine) -> float:
        # Check distances of the very coarse estimates for the curves
        def _get_bbox_circle(ann: dm.PolyLine):
            xs = ann.points[0::2]
            ys = ann.points[1::2]
            x0 = min(xs)
            x1 = max(xs)
            y0 = min(ys)
            y1 = max(ys)
            return (x0 + x1) / 2, (y0 + y1) / 2, ((x1 - x0) ** 2 + (y1 - y0) ** 2) / 4

        gt_center_x, gt_center_y, gt_r2 = _get_bbox_circle(gt_ann)
        ds_center_x, ds_center_y, ds_r2 = _get_bbox_circle(ds_ann)
        sigma6_2 = self.scale * (6 * self.torso_r) ** 2
        if (
            (ds_center_x - gt_center_x) ** 2 + (ds_center_y - gt_center_y) ** 2
        ) > ds_r2 + gt_r2 + sigma6_2:
            return 0

        # Approximate lines to the same number of points for pointwise comparison
        a, b = self.approximate_points(
            np.array(gt_ann.points).reshape((-1, 2)), np.array(ds_ann.points).reshape((-1, 2))
        )

        # Compare the direct and, optionally, the reverse variants
        similarities = []
        candidates = [b]
        if not self.oriented:
            candidates.append(b[::-1])

        for candidate_b in candidates:
            similarities.append(self._compare_lines(a, candidate_b))

        return max(similarities)

    def _compare_lines(self, a: np.ndarray, b: np.ndarray) -> float:
        dists = np.linalg.norm(a - b, axis=1)

        scale = self.scale
        if scale is None:
            segment_dists = np.linalg.norm(a[1:] - a[:-1], axis=1)
            scale = np.sum(segment_dists) ** 2

        # Compute Gaussian for approximated lines similarly to OKS
        return sum(np.exp(-(dists**2) / (2 * scale * (2 * self.torso_r) ** 2))) / len(a)

    @classmethod
    def approximate_points(cls, a: np.ndarray, b: np.ndarray) -> tuple[np.ndarray, np.ndarray]:
        """
        Creates 2 polylines with the same numbers of points,
        the points are placed on the original lines with the same step.
        The step for each point is determined as minimal to the next original
        point on one of the curves.
        A simpler, but slower version could be just approximate each curve to
        some big number of points. The advantage of this algo is that it keeps
        corners and original points untouched, while adding intermediate points.
        """
        a_segment_count = len(a) - 1
        b_segment_count = len(b) - 1

        a_segment_lengths = np.linalg.norm(a[1:] - a[:-1], axis=1)
        a_segment_end_dists = [0]
        for l in a_segment_lengths:
            a_segment_end_dists.append(a_segment_end_dists[-1] + l)
        a_segment_end_dists.pop(0)
        a_segment_end_dists.append(a_segment_end_dists[-1])  # duplicate for simpler code

        b_segment_lengths = np.linalg.norm(b[1:] - b[:-1], axis=1)
        b_segment_end_dists = [0]
        for l in b_segment_lengths:
            b_segment_end_dists.append(b_segment_end_dists[-1] + l)
        b_segment_end_dists.pop(0)
        b_segment_end_dists.append(b_segment_end_dists[-1])  # duplicate for simpler code

        a_length = a_segment_end_dists[-1]
        b_length = b_segment_end_dists[-1]

        # lines can have lesser number of points in some cases
        max_points_count = len(a) + len(b) - 1
        a_new_points = np.zeros((max_points_count, 2))
        b_new_points = np.zeros((max_points_count, 2))
        a_new_points[0] = a[0]
        b_new_points[0] = b[0]

        a_segment_idx = 0
        b_segment_idx = 0
        while a_segment_idx < a_segment_count or b_segment_idx < b_segment_count:
            next_point_idx = a_segment_idx + b_segment_idx + 1

            a_segment_end_pos = a_segment_end_dists[a_segment_idx] / (a_length or 1)
            b_segment_end_pos = b_segment_end_dists[b_segment_idx] / (b_length or 1)
            if a_segment_idx < a_segment_count and a_segment_end_pos <= b_segment_end_pos:
                if b_segment_idx < b_segment_count:
                    # advance b in the current segment to the relative position in a
                    q = (b_segment_end_pos - a_segment_end_pos) * (
                        b_length / (b_segment_lengths[b_segment_idx] or 1)
                    )
                    if abs(q) <= cls.EPSILON:
                        b_new_points[next_point_idx] = b[1 + b_segment_idx]
                    else:
                        b_new_points[next_point_idx] = b[b_segment_idx] * q + b[
                            1 + b_segment_idx
                        ] * (1 - q)
                elif b_segment_idx == b_segment_count:
                    b_new_points[next_point_idx] = b[b_segment_idx]

                # advance a to the end of the current segment
                a_segment_idx += 1
                a_new_points[next_point_idx] = a[a_segment_idx]

            elif b_segment_idx < b_segment_count:
                if a_segment_idx < a_segment_count:
                    # advance a in the current segment to the relative position in b
                    q = (a_segment_end_pos - b_segment_end_pos) * (
                        a_length / (a_segment_lengths[a_segment_idx] or 1)
                    )
                    if abs(q) <= cls.EPSILON:
                        a_new_points[next_point_idx] = a[1 + a_segment_idx]
                    else:
                        a_new_points[next_point_idx] = a[a_segment_idx] * q + a[
                            1 + a_segment_idx
                        ] * (1 - q)
                elif a_segment_idx == a_segment_count:
                    a_new_points[next_point_idx] = a[a_segment_idx]

                # advance b to the end of the current segment
                b_segment_idx += 1
                b_new_points[next_point_idx] = b[b_segment_idx]

            else:
                assert False

        # truncate the final values
        if next_point_idx < max_points_count:
            a_new_points = a_new_points[:next_point_idx]
            b_new_points = b_new_points[:next_point_idx]

        return a_new_points, b_new_points


<<<<<<< HEAD
class DistanceComparator(dm.ops.DistanceComparator):
=======
class _DistanceComparator(dm.components.comparator.DistanceComparator):
>>>>>>> 7484e4d5
    def __init__(
        self,
        categories: dm.CategoriesInfo,
        *,
        included_ann_types: Optional[list[dm.AnnotationType]] = None,
        return_distances: bool = False,
        iou_threshold: float = 0.5,
        # https://cocodataset.org/#keypoints-eval
        # https://github.com/cocodataset/cocoapi/blob/8c9bcc3cf640524c4c20a9c40e89cb6a2f2fa0e9/PythonAPI/pycocotools/cocoeval.py#L523
        oks_sigma: float = 0.09,
        point_size_base: models.PointSizeBase = models.PointSizeBase.GROUP_BBOX_SIZE,
        compare_line_orientation: bool = False,
        line_torso_radius: float = 0.01,
        panoptic_comparison: bool = False,
    ):
        super().__init__(iou_threshold=iou_threshold)
        self.categories = categories
        self._skeleton_info = {}
        self.included_ann_types = included_ann_types
        self.return_distances = return_distances

        self.oks_sigma = oks_sigma
        "% of the shape area"

        self.point_size_base = point_size_base
        "Compare point groups using the group bbox size or the image size"

        self.compare_line_orientation = compare_line_orientation
        "Whether lines are oriented or not"

        # Here we use a % of image size in pixels, using the image size as the scale
        self.line_torso_radius = line_torso_radius
        "% of the line length at the specified scale"

        self.panoptic_comparison = panoptic_comparison
        "Compare only the visible parts of polygons and masks"

    def instance_bbox(
        self, instance_anns: Sequence[dm.Annotation]
    ) -> tuple[float, float, float, float]:
        return dm.util.annotation_util.max_bbox(
            a.get_bbox() if isinstance(a, dm.Skeleton) else a
            for a in instance_anns
            if hasattr(a, "get_bbox") and not a.attributes.get("outside", False)
        )

    @staticmethod
    def to_polygon(bbox_ann: dm.Bbox):
        points = bbox_ann.as_polygon()
        angle = bbox_ann.attributes.get("rotation", 0) / 180 * math.pi

        if angle:
            points = np.reshape(points, (-1, 2))
            center = (points[0] + points[2]) / 2
            rel_points = points - center
            cos = np.cos(angle)
            sin = np.sin(angle)
            rotation_matrix = ((cos, sin), (-sin, cos))
            points = np.matmul(rel_points, rotation_matrix) + center
            points = points.flatten()

        return dm.Polygon(points)

    @staticmethod
    def _get_ann_type(t, item: dm.DatasetItem) -> Sequence[dm.Annotation]:
        return [
            a for a in item.annotations if a.type == t and not a.attributes.get("outside", False)
        ]

    def _match_ann_type(self, t, *args):
        if t not in self.included_ann_types:
            return None

        # pylint: disable=no-value-for-parameter
        if t == dm.AnnotationType.label:
            return self.match_labels(*args)
        elif t == dm.AnnotationType.bbox:
            return self.match_boxes(*args)
        elif t == dm.AnnotationType.polygon:
            return self.match_segmentations(*args)
        elif t == dm.AnnotationType.points:
            return self.match_points(*args)
        elif t == dm.AnnotationType.skeleton:
            return self.match_skeletons(*args)
        elif t == dm.AnnotationType.polyline:
            return self.match_lines(*args)
        # pylint: enable=no-value-for-parameter
        else:
            return None

    def match_labels(self, item_a, item_b):
        def label_distance(a, b):
            if a is None or b is None:
                return 0
            return 0.5 + (a.label == b.label) / 2

        return self.match_segments(
            dm.AnnotationType.label,
            item_a,
            item_b,
            distance=label_distance,
            label_matcher=lambda a, b: a.label == b.label,
            dist_thresh=0.5,
        )

    def match_segments(
        self,
        t,
        item_a,
        item_b,
        *,
        distance: Callable = dm.util.annotation_util.segment_iou,
        label_matcher: Callable = None,
        a_objs: Optional[Sequence[dm.Annotation]] = None,
        b_objs: Optional[Sequence[dm.Annotation]] = None,
        dist_thresh: Optional[float] = None,
    ):
        if a_objs is None:
            a_objs = self._get_ann_type(t, item_a)
        if b_objs is None:
            b_objs = self._get_ann_type(t, item_b)

        if self.return_distances:
            distance, distances = self._make_memoizing_distance(distance)

        if not a_objs and not b_objs:
            distances = {}
            returned_values = [], [], [], []
        else:
            extra_args = {}
            if label_matcher:
                extra_args["label_matcher"] = label_matcher

            returned_values = match_segments(
                a_objs,
                b_objs,
                distance=distance,
                dist_thresh=dist_thresh if dist_thresh is not None else self.iou_threshold,
                **extra_args,
            )

        if self.return_distances:
            returned_values = returned_values + (distances,)

        return returned_values

<<<<<<< HEAD
    def match_boxes(self, item_a, item_b):
=======
    def match_boxes(self, item_a: dm.DatasetItem, item_b: dm.DatasetItem):
        def _to_polygon(bbox_ann: dm.Bbox):
            points = bbox_ann.as_polygon()
            angle = bbox_ann.attributes.get("rotation", 0) / 180 * math.pi

            if angle:
                points = np.reshape(points, (-1, 2))
                center = (points[0] + points[2]) / 2
                rel_points = points - center
                cos = np.cos(angle)
                sin = np.sin(angle)
                rotation_matrix = ((cos, sin), (-sin, cos))
                points = np.matmul(rel_points, rotation_matrix) + center
                points = points.flatten()

            return dm.Polygon(points)
>>>>>>> 7484e4d5

        def _bbox_iou(a: dm.Bbox, b: dm.Bbox, *, img_w: int, img_h: int) -> float:
            if a.attributes.get("rotation", 0) == b.attributes.get("rotation", 0):
                return dm.util.annotation_util.bbox_iou(a, b)
            else:
                return segment_iou(self.to_polygon(a), self.to_polygon(b), img_h=img_h, img_w=img_w)

<<<<<<< HEAD
        img_h, img_w = item_a.image.size
        return self.match_segments(
=======
        img_h, img_w = item_a.media_as(dm.Image).size
        return self._match_segments(
>>>>>>> 7484e4d5
            dm.AnnotationType.bbox,
            item_a,
            item_b,
            distance=partial(_bbox_iou, img_h=img_h, img_w=img_w),
        )

    def match_segmentations(self, item_a: dm.DatasetItem, item_b: dm.DatasetItem):
        def _get_segmentations(item):
            return self._get_ann_type(dm.AnnotationType.polygon, item) + self._get_ann_type(
                dm.AnnotationType.mask, item
            )

        img_h, img_w = item_a.media_as(dm.Image).size

        def _find_instances(annotations):
            # Group instance annotations by label.
            # Annotations with the same label and group will be merged,
            # and considered a single object in comparison
            instances = []
            instance_map = {}  # ann id -> instance id
            for ann_group in dm.util.annotation_util.find_instances(annotations):
                ann_group = sorted(ann_group, key=lambda a: a.label)
                for _, label_group in itertools.groupby(ann_group, key=lambda a: a.label):
                    label_group = list(label_group)
                    instance_id = len(instances)
                    instances.append(label_group)
                    for ann in label_group:
                        instance_map[id(ann)] = instance_id

            return instances, instance_map

        def _get_compiled_mask(
            anns: Sequence[dm.Annotation], *, instance_ids: dict[int, int]
        ) -> dm.CompiledMask:
            if not anns:
                return None

            from pycocotools import mask as mask_utils

            # Merge instance groups
            object_rle_groups = [to_rle(ann, img_h=img_h, img_w=img_w) for ann in anns]
            object_rles = [mask_utils.merge(g) for g in object_rle_groups]

            # Mask materialization can consume a lot of memory,
            # avoid storing all the masks simultaneously
            def _make_lazy_decode(i: int):
                def _lazy_decode() -> dm.BinaryMaskImage:
                    return mask_utils.decode([object_rles[i]])[:, :, 0]

                return _lazy_decode

            return dm.CompiledMask.from_instance_masks(
                # need to increment labels and instance ids by 1 to avoid confusion with background
                instance_masks=(
                    dm.Mask(image=_make_lazy_decode(i), z_order=ann.z_order, label=ann.label + 1)
                    for i, ann in enumerate(anns)
                ),
                instance_ids=(iid + 1 for iid in instance_ids),
            )

        a_instances, a_instance_map = _find_instances(_get_segmentations(item_a))
        b_instances, b_instance_map = _find_instances(_get_segmentations(item_b))

        if self.panoptic_comparison:
            a_compiled_mask = _get_compiled_mask(
                list(itertools.chain.from_iterable(a_instances)),
                instance_ids=[
                    a_instance_map[id(ann)] for ann in itertools.chain.from_iterable(a_instances)
                ],
            )
            b_compiled_mask = _get_compiled_mask(
                list(itertools.chain.from_iterable(b_instances)),
                instance_ids=[
                    b_instance_map[id(ann)] for ann in itertools.chain.from_iterable(b_instances)
                ],
            )
        else:
            a_compiled_mask = None
            b_compiled_mask = None

        segment_cache = {}

        def _get_segment(
            obj_id: int, *, compiled_mask: Optional[dm.CompiledMask] = None, instances
        ):
            key = (id(instances), obj_id)
            rle = segment_cache.get(key)

            if rle is None:
                from pycocotools import mask as mask_utils

                if compiled_mask is not None:
                    mask = compiled_mask.extract(obj_id + 1)

                    rle = mask_utils.encode(mask)
                else:
                    # Create merged RLE for the instance shapes
                    object_anns = instances[obj_id]
                    object_rle_groups = [
                        to_rle(ann, img_h=img_h, img_w=img_w) for ann in object_anns
                    ]
                    rle = mask_utils.merge(list(itertools.chain.from_iterable(object_rle_groups)))

                segment_cache[key] = rle

            return rle

        def _segment_comparator(a_inst_id: int, b_inst_id: int) -> float:
            a_segm = _get_segment(a_inst_id, compiled_mask=a_compiled_mask, instances=a_instances)
            b_segm = _get_segment(b_inst_id, compiled_mask=b_compiled_mask, instances=b_instances)

            from pycocotools import mask as mask_utils

            return float(mask_utils.iou([b_segm], [a_segm], [0])[0])

        def _label_matcher(a_inst_id: int, b_inst_id: int) -> bool:
            # labels are the same in the instance annotations
            # instances are required to have the same labels in all shapes
            a = a_instances[a_inst_id][0]
            b = b_instances[b_inst_id][0]
            return a.label == b.label

        results = self.match_segments(
            dm.AnnotationType.polygon,
            item_a,
            item_b,
            a_objs=range(len(a_instances)),
            b_objs=range(len(b_instances)),
            distance=_segment_comparator,
            label_matcher=_label_matcher,
        )

        # restore results for original annotations
        matched, mismatched, a_extra, b_extra = results[:4]
        if self.return_distances:
            distances = results[4]

        # i_x ~ instance idx in _x
        # ia_x ~ instance annotation in _x
        matched = [
            (ia_a, ia_b)
            for (i_a, i_b) in matched
            for (ia_a, ia_b) in itertools.product(a_instances[i_a], b_instances[i_b])
        ]
        mismatched = [
            (ia_a, ia_b)
            for (i_a, i_b) in mismatched
            for (ia_a, ia_b) in itertools.product(a_instances[i_a], b_instances[i_b])
        ]
        a_extra = [ia_a for i_a in a_extra for ia_a in a_instances[i_a]]
        b_extra = [ia_b for i_b in b_extra for ia_b in b_instances[i_b]]

        if self.return_distances:
            for i_a, i_b in list(distances.keys()):
                dist = distances.pop((i_a, i_b))

                for ia_a, ia_b in itertools.product(a_instances[i_a], b_instances[i_b]):
                    distances[(id(ia_a), id(ia_b))] = dist

        returned_values = (matched, mismatched, a_extra, b_extra)

        if self.return_distances:
            returned_values = returned_values + (distances,)

        return returned_values

<<<<<<< HEAD
    def match_lines(self, item_a, item_b):
        matcher = LineMatcher(
=======
    def match_lines(self, item_a: dm.DatasetItem, item_b: dm.DatasetItem):
        matcher = _LineMatcher(
>>>>>>> 7484e4d5
            oriented=self.compare_line_orientation,
            torso_r=self.line_torso_radius,
            scale=np.prod(item_a.media_as(dm.Image).size),
        )
        return self.match_segments(
            dm.AnnotationType.polyline, item_a, item_b, distance=matcher.distance
        )

    def match_points(self, item_a: dm.DatasetItem, item_b: dm.DatasetItem):
        a_points = self._get_ann_type(dm.AnnotationType.points, item_a)
        b_points = self._get_ann_type(dm.AnnotationType.points, item_b)

        instance_map = {}  # points id -> (instance group, instance bbox)
        for source_anns in [item_a.annotations, item_b.annotations]:
            source_instances = dm.util.annotation_util.find_instances(source_anns)
            for instance_group in source_instances:
                instance_bbox = self.instance_bbox(instance_group)

                for ann in instance_group:
                    if ann.type == dm.AnnotationType.points:
                        instance_map[id(ann)] = [instance_group, instance_bbox]

        img_h, img_w = item_a.media_as(dm.Image).size

        def _distance(a: dm.Points, b: dm.Points) -> float:
            a_bbox = instance_map[id(a)][1]
            b_bbox = instance_map[id(b)][1]
            a_area = a_bbox[2] * a_bbox[3]
            b_area = b_bbox[2] * b_bbox[3]

            if a_area == 0 and b_area == 0:
                # Simple case: singular points without bbox
                # match them in the image space
                return oks(a, b, sigma=self.oks_sigma, scale=img_h * img_w)

            else:
                # Complex case: multiple points, grouped points, points with a bbox
                # Try to align points and then return the metric

                if self.point_size_base == models.PointSizeBase.IMAGE_SIZE:
                    scale = img_h * img_w
                elif self.point_size_base == models.PointSizeBase.GROUP_BBOX_SIZE:
                    # match points in their bbox space

                    if dm.util.annotation_util.bbox_iou(a_bbox, b_bbox) <= 0:
                        # this early exit may not work for points forming an axis-aligned line
                        return 0

                    bbox = dm.util.annotation_util.mean_bbox([a_bbox, b_bbox])
                    scale = bbox[2] * bbox[3]
                else:
                    assert False, f"Unknown point size base {self.point_size_base}"

                a_points = np.reshape(a.points, (-1, 2))
                b_points = np.reshape(b.points, (-1, 2))

                matches, mismatches, a_extra, b_extra = match_segments(
                    range(len(a_points)),
                    range(len(b_points)),
                    distance=lambda ai, bi: oks(
                        dm.Points(a_points[ai]),
                        dm.Points(b_points[bi]),
                        sigma=self.oks_sigma,
                        scale=scale,
                    ),
                    dist_thresh=self.iou_threshold,
                    label_matcher=lambda ai, bi: True,
                )

                # the exact array is determined by the label matcher
                # all the points will have the same match status,
                # because there is only 1 shared label for all the points
                matched_points = matches + mismatches

                a_sorting_indices = [ai for ai, _ in matched_points]
                a_points = a_points[a_sorting_indices]

                b_sorting_indices = [bi for _, bi in matched_points]
                b_points = b_points[b_sorting_indices]

                # Compute OKS for 2 groups of points, matching points aligned
                dists = np.linalg.norm(a_points - b_points, axis=1)
                return np.sum(np.exp(-(dists**2) / (2 * scale * (2 * self.oks_sigma) ** 2))) / (
                    len(matched_points) + len(a_extra) + len(b_extra)
                )

        return self.match_segments(
            dm.AnnotationType.points,
            item_a,
            item_b,
            a_objs=a_points,
            b_objs=b_points,
            distance=_distance,
        )

    def _get_skeleton_info(self, skeleton_label_id: int):
        label_cat = cast(dm.LabelCategories, self.categories[dm.AnnotationType.label])
        skeleton_info = self._skeleton_info.get(skeleton_label_id)

        if skeleton_info is None:
            skeleton_label_name = label_cat[skeleton_label_id].name

            # Build a sorted list of sublabels to arrange skeleton points during comparison
            skeleton_info = sorted(
                idx for idx, label in enumerate(label_cat) if label.parent == skeleton_label_name
            )
            self._skeleton_info[skeleton_label_id] = skeleton_info

        return skeleton_info

    def match_skeletons(self, item_a, item_b):
        a_skeletons = self._get_ann_type(dm.AnnotationType.skeleton, item_a)
        b_skeletons = self._get_ann_type(dm.AnnotationType.skeleton, item_b)
        if not a_skeletons and not b_skeletons:
            return [], [], [], []

        # Convert skeletons to point lists for comparison
        # This is required to compute correct per-instance distance
        # It is assumed that labels are the same in the datasets
        skeleton_infos = {}
        points_map = {}
        skeleton_map = {}
        a_points = []
        b_points = []
        for source, source_points in [(a_skeletons, a_points), (b_skeletons, b_points)]:
            for skeleton in source:
                skeleton_info = skeleton_infos.setdefault(
                    skeleton.label, self._get_skeleton_info(skeleton.label)
                )

                # Merge skeleton points into a single list
                # The list is ordered by skeleton_info
                skeleton_points = [
                    next((p for p in skeleton.elements if p.label == sublabel), None)
                    for sublabel in skeleton_info
                ]

                # Build a single Points object for further comparisons
                merged_points = dm.Points()
                merged_points.points = np.ravel(
                    [p.points if p else [0, 0] for p in skeleton_points]
                )
                merged_points.visibility = np.ravel(
                    [p.visibility if p else [dm.Points.Visibility.absent] for p in skeleton_points]
                )
                merged_points.label = skeleton.label
                # no per-point attributes currently in CVAT

                if all(v == dm.Points.Visibility.absent for v in merged_points.visibility):
                    # The whole skeleton is outside, exclude it
                    skeleton_map[id(skeleton)] = None
                    continue

                points_map[id(merged_points)] = skeleton
                skeleton_map[id(skeleton)] = merged_points
                source_points.append(merged_points)

        instance_map = {}
        for source in [item_a.annotations, item_b.annotations]:
<<<<<<< HEAD
            for instance_group in dm.ops.find_instances(source):
                instance_bbox = self.instance_bbox(instance_group)
=======
            for instance_group in dm.util.annotation_util.find_instances(source):
                instance_bbox = self._instance_bbox(instance_group)
>>>>>>> 7484e4d5

                instance_group = [
                    skeleton_map[id(a)] if isinstance(a, dm.Skeleton) else a
                    for a in instance_group
                    if not isinstance(a, dm.Skeleton) or skeleton_map[id(a)] is not None
                ]
                for ann in instance_group:
                    instance_map[id(ann)] = [instance_group, instance_bbox]

        matcher = KeypointsMatcher(instance_map=instance_map, sigma=self.oks_sigma)

        results = self.match_segments(
            dm.AnnotationType.points,
            item_a,
            item_b,
            a_objs=a_points,
            b_objs=b_points,
            distance=matcher.distance,
        )

        matched, mismatched, a_extra, b_extra = results[:4]
        if self.return_distances:
            distances = results[4]

        matched = [(points_map[id(p_a)], points_map[id(p_b)]) for (p_a, p_b) in matched]
        mismatched = [(points_map[id(p_a)], points_map[id(p_b)]) for (p_a, p_b) in mismatched]
        a_extra = [points_map[id(p_a)] for p_a in a_extra]
        b_extra = [points_map[id(p_b)] for p_b in b_extra]

        # Map points back to skeletons
        if self.return_distances:
            for p_a_id, p_b_id in list(distances.keys()):
                dist = distances.pop((p_a_id, p_b_id))
                distances[(id(points_map[p_a_id]), id(points_map[p_b_id]))] = dist

        returned_values = (matched, mismatched, a_extra, b_extra)

        if self.return_distances:
            returned_values = returned_values + (distances,)

        return returned_values

    @classmethod
    def _make_memoizing_distance(cls, distance_function: Callable[[Any, Any], float]):
        distances = {}
        notfound = object()

        def memoizing_distance(a, b):
            if isinstance(a, int) and isinstance(b, int):
                key = (a, b)
            else:
                key = (id(a), id(b))

            dist = distances.get(key, notfound)

            if dist is notfound:
                dist = distance_function(a, b)
                distances[key] = dist

            return dist

        return memoizing_distance, distances

    def match_annotations(self, item_a, item_b):
        return {t: self._match_ann_type(t, item_a, item_b) for t in self.included_ann_types}


def _find_covered_segments(
    segments, *, img_w: int, img_h: int, visibility_threshold: float = 0.01
) -> Sequence[int]:
    from pycocotools import mask as mask_utils

    segments = [[s] for s in segments]
    input_rles = [mask_utils.frPyObjects(s, img_h, img_w) for s in segments]
    covered_ids = []
    for i, bottom_rles in enumerate(input_rles):
        top_rles = input_rles[i + 1 :]
        top_rle = mask_utils.merge(list(itertools.chain.from_iterable(top_rles)))
        intersection_rle = mask_utils.merge([top_rle] + bottom_rles, intersect=True)
        union_rle = mask_utils.merge([top_rle] + bottom_rles)

        bottom_area, intersection_area, union_area = mask_utils.area(
            bottom_rles + [intersection_rle, union_rle]
        )
        iou = intersection_area / (union_area or 1)

        if iou == 0:
            continue

        # Check if the bottom segment is fully covered by the top one
        if 1 - intersection_area / (bottom_area or 1) < visibility_threshold:
            covered_ids.append(i)

    return covered_ids


class _Comparator:
    def __init__(self, categories: dm.CategoriesInfo, *, settings: ComparisonParameters):
        self.ignored_attrs = set(settings.ignored_attributes) | {
            "track_id",  # changes from task to task, can't be defined manually with the same name
            "keyframe",  # indicates the way annotation obtained, meaningless to compare
            "z_order",  # changes from frame to frame, compared by other means
            "group",  # changes from job to job, compared by other means
            "rotation",  # handled by other means
            "outside",  # handled by other means
        }
        self.included_ann_types = settings.included_annotation_types
        self.non_groupable_ann_type = settings.non_groupable_ann_type
        self._annotation_comparator = DistanceComparator(
            categories,
            included_ann_types=set(self.included_ann_types)
            - {dm.AnnotationType.mask},  # masks are compared together with polygons
            return_distances=True,
            panoptic_comparison=settings.panoptic_comparison,
            iou_threshold=settings.iou_threshold,
            oks_sigma=settings.oks_sigma,
            point_size_base=settings.point_size_base,
            line_torso_radius=settings.line_thickness,
            compare_line_orientation=False,  # should not be taken from outside, handled differently
        )
        self.coverage_threshold = settings.object_visibility_threshold
        self.group_match_threshold = settings.group_match_threshold

    def match_attrs(self, ann_a: dm.Annotation, ann_b: dm.Annotation):
        a_attrs = ann_a.attributes
        b_attrs = ann_b.attributes

        keys_to_match = (a_attrs.keys() | b_attrs.keys()).difference(self.ignored_attrs)

        matches = []
        mismatches = []
        a_extra = []
        b_extra = []

        notfound = object()

        for k in keys_to_match:
            a_attr = a_attrs.get(k, notfound)
            b_attr = b_attrs.get(k, notfound)

            if a_attr is notfound:
                b_extra.append(k)
            elif b_attr is notfound:
                a_extra.append(k)
            elif a_attr == b_attr:
                matches.append(k)
            else:
                mismatches.append(k)

        return matches, mismatches, a_extra, b_extra

    def find_groups(
        self, item: dm.DatasetItem
    ) -> tuple[dict[int, list[dm.Annotation]], dict[int, int]]:
        ann_groups = dm.util.annotation_util.find_instances(
            [
                ann
                for ann in item.annotations
                if ann.type in self.included_ann_types and ann.type != self.non_groupable_ann_type
            ]
        )

        groups = {}
        group_map = {}  # ann id -> group id
        for group_id, group in enumerate(ann_groups):
            groups[group_id] = group
            for ann in group:
                group_map[id(ann)] = group_id

        return groups, group_map

    def match_groups(self, gt_groups, ds_groups, matched_anns):
        matched_ann_ids = dict((id(a), id(b)) for a, b in matched_anns)

        def _group_distance(gt_group_id, ds_group_id):
            intersection = sum(
                1
                for gt_ann in gt_groups[gt_group_id]
                for ds_ann in ds_groups[ds_group_id]
                if matched_ann_ids.get(id(gt_ann), None) == id(ds_ann)
            )
            union = len(gt_groups[gt_group_id]) + len(ds_groups[ds_group_id]) - intersection
            return intersection / (union or 1)

        matches, mismatches, gt_unmatched, ds_unmatched = match_segments(
            list(gt_groups),
            list(ds_groups),
            distance=_group_distance,
            label_matcher=lambda a, b: _group_distance(a, b) == 1,
            dist_thresh=self.group_match_threshold,
        )

        ds_to_gt_groups = {
            ds_group_id: gt_group_id
            for gt_group_id, ds_group_id in itertools.chain(
                matches, mismatches, zip(itertools.repeat(None), ds_unmatched)
            )
        }
        ds_to_gt_groups[None] = gt_unmatched

        return ds_to_gt_groups

    def find_covered(self, item: dm.DatasetItem) -> list[dm.Annotation]:
        # Get annotations that can cover or be covered
        spatial_types = {
            dm.AnnotationType.polygon,
            dm.AnnotationType.mask,
            dm.AnnotationType.bbox,
        }.intersection(self.included_ann_types)
        anns = sorted(
            [a for a in item.annotations if a.type in spatial_types], key=lambda a: a.z_order
        )

        segms = []
        for ann in anns:
            if ann.type == dm.AnnotationType.bbox:
                segms.append(ann.as_polygon())
            elif ann.type == dm.AnnotationType.polygon:
                segms.append(ann.points)
            elif ann.type == dm.AnnotationType.mask:
                segms.append(datumaro.util.mask_tools.mask_to_rle(ann.image))
            else:
                assert False

        img_h, img_w = item.media_as(dm.Image).size
        covered_ids = _find_covered_segments(
            segms, img_w=img_w, img_h=img_h, visibility_threshold=self.coverage_threshold
        )
        return [anns[i] for i in covered_ids]

    def match_annotations(self, item_a: dm.DatasetItem, item_b: dm.DatasetItem):
        per_type_results = self._annotation_comparator.match_annotations(item_a, item_b)

        merged_results = [[], [], [], [], {}]
        shape_merged_results = [[], [], [], [], {}]
        for shape_type in self.included_ann_types:
            shape_type_results = per_type_results.get(shape_type, None)
            if shape_type_results is None:
                continue

            for merged_field, field in zip(merged_results, shape_type_results[:-1]):
                merged_field.extend(field)

            if shape_type != dm.AnnotationType.label:
                for merged_field, field in zip(shape_merged_results, shape_type_results[:-1]):
                    merged_field.extend(field)
                shape_merged_results[-1].update(per_type_results[shape_type][-1])

            merged_results[-1].update(per_type_results[shape_type][-1])

        return {"all_ann_types": merged_results, "all_shape_ann_types": shape_merged_results}

    def get_distance(
        self, pairwise_distances, gt_ann: dm.Annotation, ds_ann: dm.Annotation
    ) -> Optional[float]:
        return pairwise_distances.get((id(gt_ann), id(ds_ann)))


class DatasetComparator:
    DEFAULT_SETTINGS = ComparisonParameters()

    def __init__(
        self,
        ds_data_provider: JobDataProvider,
        gt_data_provider: JobDataProvider,
        *,
        settings: Optional[ComparisonParameters] = None,
    ) -> None:
        if settings is None:
            settings = self.DEFAULT_SETTINGS
        self.settings = settings

        self._ds_data_provider = ds_data_provider
        self._gt_data_provider = gt_data_provider
        self._ds_dataset = self._ds_data_provider.dm_dataset
        self._gt_dataset = self._gt_data_provider.dm_dataset

        self._frame_results: dict[int, ComparisonReportFrameSummary] = {}

        self.comparator = _Comparator(self._gt_dataset.categories(), settings=settings)

    def _dm_item_to_frame_id(self, item: dm.DatasetItem, dataset: dm.Dataset) -> int:
        if dataset is self._ds_dataset:
            source_data_provider = self._ds_data_provider
        elif dataset is self._gt_dataset:
            source_data_provider = self._gt_data_provider
        else:
            assert False

        return source_data_provider.dm_item_id_to_frame_id(item)

    def _dm_ann_to_ann_id(self, ann: dm.Annotation, dataset: dm.Dataset):
        if dataset is self._ds_dataset:
            source_data_provider = self._ds_data_provider
        elif dataset is self._gt_dataset:
            source_data_provider = self._gt_data_provider
        else:
            assert False

        return source_data_provider.dm_ann_to_ann_id(ann)

    def _find_gt_conflicts(self):
        ds_job_dataset = self._ds_dataset
        gt_job_dataset = self._gt_dataset

        for gt_item in gt_job_dataset:
            ds_item = ds_job_dataset.get(id=gt_item.id, subset=gt_item.subset)
            if not ds_item:
                continue  # we need to compare only intersecting frames

            self._process_frame(ds_item, gt_item)

    def _process_frame(
        self, ds_item: dm.DatasetItem, gt_item: dm.DatasetItem
    ) -> list[AnnotationConflict]:
        frame_id = self._dm_item_to_frame_id(ds_item, self._ds_dataset)

        frame_results = self.comparator.match_annotations(gt_item, ds_item)
        self._frame_results.setdefault(frame_id, {})

        self._generate_frame_annotation_conflicts(
            frame_id, frame_results, gt_item=gt_item, ds_item=ds_item
        )

    def _generate_frame_annotation_conflicts(
        self, frame_id: str, frame_results, *, gt_item: dm.DatasetItem, ds_item: dm.DatasetItem
    ) -> list[AnnotationConflict]:
        conflicts = []

        matches, mismatches, gt_unmatched, ds_unmatched, _ = frame_results["all_ann_types"]
        (
            shape_matches,
            shape_mismatches,
            shape_gt_unmatched,
            shape_ds_unmatched,
            shape_pairwise_distances,
        ) = frame_results["all_shape_ann_types"]

        def _get_similarity(gt_ann: dm.Annotation, ds_ann: dm.Annotation) -> Optional[float]:
            return self.comparator.get_distance(shape_pairwise_distances, gt_ann, ds_ann)

        _matched_shapes = set(
            id(shape)
            for shape_pair in itertools.chain(shape_matches, shape_mismatches)
            for shape in shape_pair
        )

        def _find_closest_unmatched_shape(shape: dm.Annotation):
            this_shape_id = id(shape)

            this_shape_distances = []

            for (gt_shape_id, ds_shape_id), dist in shape_pairwise_distances.items():
                if gt_shape_id == this_shape_id:
                    other_shape_id = ds_shape_id
                elif ds_shape_id == this_shape_id:
                    other_shape_id = gt_shape_id
                else:
                    continue

                this_shape_distances.append((other_shape_id, dist))

            matched_ann, distance = max(this_shape_distances, key=lambda v: v[1], default=(None, 0))
            return matched_ann, distance

        for gt_ann, ds_ann in itertools.chain(matches, mismatches):
            similarity = _get_similarity(gt_ann, ds_ann)
            if similarity and similarity < self.settings.low_overlap_threshold:
                conflicts.append(
                    AnnotationConflict(
                        frame_id=frame_id,
                        type=AnnotationConflictType.LOW_OVERLAP,
                        annotation_ids=[
                            self._dm_ann_to_ann_id(ds_ann, self._ds_dataset),
                            self._dm_ann_to_ann_id(gt_ann, self._gt_dataset),
                        ],
                    )
                )

        for unmatched_ann in gt_unmatched:
            conflicts.append(
                AnnotationConflict(
                    frame_id=frame_id,
                    type=AnnotationConflictType.MISSING_ANNOTATION,
                    annotation_ids=[self._dm_ann_to_ann_id(unmatched_ann, self._gt_dataset)],
                )
            )

        for unmatched_ann in ds_unmatched:
            conflicts.append(
                AnnotationConflict(
                    frame_id=frame_id,
                    type=AnnotationConflictType.EXTRA_ANNOTATION,
                    annotation_ids=[self._dm_ann_to_ann_id(unmatched_ann, self._ds_dataset)],
                )
            )

        for gt_ann, ds_ann in mismatches:
            conflicts.append(
                AnnotationConflict(
                    frame_id=frame_id,
                    type=AnnotationConflictType.MISMATCHING_LABEL,
                    annotation_ids=[
                        self._dm_ann_to_ann_id(ds_ann, self._ds_dataset),
                        self._dm_ann_to_ann_id(gt_ann, self._gt_dataset),
                    ],
                )
            )

        resulting_distances = [
            _get_similarity(shape_gt_ann, shape_ds_ann)
            for shape_gt_ann, shape_ds_ann in itertools.chain(shape_matches, shape_mismatches)
        ]

        for shape_unmatched_ann in itertools.chain(shape_gt_unmatched, shape_ds_unmatched):
            shape_matched_ann_id, similarity = _find_closest_unmatched_shape(shape_unmatched_ann)
            if shape_matched_ann_id is not None:
                _matched_shapes.add(shape_matched_ann_id)
            resulting_distances.append(similarity)

        resulting_distances = [
            sim if sim is not None and (sim >= 0) else 0 for sim in resulting_distances
        ]

        mean_iou = np.mean(resulting_distances) if resulting_distances else 0

        if (
            self.settings.compare_line_orientation
            and dm.AnnotationType.polyline in self.comparator.included_ann_types
        ):
            # Check line directions
            line_matcher = LineMatcher(
                torso_r=self.settings.line_thickness,
                oriented=True,
                scale=np.prod(gt_item.media_as(dm.Image).size),
            )

            for gt_ann, ds_ann in itertools.chain(matches, mismatches):
                if gt_ann.type != ds_ann.type or gt_ann.type != dm.AnnotationType.polyline:
                    continue

                non_oriented_distance = _get_similarity(gt_ann, ds_ann)
                oriented_distance = line_matcher.distance(gt_ann, ds_ann)

                # need to filter computation errors from line approximation
                # and (almost) orientation-independent cases
                if (
                    non_oriented_distance - oriented_distance
                    > self.settings.line_orientation_threshold
                ):
                    conflicts.append(
                        AnnotationConflict(
                            frame_id=frame_id,
                            type=AnnotationConflictType.MISMATCHING_DIRECTION,
                            annotation_ids=[
                                self._dm_ann_to_ann_id(ds_ann, self._ds_dataset),
                                self._dm_ann_to_ann_id(gt_ann, self._gt_dataset),
                            ],
                        )
                    )

        if self.settings.check_covered_annotations:
            ds_covered_anns = self.comparator.find_covered(ds_item)

            for ds_ann in ds_covered_anns:
                conflicts.append(
                    AnnotationConflict(
                        frame_id=frame_id,
                        type=AnnotationConflictType.COVERED_ANNOTATION,
                        annotation_ids=[
                            self._dm_ann_to_ann_id(ds_ann, self._ds_dataset),
                        ],
                    )
                )

        if self.settings.compare_attributes:
            for gt_ann, ds_ann in matches:
                attribute_results = self.comparator.match_attrs(gt_ann, ds_ann)
                if any(attribute_results[1:]):
                    conflicts.append(
                        AnnotationConflict(
                            frame_id=frame_id,
                            type=AnnotationConflictType.MISMATCHING_ATTRIBUTES,
                            annotation_ids=[
                                self._dm_ann_to_ann_id(ds_ann, self._ds_dataset),
                                self._dm_ann_to_ann_id(gt_ann, self._gt_dataset),
                            ],
                        )
                    )

        if self.settings.compare_groups:
            gt_groups, gt_group_map = self.comparator.find_groups(gt_item)
            ds_groups, ds_group_map = self.comparator.find_groups(ds_item)
            shape_matched_objects = shape_matches + shape_mismatches
            ds_to_gt_groups = self.comparator.match_groups(
                gt_groups, ds_groups, shape_matched_objects
            )

            for gt_ann, ds_ann in shape_matched_objects:
                gt_group = gt_groups.get(gt_group_map[id(gt_ann)], [gt_ann])
                ds_group = ds_groups.get(ds_group_map[id(ds_ann)], [ds_ann])
                ds_gt_group = ds_to_gt_groups.get(ds_group_map[id(ds_ann)], None)

                if (
                    # Check ungrouped objects
                    (len(gt_group) == 1 and len(ds_group) != 1)
                    or
                    # Check grouped objects
                    ds_gt_group != gt_group_map[id(gt_ann)]
                ):
                    conflicts.append(
                        AnnotationConflict(
                            frame_id=frame_id,
                            type=AnnotationConflictType.MISMATCHING_GROUPS,
                            annotation_ids=[
                                self._dm_ann_to_ann_id(ds_ann, self._ds_dataset),
                                self._dm_ann_to_ann_id(gt_ann, self._gt_dataset),
                            ],
                        )
                    )

        valid_shapes_count = len(shape_matches) + len(shape_mismatches)
        missing_shapes_count = len(shape_gt_unmatched)
        extra_shapes_count = len(shape_ds_unmatched)
        total_shapes_count = (
            len(shape_matches)
            + len(shape_mismatches)
            + len(shape_gt_unmatched)
            + len(shape_ds_unmatched)
        )
        ds_shapes_count = len(shape_matches) + len(shape_mismatches) + len(shape_ds_unmatched)
        gt_shapes_count = len(shape_matches) + len(shape_mismatches) + len(shape_gt_unmatched)

        valid_labels_count = len(matches)
        invalid_labels_count = len(mismatches)
        total_labels_count = valid_labels_count + invalid_labels_count

        confusion_matrix_labels, confusion_matrix, label_id_map = self._make_zero_confusion_matrix()
        for gt_ann, ds_ann in itertools.chain(
            # fully matched annotations - shape, label, attributes
            matches,
            mismatches,
            zip(itertools.repeat(None), ds_unmatched),
            zip(gt_unmatched, itertools.repeat(None)),
        ):
            ds_label_idx = label_id_map[ds_ann.label] if ds_ann else self._UNMATCHED_IDX
            gt_label_idx = label_id_map[gt_ann.label] if gt_ann else self._UNMATCHED_IDX
            confusion_matrix[ds_label_idx, gt_label_idx] += 1

        if self.settings.empty_is_annotated:
            # Add virtual annotations for empty frames
            if not gt_item.annotations and not ds_item.annotations:
                valid_labels_count = 1
                total_labels_count = 1

                valid_shapes_count = 1
                total_shapes_count = 1

            if not ds_item.annotations:
                ds_shapes_count = 1

            if not gt_item.annotations:
                gt_shapes_count = 1

        self._frame_results[frame_id] = ComparisonReportFrameSummary(
            annotations=self._generate_frame_annotations_summary(
                confusion_matrix, confusion_matrix_labels
            ),
            annotation_components=ComparisonReportAnnotationComponentsSummary(
                shape=ComparisonReportAnnotationShapeSummary(
                    valid_count=valid_shapes_count,
                    missing_count=missing_shapes_count,
                    extra_count=extra_shapes_count,
                    total_count=total_shapes_count,
                    ds_count=ds_shapes_count,
                    gt_count=gt_shapes_count,
                    mean_iou=mean_iou,
                ),
                label=ComparisonReportAnnotationLabelSummary(
                    valid_count=valid_labels_count,
                    invalid_count=invalid_labels_count,
                    total_count=total_labels_count,
                ),
            ),
            conflicts=conflicts,
        )

        return conflicts

    # row/column index in the confusion matrix corresponding to unmatched annotations
    _UNMATCHED_IDX = -1

    def _make_zero_confusion_matrix(self) -> tuple[list[str], np.ndarray, dict[int, int]]:
        label_id_idx_map = {}
        label_names = []
        for label_id, label in enumerate(self._gt_dataset.categories()[dm.AnnotationType.label]):
            if not label.parent:
                label_id_idx_map[label_id] = len(label_names)
                label_names.append(label.name)

        label_names.append("unmatched")

        num_labels = len(label_names)
        confusion_matrix = np.zeros((num_labels, num_labels), dtype=int)

        return label_names, confusion_matrix, label_id_idx_map

    def _compute_annotations_summary(
        self, confusion_matrix: np.ndarray, confusion_matrix_labels: list[str]
    ) -> ComparisonReportAnnotationsSummary:
        matched_ann_counts = np.diag(confusion_matrix)
        ds_ann_counts = np.sum(confusion_matrix, axis=1)
        gt_ann_counts = np.sum(confusion_matrix, axis=0)
        total_annotations_count = np.sum(confusion_matrix)

        label_jaccard_indices = _arr_div(
            matched_ann_counts, ds_ann_counts + gt_ann_counts - matched_ann_counts
        )
        label_precisions = _arr_div(matched_ann_counts, ds_ann_counts)
        label_recalls = _arr_div(matched_ann_counts, gt_ann_counts)
        label_accuracies = (
            total_annotations_count  # TP + TN + FP + FN
            - (ds_ann_counts - matched_ann_counts)  # - FP
            - (gt_ann_counts - matched_ann_counts)  # - FN
            # ... = TP + TN
        ) / (total_annotations_count or 1)

        valid_annotations_count = np.sum(matched_ann_counts)
        missing_annotations_count = np.sum(confusion_matrix[self._UNMATCHED_IDX, :])
        extra_annotations_count = np.sum(confusion_matrix[:, self._UNMATCHED_IDX])
        ds_annotations_count = np.sum(ds_ann_counts[: self._UNMATCHED_IDX])
        gt_annotations_count = np.sum(gt_ann_counts[: self._UNMATCHED_IDX])

        return ComparisonReportAnnotationsSummary(
            valid_count=valid_annotations_count,
            missing_count=missing_annotations_count,
            extra_count=extra_annotations_count,
            total_count=total_annotations_count,
            ds_count=ds_annotations_count,
            gt_count=gt_annotations_count,
            confusion_matrix=ConfusionMatrix(
                labels=confusion_matrix_labels,
                rows=confusion_matrix,
                precision=label_precisions,
                recall=label_recalls,
                accuracy=label_accuracies,
                jaccard_index=label_jaccard_indices,
            ),
        )

    def _generate_frame_annotations_summary(
        self, confusion_matrix: np.ndarray, confusion_matrix_labels: list[str]
    ) -> ComparisonReportAnnotationsSummary:
        summary = self._compute_annotations_summary(confusion_matrix, confusion_matrix_labels)

        if self.settings.empty_is_annotated:
            # Add virtual annotations for empty frames
            if not summary.total_count:
                summary.valid_count = 1
                summary.total_count = 1

            if not summary.ds_count:
                summary.ds_count = 1

            if not summary.gt_count:
                summary.gt_count = 1

        return summary

    def _generate_dataset_annotations_summary(
        self, frame_summaries: dict[int, ComparisonReportFrameSummary]
    ) -> tuple[ComparisonReportAnnotationsSummary, ComparisonReportAnnotationComponentsSummary]:
        # accumulate stats
        annotation_components = ComparisonReportAnnotationComponentsSummary(
            shape=ComparisonReportAnnotationShapeSummary(
                valid_count=0,
                missing_count=0,
                extra_count=0,
                total_count=0,
                ds_count=0,
                gt_count=0,
                mean_iou=0,
            ),
            label=ComparisonReportAnnotationLabelSummary(
                valid_count=0,
                invalid_count=0,
                total_count=0,
            ),
        )
        mean_ious = []
        empty_gt_frames = set()
        empty_ds_frames = set()
        confusion_matrix_labels, confusion_matrix, _ = self._make_zero_confusion_matrix()

        for frame_id, frame_result in frame_summaries.items():
            confusion_matrix += frame_result.annotations.confusion_matrix.rows

            if self.settings.empty_is_annotated and not np.any(
                frame_result.annotations.confusion_matrix.rows[
                    np.triu_indices_from(frame_result.annotations.confusion_matrix.rows)
                ]
            ):
                empty_ds_frames.add(frame_id)

            if self.settings.empty_is_annotated and not np.any(
                frame_result.annotations.confusion_matrix.rows[
                    np.tril_indices_from(frame_result.annotations.confusion_matrix.rows)
                ]
            ):
                empty_gt_frames.add(frame_id)

            if annotation_components is None:
                annotation_components = deepcopy(frame_result.annotation_components)
            else:
                annotation_components.accumulate(frame_result.annotation_components)

            mean_ious.append(frame_result.annotation_components.shape.mean_iou)

        annotation_summary = self._compute_annotations_summary(
            confusion_matrix, confusion_matrix_labels
        )

        if self.settings.empty_is_annotated:
            # Add virtual annotations for empty frames,
            # they are not included in the confusion matrix
            annotation_summary.valid_count += len(empty_ds_frames & empty_gt_frames)
            annotation_summary.total_count += len(empty_ds_frames | empty_gt_frames)
            annotation_summary.ds_count += len(empty_ds_frames)
            annotation_summary.gt_count += len(empty_gt_frames)

        # Cannot be computed in accumulate()
        annotation_components.shape.mean_iou = np.mean(mean_ious)

        return annotation_summary, annotation_components

    def generate_report(self) -> ComparisonReport:
        self._find_gt_conflicts()

        intersection_frames = []
        conflicts = []
        for frame_id, frame_result in self._frame_results.items():
            intersection_frames.append(frame_id)
            conflicts += frame_result.conflicts

        annotation_summary, annotations_component_summary = (
            self._generate_dataset_annotations_summary(self._frame_results)
        )

        return ComparisonReport(
            parameters=self.settings,
            comparison_summary=ComparisonReportComparisonSummary(
                frame_share=(
                    len(intersection_frames) / (len(self._ds_data_provider.job_data.rel_range) or 1)
                ),
                frames=intersection_frames,
                conflict_count=len(conflicts),
                warning_count=len(
                    [c for c in conflicts if c.severity == AnnotationConflictSeverity.WARNING]
                ),
                error_count=len(
                    [c for c in conflicts if c.severity == AnnotationConflictSeverity.ERROR]
                ),
                conflicts_by_type=Counter(c.type for c in conflicts),
                annotations=annotation_summary,
                annotation_components=annotations_component_summary,
            ),
            frame_results=self._frame_results,
        )


class QualityReportUpdateManager:
    _QUEUE_CUSTOM_JOB_PREFIX = "quality-check-"
    _RQ_CUSTOM_QUALITY_CHECK_JOB_TYPE = "custom_quality_check"
    _JOB_RESULT_TTL = 120

    def _get_queue(self) -> RqQueue:
        return django_rq.get_queue(settings.CVAT_QUEUES.QUALITY_REPORTS.value)

    def _make_custom_quality_check_job_id(self, task_id: int, user_id: int) -> str:
        # FUTURE-TODO: it looks like job ID template should not include user_id because:
        # 1. There is no need to compute quality reports several times for different users
        # 2. Each user (not only rq job owner) that has permission to access a task should
        # be able to check the status of the computation process
        return f"{self._QUEUE_CUSTOM_JOB_PREFIX}task-{task_id}-user-{user_id}"

    class QualityReportsNotAvailable(Exception):
        pass

    def _check_quality_reporting_available(self, task: Task):
        if task.dimension != DimensionType.DIM_2D:
            raise self.QualityReportsNotAvailable("Quality reports are only supported in 2d tasks")

        gt_job = task.gt_job
        if gt_job is None or not (
            gt_job.stage == StageChoice.ACCEPTANCE and gt_job.state == StatusChoice.COMPLETED
        ):
            raise self.QualityReportsNotAvailable(
                "Quality reports require a Ground Truth job in the task "
                f"at the {StageChoice.ACCEPTANCE} stage "
                f"and in the {StatusChoice.COMPLETED} state"
            )

    class JobAlreadyExists(QualityReportsNotAvailable):
        def __str__(self):
            return "Quality computation job for this task already enqueued"

    def schedule_custom_quality_check_job(
        self, request: Request, task: Task, *, user_id: int
    ) -> str:
        """
        Schedules a quality report computation job, supposed for updates by a request.
        """

        self._check_quality_reporting_available(task)

        queue = self._get_queue()

        with get_rq_lock_by_user(queue, user_id=user_id):
            rq_id = self._make_custom_quality_check_job_id(task_id=task.id, user_id=user_id)
            rq_job = queue.fetch_job(rq_id)
            if rq_job:
                if rq_job.get_status(refresh=False) in (
                    rq.job.JobStatus.QUEUED,
                    rq.job.JobStatus.STARTED,
                    rq.job.JobStatus.SCHEDULED,
                    rq.job.JobStatus.DEFERRED,
                ):
                    raise self.JobAlreadyExists()

                rq_job.delete()

            dependency = define_dependent_job(
                queue, user_id=user_id, rq_id=rq_id, should_be_dependent=True
            )

            queue.enqueue(
                self._check_task_quality,
                task_id=task.id,
                job_id=rq_id,
                meta=get_rq_job_meta(request=request, db_obj=task),
                result_ttl=self._JOB_RESULT_TTL,
                failure_ttl=self._JOB_RESULT_TTL,
                depends_on=dependency,
            )

        return rq_id

    def get_quality_check_job(self, rq_id: str) -> Optional[RqJob]:
        queue = self._get_queue()
        rq_job = queue.fetch_job(rq_id)

        if rq_job and not self.is_custom_quality_check_job(rq_job):
            rq_job = None

        return rq_job

    def is_custom_quality_check_job(self, rq_job: RqJob) -> bool:
        return isinstance(rq_job.id, str) and rq_job.id.startswith(self._QUEUE_CUSTOM_JOB_PREFIX)

    @classmethod
    @silk_profile()
    def _check_task_quality(cls, *, task_id: int) -> int:
        return cls()._compute_reports(task_id=task_id)

    def _compute_reports(self, task_id: int) -> int:
        with transaction.atomic():
            try:
                # Preload all the data for the computations.
                # It must be done atomically and before all the computations,
                # because the task and jobs can be changed after the beginning,
                # which will lead to inconsistent results
                # TODO: check performance of select_for_update(),
                # maybe make several fetching attempts if received data is outdated
                task = Task.objects.select_related("data").get(id=task_id)
            except Task.DoesNotExist:
                # The task could have been deleted during scheduling
                return

            # Try to use a shared queryset to minimize DB requests
            job_queryset = Job.objects.select_related("segment")
            job_queryset = job_queryset.filter(segment__task_id=task_id)

            # The GT job could have been removed during scheduling, so we need to check it exists
            gt_job: Job = next(
                (job for job in job_queryset if job.type == JobType.GROUND_TRUTH), None
            )
            if gt_job is None:
                return

            # TODO: Probably, can be optimized to this:
            # - task updated (the gt job, frame set or labels changed) -> everything is computed
            # - job updated -> job report is computed
            #   old reports can be reused in this case (need to add M-1 relationship in reports)

            # Add prefetch data to the shared queryset
            # All the jobs / segments share the same task, so we can load it just once.
            # We reuse the same object for better memory use (OOM is possible otherwise).
            # Perform manual "join", since django can't do this.
            gt_job = JobDataProvider.add_prefetch_info(job_queryset).get(id=gt_job.id)
            for job in job_queryset:
                job.segment.task = gt_job.segment.task

            gt_job_data_provider = JobDataProvider(gt_job.id, queryset=job_queryset)
            active_validation_frames = gt_job_data_provider.job_data.get_included_frames()

            validation_layout = task.data.validation_layout
            if validation_layout.mode == ValidationMode.GT_POOL:
                task_frame_provider = TaskFrameProvider(task)
                active_validation_frames = set(
                    task_frame_provider.get_rel_frame_number(abs_frame)
                    for abs_frame, abs_real_frame in (
                        Image.objects.filter(data=task.data, is_placeholder=True)
                        .values_list("frame", "real_frame")
                        .iterator(chunk_size=10000)
                    )
                    if task_frame_provider.get_rel_frame_number(abs_real_frame)
                    in active_validation_frames
                )

            jobs: list[Job] = [j for j in job_queryset if j.type == JobType.ANNOTATION]
            job_data_providers = {
                job.id: JobDataProvider(
                    job.id,
                    queryset=job_queryset,
                    included_frames=active_validation_frames,
                )
                for job in jobs
            }

            quality_params = self._get_task_quality_params(task)

        job_comparison_reports: dict[int, ComparisonReport] = {}
        for job in jobs:
            job_data_provider = job_data_providers[job.id]
            comparator = DatasetComparator(
                job_data_provider, gt_job_data_provider, settings=quality_params
            )
            job_comparison_reports[job.id] = comparator.generate_report()

            # Release resources
            del job_data_provider.dm_dataset

        task_comparison_report = self._compute_task_report(task, job_comparison_reports)

        with transaction.atomic():
            # The task could have been deleted during processing
            try:
                Task.objects.get(id=task_id)
            except Task.DoesNotExist:
                return

            job_quality_reports = {}
            for job in jobs:
                job_comparison_report = job_comparison_reports[job.id]
                job_report = dict(
                    job=job,
                    target_last_updated=job.updated_date,
                    gt_last_updated=gt_job.updated_date,
                    assignee_id=job.assignee_id,
                    assignee_last_updated=job.assignee_updated_date,
                    data=job_comparison_report.to_json(),
                    conflicts=[c.to_dict() for c in job_comparison_report.conflicts],
                )

                job_quality_reports[job.id] = job_report

            task_report = self._save_reports(
                task_report=dict(
                    task=task,
                    target_last_updated=task.updated_date,
                    gt_last_updated=gt_job.updated_date,
                    assignee_id=task.assignee_id,
                    assignee_last_updated=task.assignee_updated_date,
                    data=task_comparison_report.to_json(),
                    conflicts=[],  # the task doesn't have own conflicts
                ),
                job_reports=list(job_quality_reports.values()),
            )

        return task_report.id

    def _get_current_job(self):
        from rq import get_current_job

        return get_current_job()

    def _compute_task_report(
        self, task: Task, job_reports: dict[int, ComparisonReport]
    ) -> ComparisonReport:
        # The task dataset can be different from any jobs' dataset because of frame overlaps
        # between jobs, from which annotations are merged to get the task annotations.
        # Thus, a separate report could be computed for the task. Instead, here we only
        # compute the combined summary of the job reports.
        task_intersection_frames = set()
        task_conflicts: list[AnnotationConflict] = []
        task_annotations_summary = None
        task_ann_components_summary = None
        task_mean_shape_ious = []
        task_frame_results = {}
        task_frame_results_counts = {}
        confusion_matrix = None
        for r in job_reports.values():
            task_intersection_frames.update(r.comparison_summary.frames)
            task_conflicts.extend(r.conflicts)

            if task_annotations_summary:
                task_annotations_summary.accumulate(r.comparison_summary.annotations)
            else:
                task_annotations_summary = deepcopy(r.comparison_summary.annotations)

            if confusion_matrix is None:
                num_labels = len(r.comparison_summary.annotations.confusion_matrix.labels)
                confusion_matrix = np.zeros((num_labels, num_labels), dtype=int)

            confusion_matrix += r.comparison_summary.annotations.confusion_matrix.rows

            if task_ann_components_summary:
                task_ann_components_summary.accumulate(r.comparison_summary.annotation_components)
            else:
                task_ann_components_summary = deepcopy(r.comparison_summary.annotation_components)
            task_mean_shape_ious.append(task_ann_components_summary.shape.mean_iou)

            for frame_id, job_frame_result in r.frame_results.items():
                task_frame_result = cast(
                    Optional[ComparisonReportFrameSummary], task_frame_results.get(frame_id)
                )
                frame_results_count = task_frame_results_counts.get(frame_id, 0)

                if task_frame_result is None:
                    task_frame_result = deepcopy(job_frame_result)
                else:
                    task_frame_result.conflicts += job_frame_result.conflicts

                    task_frame_result.annotations.accumulate(job_frame_result.annotations)
                    task_frame_result.annotation_components.accumulate(
                        job_frame_result.annotation_components
                    )

                    task_frame_result.annotation_components.shape.mean_iou = (
                        task_frame_result.annotation_components.shape.mean_iou * frame_results_count
                        + job_frame_result.annotation_components.shape.mean_iou
                    ) / (frame_results_count + 1)

                task_frame_results_counts[frame_id] = 1 + frame_results_count
                task_frame_results[frame_id] = task_frame_result

        task_annotations_summary.confusion_matrix.rows = confusion_matrix

        task_ann_components_summary.shape.mean_iou = np.mean(task_mean_shape_ious)

        task_report_data = ComparisonReport(
            parameters=next(iter(job_reports.values())).parameters,
            comparison_summary=ComparisonReportComparisonSummary(
                frame_share=len(task_intersection_frames) / (task.data.size or 1),
                frames=sorted(task_intersection_frames),
                conflict_count=len(task_conflicts),
                warning_count=len(
                    [c for c in task_conflicts if c.severity == AnnotationConflictSeverity.WARNING]
                ),
                error_count=len(
                    [c for c in task_conflicts if c.severity == AnnotationConflictSeverity.ERROR]
                ),
                conflicts_by_type=Counter(c.type for c in task_conflicts),
                annotations=task_annotations_summary,
                annotation_components=task_ann_components_summary,
            ),
            frame_results=task_frame_results,
        )

        return task_report_data

    def _save_reports(self, *, task_report: dict, job_reports: list[dict]) -> models.QualityReport:
        # TODO: add validation (e.g. ann id count for different types of conflicts)

        db_task_report = models.QualityReport(
            task=task_report["task"],
            target_last_updated=task_report["target_last_updated"],
            gt_last_updated=task_report["gt_last_updated"],
            assignee_id=task_report["assignee_id"],
            assignee_last_updated=task_report["assignee_last_updated"],
            data=task_report["data"],
        )
        db_task_report.save()

        db_job_reports = []
        for job_report in job_reports:
            db_job_report = models.QualityReport(
                parent=db_task_report,
                job=job_report["job"],
                target_last_updated=job_report["target_last_updated"],
                gt_last_updated=job_report["gt_last_updated"],
                assignee_id=job_report["assignee_id"],
                assignee_last_updated=job_report["assignee_last_updated"],
                data=job_report["data"],
            )
            db_job_reports.append(db_job_report)

        db_job_reports = bulk_create(db_model=models.QualityReport, objects=db_job_reports)

        db_conflicts = []
        db_report_iter = itertools.chain([db_task_report], db_job_reports)
        report_iter = itertools.chain([task_report], job_reports)
        for report, db_report in zip(report_iter, db_report_iter):
            for conflict in report["conflicts"]:
                db_conflict = models.AnnotationConflict(
                    report=db_report,
                    type=conflict["type"],
                    frame=conflict["frame_id"],
                    severity=conflict["severity"],
                )
                db_conflicts.append(db_conflict)

        db_conflicts = bulk_create(db_model=models.AnnotationConflict, objects=db_conflicts)

        db_ann_ids = []
        db_conflicts_iter = iter(db_conflicts)
        for report in itertools.chain([task_report], job_reports):
            for conflict, db_conflict in zip(report["conflicts"], db_conflicts_iter):
                for ann_id in conflict["annotation_ids"]:
                    db_ann_id = models.AnnotationId(
                        conflict=db_conflict,
                        job_id=ann_id["job_id"],
                        obj_id=ann_id["obj_id"],
                        type=ann_id["type"],
                        shape_type=ann_id["shape_type"],
                    )
                    db_ann_ids.append(db_ann_id)

        db_ann_ids = bulk_create(db_model=models.AnnotationId, objects=db_ann_ids)

        return db_task_report

    def _get_task_quality_params(self, task: Task) -> Optional[ComparisonParameters]:
        quality_params, _ = models.QualitySettings.objects.get_or_create(task=task)
        return ComparisonParameters.from_dict(quality_params.to_dict())


def prepare_report_for_downloading(db_report: models.QualityReport, *, host: str) -> str:
    # Decorate the report for better usability and readability:
    # - add conflicting annotation links like:
    # <host>/tasks/62/jobs/82?frame=250&type=shape&serverID=33741
    # - convert some fractions to percents
    # - add common report info

    def _serialize_assignee(assignee: Optional[User]) -> Optional[dict]:
        if not db_report.assignee:
            return None

        reported_keys = ["id", "username", "first_name", "last_name"]
        assert set(reported_keys).issubset(engine_serializers.BasicUserSerializer.Meta.fields)
        # check that only safe fields are reported

        return {k: getattr(assignee, k) for k in reported_keys}

    task_id = db_report.get_task().id
    serialized_data = dict(
        job_id=db_report.job.id if db_report.job is not None else None,
        task_id=task_id,
        parent_id=db_report.parent.id if db_report.parent is not None else None,
        created_date=str(db_report.created_date),
        target_last_updated=str(db_report.target_last_updated),
        gt_last_updated=str(db_report.gt_last_updated),
        assignee=_serialize_assignee(db_report.assignee),
    )

    comparison_report = ComparisonReport.from_json(db_report.get_json_report())
    serialized_data.update(comparison_report.to_dict())

    for frame_result in serialized_data["frame_results"].values():
        for conflict in frame_result["conflicts"]:
            for ann_id in conflict["annotation_ids"]:
                ann_id["url"] = (
                    f"{host}tasks/{task_id}/jobs/{ann_id['job_id']}"
                    f"?frame={conflict['frame_id']}"
                    f"&type={ann_id['type']}"
                    f"&serverID={ann_id['obj_id']}"
                )

    # Add the percent representation for better human readability
    serialized_data["comparison_summary"]["frame_share_percent"] = (
        serialized_data["comparison_summary"]["frame_share"] * 100
    )

    # String keys are needed for json dumping
    serialized_data["frame_results"] = {
        str(k): v for k, v in serialized_data["frame_results"].items()
    }
    return dump_json(serialized_data, indent=True, append_newline=True).decode()<|MERGE_RESOLUTION|>--- conflicted
+++ resolved
@@ -752,24 +752,15 @@
 
 
 @define(kw_only=True)
-<<<<<<< HEAD
-class KeypointsMatcher(dm.ops.PointsMatcher):
-=======
-class _KeypointsMatcher(datumaro.components.annotations.matcher.PointsMatcher):
->>>>>>> 7484e4d5
+class KeypointsMatcher(datumaro.components.annotations.matcher.PointsMatcher):
     def distance(self, a: dm.Points, b: dm.Points) -> float:
         a_bbox = self.instance_map[id(a)][1]
         b_bbox = self.instance_map[id(b)][1]
         if dm.util.annotation_util.bbox_iou(a_bbox, b_bbox) <= 0:
             return 0
 
-<<<<<<< HEAD
-        bbox = dm.ops.mean_bbox([a_bbox, b_bbox])
+        bbox = dm.util.annotation_util.mean_bbox([a_bbox, b_bbox])
         return oks(
-=======
-        bbox = dm.util.annotation_util.mean_bbox([a_bbox, b_bbox])
-        return _OKS(
->>>>>>> 7484e4d5
             a,
             b,
             sigma=self.sigma,
@@ -817,11 +808,7 @@
 
 
 @define(kw_only=True)
-<<<<<<< HEAD
-class LineMatcher(dm.ops.LineMatcher):
-=======
-class _LineMatcher(datumaro.components.annotations.matcher.LineMatcher):
->>>>>>> 7484e4d5
+class LineMatcher(datumaro.components.annotations.matcher.LineMatcher):
     EPSILON = 1e-7
 
     torso_r: float = 0.25
@@ -968,11 +955,7 @@
         return a_new_points, b_new_points
 
 
-<<<<<<< HEAD
-class DistanceComparator(dm.ops.DistanceComparator):
-=======
-class _DistanceComparator(dm.components.comparator.DistanceComparator):
->>>>>>> 7484e4d5
+class DistanceComparator(dm.components.comparator.DistanceComparator):
     def __init__(
         self,
         categories: dm.CategoriesInfo,
@@ -1119,40 +1102,15 @@
 
         return returned_values
 
-<<<<<<< HEAD
-    def match_boxes(self, item_a, item_b):
-=======
     def match_boxes(self, item_a: dm.DatasetItem, item_b: dm.DatasetItem):
-        def _to_polygon(bbox_ann: dm.Bbox):
-            points = bbox_ann.as_polygon()
-            angle = bbox_ann.attributes.get("rotation", 0) / 180 * math.pi
-
-            if angle:
-                points = np.reshape(points, (-1, 2))
-                center = (points[0] + points[2]) / 2
-                rel_points = points - center
-                cos = np.cos(angle)
-                sin = np.sin(angle)
-                rotation_matrix = ((cos, sin), (-sin, cos))
-                points = np.matmul(rel_points, rotation_matrix) + center
-                points = points.flatten()
-
-            return dm.Polygon(points)
->>>>>>> 7484e4d5
-
         def _bbox_iou(a: dm.Bbox, b: dm.Bbox, *, img_w: int, img_h: int) -> float:
             if a.attributes.get("rotation", 0) == b.attributes.get("rotation", 0):
                 return dm.util.annotation_util.bbox_iou(a, b)
             else:
                 return segment_iou(self.to_polygon(a), self.to_polygon(b), img_h=img_h, img_w=img_w)
 
-<<<<<<< HEAD
-        img_h, img_w = item_a.image.size
-        return self.match_segments(
-=======
         img_h, img_w = item_a.media_as(dm.Image).size
         return self._match_segments(
->>>>>>> 7484e4d5
             dm.AnnotationType.bbox,
             item_a,
             item_b,
@@ -1319,13 +1277,8 @@
 
         return returned_values
 
-<<<<<<< HEAD
-    def match_lines(self, item_a, item_b):
+    def match_lines(self, item_a: dm.DatasetItem, item_b: dm.DatasetItem):
         matcher = LineMatcher(
-=======
-    def match_lines(self, item_a: dm.DatasetItem, item_b: dm.DatasetItem):
-        matcher = _LineMatcher(
->>>>>>> 7484e4d5
             oriented=self.compare_line_orientation,
             torso_r=self.line_torso_radius,
             scale=np.prod(item_a.media_as(dm.Image).size),
@@ -1485,13 +1438,8 @@
 
         instance_map = {}
         for source in [item_a.annotations, item_b.annotations]:
-<<<<<<< HEAD
-            for instance_group in dm.ops.find_instances(source):
+            for instance_group in dm.util.annotation_util.find_instances(source):
                 instance_bbox = self.instance_bbox(instance_group)
-=======
-            for instance_group in dm.util.annotation_util.find_instances(source):
-                instance_bbox = self._instance_bbox(instance_group)
->>>>>>> 7484e4d5
 
                 instance_group = [
                     skeleton_map[id(a)] if isinstance(a, dm.Skeleton) else a
