--- conflicted
+++ resolved
@@ -1150,12 +1150,7 @@
 
             from pycocotools import mask as mask_utils
 
-<<<<<<< HEAD
             object_rle_groups = [to_rle(ann, img_h=img_h, img_w=img_w) for ann in anns]
-=======
-            # Merge instance groups
-            object_rle_groups = [_to_rle(ann, img_h=img_h, img_w=img_w) for ann in anns]
->>>>>>> d3f9e1e6
             object_rles = [mask_utils.merge(g) for g in object_rle_groups]
 
             # Mask materialization can consume a lot of memory,
