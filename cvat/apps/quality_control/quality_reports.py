# Copyright (C) CVAT.ai Corporation
#
# SPDX-License-Identifier: MIT

from __future__ import annotations

import itertools
import math
from collections import Counter
from collections.abc import Hashable, Sequence
from copy import deepcopy
from functools import cached_property, partial
from typing import Any, Callable, Optional, TypeVar, Union, cast

# We use both full names for internal datumaro symbols and dm.-aliased for external ones
import datumaro
import datumaro as dm  # pylint: disable=reimported
import datumaro.components.annotations.matcher
import datumaro.components.comparator
import datumaro.util.annotation_util
import datumaro.util.mask_tools
import django_rq
import numpy as np
import rq
from attrs import asdict, define, fields_dict
from datumaro.util import dump_json, parse_json
from django.conf import settings
from django.db import transaction
from django_rq.queues import DjangoRQ as RqQueue
from rest_framework.request import Request
from rq.job import Job as RqJob
from scipy.optimize import linear_sum_assignment

from cvat.apps.dataset_manager.bindings import (
    CommonData,
    CvatToDmAnnotationConverter,
    GetCVATDataExtractor,
    JobData,
    match_dm_item,
)
from cvat.apps.dataset_manager.formats.registry import dm_env
from cvat.apps.dataset_manager.task import JobAnnotation
from cvat.apps.engine import serializers as engine_serializers
from cvat.apps.engine.frame_provider import TaskFrameProvider
from cvat.apps.engine.model_utils import bulk_create
from cvat.apps.engine.models import (
    DimensionType,
    Image,
    Job,
    JobType,
    ShapeType,
    StageChoice,
    StatusChoice,
    Task,
    User,
    ValidationMode,
)
from cvat.apps.engine.utils import define_dependent_job, get_rq_job_meta, get_rq_lock_by_user
from cvat.apps.profiler import silk_profile
from cvat.apps.quality_control import models
from cvat.apps.quality_control.models import (
    AnnotationConflictSeverity,
    AnnotationConflictType,
    AnnotationType,
)


class Serializable:
    def _value_serializer(self, v):
        if isinstance(v, Serializable):
            return v.to_dict()
        elif isinstance(v, (list, tuple, set, frozenset)):
            return [self._value_serializer(vv) for vv in v]
        elif isinstance(v, dict):
            return {self._value_serializer(vk): self._value_serializer(vv) for vk, vv in v.items()}
        else:
            return v

    def to_dict(self) -> dict:
        return self._value_serializer(self._fields_dict())

    def _fields_dict(self, *, include_properties: Optional[list[str]] = None) -> dict:
        d = asdict(self, recurse=False)

        for field_name in include_properties or []:
            d[field_name] = getattr(self, field_name)

        return d

    @classmethod
    def from_dict(cls, d: dict):
        raise NotImplementedError("Must be implemented in the subclass")


@define(kw_only=True)
class AnnotationId(Serializable):
    obj_id: int
    job_id: int
    type: AnnotationType
    shape_type: Optional[ShapeType]

    def _value_serializer(self, v):
        if isinstance(v, (AnnotationType, ShapeType)):
            return str(v)
        else:
            return super()._value_serializer(v)

    @classmethod
    def from_dict(cls, d: dict):
        return cls(
            obj_id=d["obj_id"],
            job_id=d["job_id"],
            type=AnnotationType(d["type"]),
            shape_type=ShapeType(d["shape_type"]) if d.get("shape_type") else None,
        )


@define(kw_only=True)
class AnnotationConflict(Serializable):
    frame_id: int
    type: AnnotationConflictType
    annotation_ids: list[AnnotationId]

    @property
    def severity(self) -> AnnotationConflictSeverity:
        if self.type in [
            AnnotationConflictType.MISSING_ANNOTATION,
            AnnotationConflictType.EXTRA_ANNOTATION,
            AnnotationConflictType.MISMATCHING_LABEL,
        ]:
            severity = AnnotationConflictSeverity.ERROR
        elif self.type in [
            AnnotationConflictType.LOW_OVERLAP,
            AnnotationConflictType.MISMATCHING_ATTRIBUTES,
            AnnotationConflictType.MISMATCHING_DIRECTION,
            AnnotationConflictType.MISMATCHING_GROUPS,
            AnnotationConflictType.COVERED_ANNOTATION,
        ]:
            severity = AnnotationConflictSeverity.WARNING
        else:
            assert False

        return severity

    def _value_serializer(self, v):
        if isinstance(v, (AnnotationConflictType, AnnotationConflictSeverity)):
            return str(v)
        else:
            return super()._value_serializer(v)

    def _fields_dict(self, *, include_properties: Optional[list[str]] = None) -> dict:
        return super()._fields_dict(include_properties=include_properties or ["severity"])

    @classmethod
    def from_dict(cls, d: dict):
        return cls(
            frame_id=d["frame_id"],
            type=AnnotationConflictType(d["type"]),
            annotation_ids=list(AnnotationId.from_dict(v) for v in d["annotation_ids"]),
        )


@define(kw_only=True)
class ComparisonParameters(Serializable):
    included_annotation_types: list[dm.AnnotationType] = [
        dm.AnnotationType.bbox,
        dm.AnnotationType.points,
        dm.AnnotationType.mask,
        dm.AnnotationType.polygon,
        dm.AnnotationType.polyline,
        dm.AnnotationType.skeleton,
        dm.AnnotationType.label,
    ]

    non_groupable_ann_type = dm.AnnotationType.label
    "Annotation type that can't be grouped"

    compare_attributes: bool = True
    "Enables or disables attribute checks"

    ignored_attributes: list[str] = []

    iou_threshold: float = 0.4
    "Used for distinction between matched / unmatched shapes"

    low_overlap_threshold: float = 0.8
    "Used for distinction between strong / weak (low_overlap) matches"

    oks_sigma: float = 0.09
    "Like IoU threshold, but for points, % of the bbox area to match a pair of points"

    point_size_base: models.PointSizeBase = models.PointSizeBase.GROUP_BBOX_SIZE
    "Determines how to obtain the object size for point comparisons"

    line_thickness: float = 0.01
    "Thickness of polylines, relatively to the (image area) ^ 0.5"

    compare_line_orientation: bool = True
    "Indicates that polylines have direction"

    line_orientation_threshold: float = 0.1
    """
    The minimal gain in the IoU between the given and reversed line directions
    to count the line inverted
    """

    compare_groups: bool = True
    "Enables or disables group checks"

    group_match_threshold: float = 0.5
    "Minimal IoU for groups to be considered matching"

    check_covered_annotations: bool = True
    "Check for fully-covered annotations"

    object_visibility_threshold: float = 0.05
    "Minimal visible area % of the spatial annotations"

    panoptic_comparison: bool = True
    "Use only the visible part of the masks and polygons in comparisons"

    empty_is_annotated: bool = False
    """
    Consider unannotated (empty) frames virtually annotated as "nothing".
    If disabled, quality metrics, such as accuracy, will be 0 if both GT and DS frames
    have no annotations. When enabled, they will be 1 instead.
    This will also add virtual annotations to empty frames in the comparison results.
    """

    def _value_serializer(self, v):
        if isinstance(v, dm.AnnotationType):
            return str(v.name)
        else:
            return super()._value_serializer(v)

    @classmethod
    def from_dict(cls, d: dict):
        fields = fields_dict(cls)
        return cls(**{field_name: d[field_name] for field_name in fields if field_name in d})


@define(kw_only=True)
class ConfusionMatrix(Serializable):
    labels: list[str]
    rows: np.ndarray
    precision: np.ndarray
    recall: np.ndarray
    accuracy: np.ndarray
    jaccard_index: Optional[np.ndarray]

    @property
    def axes(self):
        return dict(cols="gt", rows="ds")

    def _value_serializer(self, v):
        if isinstance(v, np.ndarray):
            return v.tolist()
        else:
            return super()._value_serializer(v)

    def _fields_dict(self, *, include_properties: Optional[list[str]] = None) -> dict:
        return super()._fields_dict(include_properties=include_properties or ["axes"])

    @classmethod
    def from_dict(cls, d: dict):
        return cls(
            labels=d["labels"],
            rows=np.asarray(d["rows"]),
            precision=np.asarray(d["precision"]),
            recall=np.asarray(d["recall"]),
            accuracy=np.asarray(d["accuracy"]),
            # This field didn't exist at first, so it might not be present
            # in old serialized instances.
            jaccard_index=np.asarray(d["jaccard_index"]) if "jaccard_index" in d else None,
        )


@define(kw_only=True)
class ComparisonReportAnnotationsSummary(Serializable):
    valid_count: int
    missing_count: int
    extra_count: int
    total_count: int
    ds_count: int
    gt_count: int
    confusion_matrix: ConfusionMatrix

    @property
    def accuracy(self) -> float:
        return self.valid_count / (self.total_count or 1)

    @property
    def precision(self) -> float:
        return self.valid_count / (self.ds_count or 1)

    @property
    def recall(self) -> float:
        return self.valid_count / (self.gt_count or 1)

    def accumulate(self, other: ComparisonReportAnnotationsSummary):
        for field in [
            "valid_count",
            "missing_count",
            "extra_count",
            "total_count",
            "ds_count",
            "gt_count",
        ]:
            setattr(self, field, getattr(self, field) + getattr(other, field))

    def _fields_dict(self, *, include_properties: Optional[list[str]] = None) -> dict:
        return super()._fields_dict(
            include_properties=include_properties or ["accuracy", "precision", "recall"]
        )

    @classmethod
    def from_dict(cls, d: dict):
        return cls(
            valid_count=d["valid_count"],
            missing_count=d["missing_count"],
            extra_count=d["extra_count"],
            total_count=d["total_count"],
            ds_count=d["ds_count"],
            gt_count=d["gt_count"],
            confusion_matrix=ConfusionMatrix.from_dict(d["confusion_matrix"]),
        )


@define(kw_only=True)
class ComparisonReportAnnotationShapeSummary(Serializable):
    valid_count: int
    missing_count: int
    extra_count: int
    total_count: int
    ds_count: int
    gt_count: int
    mean_iou: float

    @property
    def accuracy(self) -> float:
        return self.valid_count / (self.total_count or 1)

    def accumulate(self, other: ComparisonReportAnnotationShapeSummary):
        for field in [
            "valid_count",
            "missing_count",
            "extra_count",
            "total_count",
            "ds_count",
            "gt_count",
        ]:
            setattr(self, field, getattr(self, field) + getattr(other, field))

    def _fields_dict(self, *, include_properties: Optional[list[str]] = None) -> dict:
        return super()._fields_dict(include_properties=include_properties or ["accuracy"])

    @classmethod
    def from_dict(cls, d: dict):
        return cls(
            valid_count=d["valid_count"],
            missing_count=d["missing_count"],
            extra_count=d["extra_count"],
            total_count=d["total_count"],
            ds_count=d["ds_count"],
            gt_count=d["gt_count"],
            mean_iou=d["mean_iou"],
        )


@define(kw_only=True)
class ComparisonReportAnnotationLabelSummary(Serializable):
    valid_count: int
    invalid_count: int
    total_count: int

    @property
    def accuracy(self) -> float:
        return self.valid_count / (self.total_count or 1)

    def accumulate(self, other: ComparisonReportAnnotationLabelSummary):
        for field in ["valid_count", "total_count", "invalid_count"]:
            setattr(self, field, getattr(self, field) + getattr(other, field))

    def _fields_dict(self, *, include_properties: Optional[list[str]] = None) -> dict:
        return super()._fields_dict(include_properties=include_properties or ["accuracy"])

    @classmethod
    def from_dict(cls, d: dict):
        return cls(
            valid_count=d["valid_count"],
            invalid_count=d["invalid_count"],
            total_count=d["total_count"],
        )


@define(kw_only=True)
class ComparisonReportAnnotationComponentsSummary(Serializable):
    shape: ComparisonReportAnnotationShapeSummary
    label: ComparisonReportAnnotationLabelSummary

    def accumulate(self, other: ComparisonReportAnnotationComponentsSummary):
        self.shape.accumulate(other.shape)
        self.label.accumulate(other.label)

    @classmethod
    def from_dict(cls, d: dict):
        return cls(
            shape=ComparisonReportAnnotationShapeSummary.from_dict(d["shape"]),
            label=ComparisonReportAnnotationLabelSummary.from_dict(d["label"]),
        )


@define(kw_only=True)
class ComparisonReportComparisonSummary(Serializable):
    frame_share: float
    frames: list[str]

    @property
    def mean_conflict_count(self) -> float:
        return self.conflict_count / (len(self.frames) or 1)

    conflict_count: int
    warning_count: int
    error_count: int
    conflicts_by_type: dict[AnnotationConflictType, int]

    annotations: ComparisonReportAnnotationsSummary
    annotation_components: ComparisonReportAnnotationComponentsSummary

    @property
    def frame_count(self) -> int:
        return len(self.frames)

    def _value_serializer(self, v):
        if isinstance(v, AnnotationConflictType):
            return str(v)
        else:
            return super()._value_serializer(v)

    def _fields_dict(self, *, include_properties: Optional[list[str]] = None) -> dict:
        return super()._fields_dict(
            include_properties=include_properties
            or [
                "frame_count",
                "mean_conflict_count",
                "warning_count",
                "error_count",
                "conflicts_by_type",
            ]
        )

    @classmethod
    def from_dict(cls, d: dict):
        return cls(
            frame_share=d["frame_share"],
            frames=list(d["frames"]),
            conflict_count=d["conflict_count"],
            warning_count=d.get("warning_count", 0),
            error_count=d.get("error_count", 0),
            conflicts_by_type={
                AnnotationConflictType(k): v for k, v in d.get("conflicts_by_type", {}).items()
            },
            annotations=ComparisonReportAnnotationsSummary.from_dict(d["annotations"]),
            annotation_components=ComparisonReportAnnotationComponentsSummary.from_dict(
                d["annotation_components"]
            ),
        )


@define(kw_only=True, init=False)
class ComparisonReportFrameSummary(Serializable):
    conflicts: list[AnnotationConflict]

    @cached_property
    def conflict_count(self) -> int:
        return len(self.conflicts)

    @cached_property
    def warning_count(self) -> int:
        return len([c for c in self.conflicts if c.severity == AnnotationConflictSeverity.WARNING])

    @cached_property
    def error_count(self) -> int:
        return len([c for c in self.conflicts if c.severity == AnnotationConflictSeverity.ERROR])

    @cached_property
    def conflicts_by_type(self) -> dict[AnnotationConflictType, int]:
        return Counter(c.type for c in self.conflicts)

    annotations: ComparisonReportAnnotationsSummary
    annotation_components: ComparisonReportAnnotationComponentsSummary

    _CACHED_FIELDS = ["conflict_count", "warning_count", "error_count", "conflicts_by_type"]

    def _value_serializer(self, v):
        if isinstance(v, AnnotationConflictType):
            return str(v)
        else:
            return super()._value_serializer(v)

    def __init__(self, *args, **kwargs):
        # these fields are optional, but can be computed on access
        for field_name in self._CACHED_FIELDS:
            if field_name in kwargs:
                setattr(self, field_name, kwargs.pop(field_name))

        self.__attrs_init__(*args, **kwargs)

    def _fields_dict(self, *, include_properties: Optional[list[str]] = None) -> dict:
        return super()._fields_dict(include_properties=include_properties or self._CACHED_FIELDS)

    @classmethod
    def from_dict(cls, d: dict):
        optional_fields = set(cls._CACHED_FIELDS) - {
            "conflicts_by_type"  # requires extra conversion
        }
        return cls(
            **{field: d[field] for field in optional_fields if field in d},
            **(
                dict(
                    conflicts_by_type={
                        AnnotationConflictType(k): v for k, v in d["conflicts_by_type"].items()
                    }
                )
                if "conflicts_by_type" in d
                else {}
            ),
            conflicts=[AnnotationConflict.from_dict(v) for v in d["conflicts"]],
            annotations=ComparisonReportAnnotationsSummary.from_dict(d["annotations"]),
            annotation_components=ComparisonReportAnnotationComponentsSummary.from_dict(
                d["annotation_components"]
            ),
        )


@define(kw_only=True)
class ComparisonReport(Serializable):
    parameters: ComparisonParameters
    comparison_summary: ComparisonReportComparisonSummary
    frame_results: dict[int, ComparisonReportFrameSummary]

    @property
    def conflicts(self) -> list[AnnotationConflict]:
        return list(itertools.chain.from_iterable(r.conflicts for r in self.frame_results.values()))

    @classmethod
    def from_dict(cls, d: dict[str, Any]) -> ComparisonReport:
        return cls(
            parameters=ComparisonParameters.from_dict(d["parameters"]),
            comparison_summary=ComparisonReportComparisonSummary.from_dict(d["comparison_summary"]),
            frame_results={
                int(k): ComparisonReportFrameSummary.from_dict(v)
                for k, v in d["frame_results"].items()
            },
        )

    def to_json(self) -> str:
        d = self.to_dict()

        # String keys are needed for json dumping
        d["frame_results"] = {str(k): v for k, v in d["frame_results"].items()}
        return dump_json(d).decode()

    @classmethod
    def from_json(cls, data: str) -> ComparisonReport:
        return cls.from_dict(parse_json(data))


class JobDataProvider:
    @classmethod
    def add_prefetch_info(cls, queryset):
        return JobAnnotation.add_prefetch_info(queryset)

    @transaction.atomic
    def __init__(self, job_id: int, *, queryset=None, included_frames=None) -> None:
        self.job_id = job_id
        self.job_annotation = JobAnnotation(job_id, queryset=queryset)
        self.job_annotation.init_from_db()
        self.job_data = JobData(
            annotation_ir=self.job_annotation.ir_data,
            db_job=self.job_annotation.db_job,
            use_server_track_ids=True,
            included_frames=included_frames,
        )

        self._annotation_memo = _MemoizingAnnotationConverterFactory()

    @cached_property
    def dm_dataset(self):
        extractor = GetCVATDataExtractor(self.job_data, convert_annotations=self._annotation_memo)
        return dm.Dataset.from_extractors(extractor, env=dm_env)

    def dm_item_id_to_frame_id(self, item: dm.DatasetItem) -> int:
        return match_dm_item(item, self.job_data)

    def dm_ann_to_ann_id(self, ann: dm.Annotation) -> AnnotationId:
        source_ann = self._annotation_memo.get_source_ann(ann)
        if "track_id" in ann.attributes:
            source_ann_id = source_ann.track_id
            ann_type = AnnotationType.TRACK
            shape_type = source_ann.type
        else:
            if isinstance(source_ann, CommonData.LabeledShape):
                ann_type = AnnotationType.SHAPE
                shape_type = source_ann.type
            elif isinstance(source_ann, CommonData.Tag):
                ann_type = AnnotationType.TAG
                shape_type = None
            else:
                assert False

            source_ann_id = source_ann.id

        return AnnotationId(
            obj_id=source_ann_id, type=ann_type, shape_type=shape_type, job_id=self.job_id
        )


class _MemoizingAnnotationConverterFactory:
    def __init__(self):
        self._annotation_mapping = {}  # dm annotation -> cvat annotation

    def remember_conversion(self, cvat_ann, dm_anns):
        for dm_ann in dm_anns:
            self._annotation_mapping[self._make_key(dm_ann)] = cvat_ann

    def _make_key(self, dm_ann: dm.Annotation) -> Hashable:
        return id(dm_ann)

    def get_source_ann(
        self, dm_ann: dm.Annotation
    ) -> Union[CommonData.Tag, CommonData.LabeledShape]:
        return self._annotation_mapping[self._make_key(dm_ann)]

    def clear(self):
        self._annotation_mapping.clear()

    def __call__(self, *args, **kwargs) -> list[dm.Annotation]:
        converter = _MemoizingAnnotationConverter(*args, factory=self, **kwargs)
        return converter.convert()


class _MemoizingAnnotationConverter(CvatToDmAnnotationConverter):
    def __init__(self, *args, factory: _MemoizingAnnotationConverterFactory, **kwargs) -> None:
        super().__init__(*args, **kwargs)
        self._factory = factory

    def _convert_tag(self, tag):
        converted = list(super()._convert_tag(tag))
        for dm_ann in converted:
            dm_ann.id = tag.id

        self._factory.remember_conversion(tag, converted)
        return converted

    def _convert_shape(self, shape, *, index):
        converted = list(super()._convert_shape(shape, index=index))
        for dm_ann in converted:
            dm_ann.id = shape.id

        self._factory.remember_conversion(shape, converted)
        return converted


_ShapeT1 = TypeVar("_ShapeT1")
_ShapeT2 = TypeVar("_ShapeT2")
ShapeSimilarityFunction = Callable[
    [_ShapeT1, _ShapeT2], float
]  # (shape1, shape2) -> [0; 1], returns 0 for mismatches, 1 for matches
LabelEqualityFunction = Callable[[_ShapeT1, _ShapeT2], bool]
SegmentMatchingResult = tuple[
    list[tuple[_ShapeT1, _ShapeT2]],  # matches
    list[tuple[_ShapeT1, _ShapeT2]],  # mismatches
    list[_ShapeT1],  # a unmatched
    list[_ShapeT2],  # b unmatched
]


def match_segments(
    a_segms: Sequence[_ShapeT1],
    b_segms: Sequence[_ShapeT2],
    *,
    distance: ShapeSimilarityFunction[_ShapeT1, _ShapeT2],
    dist_thresh: float = 1.0,
    label_matcher: LabelEqualityFunction[_ShapeT1, _ShapeT2] = lambda a, b: a.label == b.label,
) -> SegmentMatchingResult[_ShapeT1, _ShapeT2]:
    # Comparing to the dm version, this one changes the algorithm to match shapes first
    # label comparison is only used to distinguish between matches and mismatches

    assert callable(distance), distance
    assert callable(label_matcher), label_matcher

    max_anns = max(len(a_segms), len(b_segms))
    distances = np.array(
        [
            [
                1 - distance(a, b) if a is not None and b is not None else 1
                for b, _ in itertools.zip_longest(b_segms, range(max_anns), fillvalue=None)
            ]
            for a, _ in itertools.zip_longest(a_segms, range(max_anns), fillvalue=None)
        ]
    )
    distances[~np.isfinite(distances)] = 1
    distances[distances > 1 - dist_thresh] = 1

    if a_segms and b_segms:
        a_matches, b_matches = linear_sum_assignment(distances)
    else:
        a_matches = []
        b_matches = []

    # matches: segments we succeeded to match completely
    # mispred: segments we succeeded to match, having label mismatch
    matches = []
    mispred = []
    # *_umatched: segments of (*) we failed to match
    a_unmatched = []
    b_unmatched = []

    for a_idx, b_idx in zip(a_matches, b_matches):
        dist = distances[a_idx, b_idx]
        if dist > 1 - dist_thresh or dist == 1:
            if a_idx < len(a_segms):
                a_unmatched.append(a_segms[a_idx])
            if b_idx < len(b_segms):
                b_unmatched.append(b_segms[b_idx])
        else:
            a_ann = a_segms[a_idx]
            b_ann = b_segms[b_idx]
            if label_matcher(a_ann, b_ann):
                matches.append((a_ann, b_ann))
            else:
                mispred.append((a_ann, b_ann))

    if not len(a_matches) and not len(b_matches):
        a_unmatched = list(a_segms)
        b_unmatched = list(b_segms)

    return matches, mispred, a_unmatched, b_unmatched


def oks(a, b, sigma=0.1, bbox=None, scale=None, visibility_a=None, visibility_b=None):
    """
    Object Keypoint Similarity metric.
    https://cocodataset.org/#keypoints-eval
    """

    p1 = np.array(a.points).reshape((-1, 2))
    p2 = np.array(b.points).reshape((-1, 2))
    if len(p1) != len(p2):
        return 0

    if visibility_a is None:
        visibility_a = np.full(len(p1), True)
    else:
        visibility_a = np.asarray(visibility_a, dtype=bool)

    if visibility_b is None:
        visibility_b = np.full(len(p2), True)
    else:
        visibility_b = np.asarray(visibility_b, dtype=bool)

    if not scale:
        if bbox is None:
            bbox = datumaro.util.annotation_util.mean_bbox([a, b])
        scale = bbox[2] * bbox[3]

    dists = np.linalg.norm(p1 - p2, axis=1)
    return np.sum(
        visibility_a
        * visibility_b
        * np.exp((visibility_a == visibility_b) * (-(dists**2) / (2 * scale * (2 * sigma) ** 2)))
    ) / np.sum(visibility_a | visibility_b, dtype=float)


@define(kw_only=True)
class KeypointsMatcher(datumaro.components.annotations.matcher.PointsMatcher):
    def distance(self, a: dm.Points, b: dm.Points) -> float:
        a_bbox = self.instance_map[id(a)][1]
        b_bbox = self.instance_map[id(b)][1]
        if datumaro.util.annotation_util.bbox_iou(a_bbox, b_bbox) <= 0:
            return 0

        bbox = datumaro.util.annotation_util.mean_bbox([a_bbox, b_bbox])
        return oks(
            a,
            b,
            sigma=self.sigma,
            bbox=bbox,
            visibility_a=[v == dm.Points.Visibility.visible for v in a.visibility],
            visibility_b=[v == dm.Points.Visibility.visible for v in b.visibility],
        )


def _arr_div(a_arr: np.ndarray, b_arr: np.ndarray) -> np.ndarray:
    divisor = b_arr.copy()
    divisor[b_arr == 0] = 1
    return a_arr / divisor


def to_rle(ann: dm.Annotation, *, img_h: int, img_w: int):
    from pycocotools import mask as mask_utils

    if ann.type == dm.AnnotationType.polygon:
        return mask_utils.frPyObjects([ann.points], img_h, img_w)
    elif isinstance(ann, dm.RleMask):
        return [ann.rle]
    elif ann.type == dm.AnnotationType.mask:
        return [mask_utils.encode(ann.image)]
    else:
        assert False


def segment_iou(a: dm.Annotation, b: dm.Annotation, *, img_h: int, img_w: int) -> float:
    """
    Generic IoU computation with masks and polygons.
    Returns -1 if no intersection, [0; 1] otherwise
    """
    # Comparing to the dm version, this fixes the comparison for segments,
    # as the images size are required for correct decoding.
    # Boxes are not included, because they are not needed

    from pycocotools import mask as mask_utils

    a = to_rle(a, img_h=img_h, img_w=img_w)
    b = to_rle(b, img_h=img_h, img_w=img_w)

    # Note that mask_utils.iou expects (dt, gt). Check this if the 3rd param is True
    return float(mask_utils.iou(b, a, [0]))


@define(kw_only=True)
class LineMatcher(datumaro.components.annotations.matcher.LineMatcher):
    EPSILON = 1e-7

    torso_r: float = 0.25
    oriented: bool = False
    scale: float = None

    def distance(self, gt_ann: dm.PolyLine, ds_ann: dm.PolyLine) -> float:
        # Check distances of the very coarse estimates for the curves
        def _get_bbox_circle(ann: dm.PolyLine):
            xs = ann.points[0::2]
            ys = ann.points[1::2]
            x0 = min(xs)
            x1 = max(xs)
            y0 = min(ys)
            y1 = max(ys)
            return (x0 + x1) / 2, (y0 + y1) / 2, ((x1 - x0) ** 2 + (y1 - y0) ** 2) / 4

        gt_center_x, gt_center_y, gt_r2 = _get_bbox_circle(gt_ann)
        ds_center_x, ds_center_y, ds_r2 = _get_bbox_circle(ds_ann)
        sigma6_2 = self.scale * (6 * self.torso_r) ** 2
        if (
            (ds_center_x - gt_center_x) ** 2 + (ds_center_y - gt_center_y) ** 2
        ) > ds_r2 + gt_r2 + sigma6_2:
            return 0

        # Approximate lines to the same number of points for pointwise comparison
        a, b = self.approximate_points(
            np.array(gt_ann.points).reshape((-1, 2)), np.array(ds_ann.points).reshape((-1, 2))
        )

        # Compare the direct and, optionally, the reverse variants
        similarities = []
        candidates = [b]
        if not self.oriented:
            candidates.append(b[::-1])

        for candidate_b in candidates:
            similarities.append(self._compare_lines(a, candidate_b))

        return max(similarities)

    def _compare_lines(self, a: np.ndarray, b: np.ndarray) -> float:
        dists = np.linalg.norm(a - b, axis=1)

        scale = self.scale
        if scale is None:
            segment_dists = np.linalg.norm(a[1:] - a[:-1], axis=1)
            scale = np.sum(segment_dists) ** 2

        # Compute Gaussian for approximated lines similarly to OKS
        return sum(np.exp(-(dists**2) / (2 * scale * (2 * self.torso_r) ** 2))) / len(a)

    @classmethod
    def approximate_points(cls, a: np.ndarray, b: np.ndarray) -> tuple[np.ndarray, np.ndarray]:
        """
        Creates 2 polylines with the same numbers of points,
        the points are placed on the original lines with the same step.
        The step for each point is determined as minimal to the next original
        point on one of the curves.
        A simpler, but slower version could be just approximate each curve to
        some big number of points. The advantage of this algo is that it keeps
        corners and original points untouched, while adding intermediate points.
        """
        a_segment_count = len(a) - 1
        b_segment_count = len(b) - 1

        a_segment_lengths = np.linalg.norm(a[1:] - a[:-1], axis=1)
        a_segment_end_dists = [0]
        for l in a_segment_lengths:
            a_segment_end_dists.append(a_segment_end_dists[-1] + l)
        a_segment_end_dists.pop(0)
        a_segment_end_dists.append(a_segment_end_dists[-1])  # duplicate for simpler code

        b_segment_lengths = np.linalg.norm(b[1:] - b[:-1], axis=1)
        b_segment_end_dists = [0]
        for l in b_segment_lengths:
            b_segment_end_dists.append(b_segment_end_dists[-1] + l)
        b_segment_end_dists.pop(0)
        b_segment_end_dists.append(b_segment_end_dists[-1])  # duplicate for simpler code

        a_length = a_segment_end_dists[-1]
        b_length = b_segment_end_dists[-1]

        # lines can have lesser number of points in some cases
        max_points_count = len(a) + len(b) - 1
        a_new_points = np.zeros((max_points_count, 2))
        b_new_points = np.zeros((max_points_count, 2))
        a_new_points[0] = a[0]
        b_new_points[0] = b[0]

        a_segment_idx = 0
        b_segment_idx = 0
        while a_segment_idx < a_segment_count or b_segment_idx < b_segment_count:
            next_point_idx = a_segment_idx + b_segment_idx + 1

            a_segment_end_pos = a_segment_end_dists[a_segment_idx] / (a_length or 1)
            b_segment_end_pos = b_segment_end_dists[b_segment_idx] / (b_length or 1)
            if a_segment_idx < a_segment_count and a_segment_end_pos <= b_segment_end_pos:
                if b_segment_idx < b_segment_count:
                    # advance b in the current segment to the relative position in a
                    q = (b_segment_end_pos - a_segment_end_pos) * (
                        b_length / (b_segment_lengths[b_segment_idx] or 1)
                    )
                    if abs(q) <= cls.EPSILON:
                        b_new_points[next_point_idx] = b[1 + b_segment_idx]
                    else:
                        b_new_points[next_point_idx] = b[b_segment_idx] * q + b[
                            1 + b_segment_idx
                        ] * (1 - q)
                elif b_segment_idx == b_segment_count:
                    b_new_points[next_point_idx] = b[b_segment_idx]

                # advance a to the end of the current segment
                a_segment_idx += 1
                a_new_points[next_point_idx] = a[a_segment_idx]

            elif b_segment_idx < b_segment_count:
                if a_segment_idx < a_segment_count:
                    # advance a in the current segment to the relative position in b
                    q = (a_segment_end_pos - b_segment_end_pos) * (
                        a_length / (a_segment_lengths[a_segment_idx] or 1)
                    )
                    if abs(q) <= cls.EPSILON:
                        a_new_points[next_point_idx] = a[1 + a_segment_idx]
                    else:
                        a_new_points[next_point_idx] = a[a_segment_idx] * q + a[
                            1 + a_segment_idx
                        ] * (1 - q)
                elif a_segment_idx == a_segment_count:
                    a_new_points[next_point_idx] = a[a_segment_idx]

                # advance b to the end of the current segment
                b_segment_idx += 1
                b_new_points[next_point_idx] = b[b_segment_idx]

            else:
                assert False

        # truncate the final values
        if next_point_idx < max_points_count:
            a_new_points = a_new_points[:next_point_idx]
            b_new_points = b_new_points[:next_point_idx]

        return a_new_points, b_new_points


class DistanceComparator(datumaro.components.comparator.DistanceComparator):
    def __init__(
        self,
        categories: dm.CategoriesInfo,
        *,
        included_ann_types: Optional[list[dm.AnnotationType]] = None,
        return_distances: bool = False,
        iou_threshold: float = 0.5,
        # https://cocodataset.org/#keypoints-eval
        # https://github.com/cocodataset/cocoapi/blob/8c9bcc3cf640524c4c20a9c40e89cb6a2f2fa0e9/PythonAPI/pycocotools/cocoeval.py#L523
        oks_sigma: float = 0.09,
        point_size_base: models.PointSizeBase = models.PointSizeBase.GROUP_BBOX_SIZE,
        compare_line_orientation: bool = False,
        line_torso_radius: float = 0.01,
        panoptic_comparison: bool = False,
        allow_groups: bool = True,
    ):
        super().__init__(iou_threshold=iou_threshold)
        self.categories = categories
        self._skeleton_info = {}
        self.included_ann_types = included_ann_types
        self.return_distances = return_distances

        self.oks_sigma = oks_sigma
        "% of the shape area"

        self.point_size_base = point_size_base
        "Compare point groups using the group bbox size or the image size"

        self.compare_line_orientation = compare_line_orientation
        "Whether lines are oriented or not"

        # Here we use a % of image size in pixels, using the image size as the scale
        self.line_torso_radius = line_torso_radius
        "% of the line length at the specified scale"

        self.panoptic_comparison = panoptic_comparison
        "Compare only the visible parts of polygons and masks"

<<<<<<< HEAD
        self.allow_groups = allow_groups
        """
        When comparing grouped annotations, consider all the group elements with the same label
        as the same annotation, if applicable. Affects polygons, masks, and points
        """

=======
>>>>>>> 7959be83
    def instance_bbox(
        self, instance_anns: Sequence[dm.Annotation]
    ) -> tuple[float, float, float, float]:
        return datumaro.util.annotation_util.max_bbox(
            a.get_bbox() if isinstance(a, dm.Skeleton) else a
            for a in instance_anns
            if hasattr(a, "get_bbox") and not a.attributes.get("outside", False)
        )

    @staticmethod
    def to_polygon(bbox_ann: dm.Bbox):
        points = bbox_ann.as_polygon()
        angle = bbox_ann.attributes.get("rotation", 0) / 180 * math.pi

        if angle:
            points = np.reshape(points, (-1, 2))
            center = (points[0] + points[2]) / 2
            rel_points = points - center
            cos = np.cos(angle)
            sin = np.sin(angle)
            rotation_matrix = ((cos, sin), (-sin, cos))
            points = np.matmul(rel_points, rotation_matrix) + center
            points = points.flatten()

        return dm.Polygon(points)

    @staticmethod
    def _get_ann_type(t: dm.AnnotationType, item: dm.DatasetItem) -> Sequence[dm.Annotation]:
        return [
            a for a in item.annotations if a.type == t and not a.attributes.get("outside", False)
        ]

    def _match_ann_type(self, t: dm.AnnotationType, *args):
        if t not in self.included_ann_types:
            return None

        # pylint: disable=no-value-for-parameter
        if t == dm.AnnotationType.label:
            return self.match_labels(*args)
        elif t == dm.AnnotationType.bbox:
            return self.match_boxes(*args)
        elif t == dm.AnnotationType.polygon:
            return self.match_segmentations(*args)
        elif t == dm.AnnotationType.points:
            return self.match_points(*args)
        elif t == dm.AnnotationType.skeleton:
            return self.match_skeletons(*args)
        elif t == dm.AnnotationType.polyline:
            return self.match_lines(*args)
        # pylint: enable=no-value-for-parameter
        else:
            return None

    def match_labels(self, item_a: dm.DatasetItem, item_b: dm.DatasetItem):
        def label_distance(a: dm.Label, b: dm.Label) -> float:
            if a is None or b is None:
                return 0
            return 0.5 + (a.label == b.label) / 2

        return self.match_segments(
            dm.AnnotationType.label,
            item_a,
            item_b,
            distance=label_distance,
            label_matcher=lambda a, b: a.label == b.label,
            dist_thresh=0.5,
        )

    def match_segments(
        self,
        t: dm.AnnotationType,
        item_a: dm.DatasetItem,
        item_b: dm.DatasetItem,
        *,
        distance: ShapeSimilarityFunction[_ShapeT1, _ShapeT2],
        label_matcher: LabelEqualityFunction[_ShapeT1, _ShapeT2] | None = None,
        a_objs: Sequence[_ShapeT1] | None = None,
        b_objs: Sequence[_ShapeT2] | None = None,
        dist_thresh: float | None = None,
    ):
        if a_objs is None:
            a_objs = self._get_ann_type(t, item_a)
        if b_objs is None:
            b_objs = self._get_ann_type(t, item_b)

        if self.return_distances:
            distance, distances = self._make_memoizing_distance(distance)

        if not a_objs and not b_objs:
            distances = {}
            returned_values = [], [], [], []
        else:
            extra_args = {}
            if label_matcher:
                extra_args["label_matcher"] = label_matcher

            returned_values = match_segments(
                a_objs,
                b_objs,
                distance=distance,
                dist_thresh=dist_thresh if dist_thresh is not None else self.iou_threshold,
                **extra_args,
            )

        if self.return_distances:
            returned_values = returned_values + (distances,)

        return returned_values

    def match_boxes(self, item_a: dm.DatasetItem, item_b: dm.DatasetItem):
        def _bbox_iou(a: dm.Bbox, b: dm.Bbox, *, img_w: int, img_h: int) -> float:
            if a.attributes.get("rotation", 0) == b.attributes.get("rotation", 0):
                return datumaro.util.annotation_util.bbox_iou(a, b)
            else:
                return segment_iou(self.to_polygon(a), self.to_polygon(b), img_h=img_h, img_w=img_w)

        img_h, img_w = item_a.media_as(dm.Image).size
        return self.match_segments(
            dm.AnnotationType.bbox,
            item_a,
            item_b,
            distance=partial(_bbox_iou, img_h=img_h, img_w=img_w),
        )

    def match_segmentations(self, item_a: dm.DatasetItem, item_b: dm.DatasetItem):
        def _get_segmentations(item):
            return self._get_ann_type(dm.AnnotationType.polygon, item) + self._get_ann_type(
                dm.AnnotationType.mask, item
            )

        img_h, img_w = item_a.media_as(dm.Image).size

        def _find_instances(annotations):
            instances = []
            instance_map = {}  # ann id -> instance id
<<<<<<< HEAD

            if self.allow_groups:
                # Group instance annotations by label.
                # Annotations with the same label and group will be merged,
                # and considered a single object in comparison
                groups = datumaro.util.annotation_util.find_instances(annotations)
            else:
                groups = [[a] for a in annotations]  # ignore groups

            for ann_group in groups:
=======
            for ann_group in datumaro.util.annotation_util.find_instances(annotations):
>>>>>>> 7959be83
                ann_group = sorted(ann_group, key=lambda a: a.label)
                for _, label_group in itertools.groupby(ann_group, key=lambda a: a.label):
                    label_group = list(label_group)
                    instance_id = len(instances)
                    instances.append(label_group)
                    for ann in label_group:
                        instance_map[id(ann)] = instance_id

            return instances, instance_map

        def _get_compiled_mask(
            anns: Sequence[dm.Annotation], *, instance_ids: dict[int, int]
        ) -> dm.CompiledMask:
            if not anns:
                return None

            from pycocotools import mask as mask_utils

            # Merge instance groups
            object_rle_groups = [to_rle(ann, img_h=img_h, img_w=img_w) for ann in anns]
            object_rles = [mask_utils.merge(g) for g in object_rle_groups]

            # Mask materialization can consume a lot of memory,
            # avoid storing all the masks simultaneously
            def _make_lazy_decode(i: int):
                def _lazy_decode() -> dm.BinaryMaskImage:
                    return mask_utils.decode([object_rles[i]])[:, :, 0]

                return _lazy_decode

            return dm.CompiledMask.from_instance_masks(
                # need to increment labels and instance ids by 1 to avoid confusion with background
                instance_masks=(
                    dm.Mask(image=_make_lazy_decode(i), z_order=ann.z_order, label=ann.label + 1)
                    for i, ann in enumerate(anns)
                ),
                instance_ids=(iid + 1 for iid in instance_ids),
            )

        a_instances, a_instance_map = _find_instances(_get_segmentations(item_a))
        b_instances, b_instance_map = _find_instances(_get_segmentations(item_b))

        if self.panoptic_comparison:
            a_compiled_mask = _get_compiled_mask(
                list(itertools.chain.from_iterable(a_instances)),
                instance_ids=[
                    a_instance_map[id(ann)] for ann in itertools.chain.from_iterable(a_instances)
                ],
            )
            b_compiled_mask = _get_compiled_mask(
                list(itertools.chain.from_iterable(b_instances)),
                instance_ids=[
                    b_instance_map[id(ann)] for ann in itertools.chain.from_iterable(b_instances)
                ],
            )
        else:
            a_compiled_mask = None
            b_compiled_mask = None

        segment_cache = {}

        def _get_segment(
            obj_id: int, *, compiled_mask: Optional[dm.CompiledMask] = None, instances
        ):
            key = (id(instances), obj_id)
            rle = segment_cache.get(key)

            if rle is None:
                from pycocotools import mask as mask_utils

                if compiled_mask is not None:
                    mask = compiled_mask.extract(obj_id + 1)

                    rle = mask_utils.encode(mask)
                else:
                    # Create merged RLE for the instance shapes
                    object_anns = instances[obj_id]
                    object_rle_groups = [
                        to_rle(ann, img_h=img_h, img_w=img_w) for ann in object_anns
                    ]
                    rle = mask_utils.merge(list(itertools.chain.from_iterable(object_rle_groups)))

                segment_cache[key] = rle

            return rle

        def _segment_comparator(a_inst_id: int, b_inst_id: int) -> float:
            a_segm = _get_segment(a_inst_id, compiled_mask=a_compiled_mask, instances=a_instances)
            b_segm = _get_segment(b_inst_id, compiled_mask=b_compiled_mask, instances=b_instances)

            from pycocotools import mask as mask_utils

            return float(mask_utils.iou([b_segm], [a_segm], [0])[0])

        def _label_matcher(a_inst_id: int, b_inst_id: int) -> bool:
            # labels are the same in the instance annotations
            # instances are required to have the same labels in all shapes
            a = a_instances[a_inst_id][0]
            b = b_instances[b_inst_id][0]
            return a.label == b.label

        results = self.match_segments(
            dm.AnnotationType.polygon,
            item_a,
            item_b,
            a_objs=range(len(a_instances)),
            b_objs=range(len(b_instances)),
            distance=_segment_comparator,
            label_matcher=_label_matcher,
        )

        # restore results for original annotations
        matched, mismatched, a_extra, b_extra = results[:4]
        if self.return_distances:
            distances = results[4]

        # i_x ~ instance idx in _x
        # ia_x ~ instance annotation in _x
        matched = [
            (ia_a, ia_b)
            for (i_a, i_b) in matched
            for (ia_a, ia_b) in itertools.product(a_instances[i_a], b_instances[i_b])
        ]
        mismatched = [
            (ia_a, ia_b)
            for (i_a, i_b) in mismatched
            for (ia_a, ia_b) in itertools.product(a_instances[i_a], b_instances[i_b])
        ]
        a_extra = [ia_a for i_a in a_extra for ia_a in a_instances[i_a]]
        b_extra = [ia_b for i_b in b_extra for ia_b in b_instances[i_b]]

        if self.return_distances:
            for i_a, i_b in list(distances.keys()):
                dist = distances.pop((i_a, i_b))

                for ia_a, ia_b in itertools.product(a_instances[i_a], b_instances[i_b]):
                    distances[(id(ia_a), id(ia_b))] = dist

        returned_values = (matched, mismatched, a_extra, b_extra)

        if self.return_distances:
            returned_values = returned_values + (distances,)

        return returned_values

    def match_lines(self, item_a: dm.DatasetItem, item_b: dm.DatasetItem):
        matcher = LineMatcher(
            oriented=self.compare_line_orientation,
            torso_r=self.line_torso_radius,
            scale=np.prod(item_a.media_as(dm.Image).size),
        )
        return self.match_segments(
            dm.AnnotationType.polyline, item_a, item_b, distance=matcher.distance
        )

    def match_points(self, item_a: dm.DatasetItem, item_b: dm.DatasetItem):
        a_points = self._get_ann_type(dm.AnnotationType.points, item_a)
        b_points = self._get_ann_type(dm.AnnotationType.points, item_b)

        if not a_points and not b_points:
            results = [[], [], [], []]

            if self.return_distances:
                results.append({})

            return tuple(results)

        instance_map = {}  # points id -> (instance group, instance bbox)
        for source_anns in [item_a.annotations, item_b.annotations]:
<<<<<<< HEAD
            if self.allow_groups:
                # Group instance annotations by label.
                # Annotations with the same label and group will be merged,
                # and considered a single object in comparison
                source_instances = datumaro.util.annotation_util.find_instances(source_anns)
            else:
                source_instances = [[a] for a in source_anns]  # ignore groups

=======
            source_instances = datumaro.util.annotation_util.find_instances(source_anns)
>>>>>>> 7959be83
            for instance_group in source_instances:
                instance_bbox = self.instance_bbox(instance_group)

                for ann in instance_group:
                    if ann.type == datumaro.AnnotationType.points:
                        instance_map[id(ann)] = [instance_group, instance_bbox]

        img_h, img_w = item_a.media_as(dm.Image).size

        def _distance(a: dm.Points, b: dm.Points) -> float:
            a_bbox = instance_map[id(a)][1]
            b_bbox = instance_map[id(b)][1]
            a_area = a_bbox[2] * a_bbox[3]
            b_area = b_bbox[2] * b_bbox[3]

            if a_area == 0 and b_area == 0:
                # Simple case: singular points without bbox
                # match them in the image space
                return oks(a, b, sigma=self.oks_sigma, scale=img_h * img_w)

            else:
                # Complex case: multiple points, grouped points, points with a bbox
                # Try to align points and then return the metric

                if self.point_size_base == models.PointSizeBase.IMAGE_SIZE:
                    scale = img_h * img_w
                elif self.point_size_base == models.PointSizeBase.GROUP_BBOX_SIZE:
                    # match points in their bbox space

                    if datumaro.util.annotation_util.bbox_iou(a_bbox, b_bbox) <= 0:
                        # this early exit may not work for points forming an axis-aligned line
                        return 0

                    bbox = datumaro.util.annotation_util.mean_bbox([a_bbox, b_bbox])
                    scale = bbox[2] * bbox[3]
                else:
                    assert False, f"Unknown point size base {self.point_size_base}"

                a_points = np.reshape(a.points, (-1, 2))
                b_points = np.reshape(b.points, (-1, 2))

                matches, mismatches, a_extra, b_extra = match_segments(
                    range(len(a_points)),
                    range(len(b_points)),
                    distance=lambda ai, bi: oks(
                        dm.Points(a_points[ai]),
                        dm.Points(b_points[bi]),
                        sigma=self.oks_sigma,
                        scale=scale,
                    ),
                    dist_thresh=self.iou_threshold,
                    label_matcher=lambda ai, bi: True,
                )

                # the exact array is determined by the label matcher
                # all the points will have the same match status,
                # because there is only 1 shared label for all the points
                matched_points = matches + mismatches

                a_sorting_indices = [ai for ai, _ in matched_points]
                a_points = a_points[a_sorting_indices]

                b_sorting_indices = [bi for _, bi in matched_points]
                b_points = b_points[b_sorting_indices]

                # Compute OKS for 2 groups of points, matching points aligned
                dists = np.linalg.norm(a_points - b_points, axis=1)
                return np.sum(np.exp(-(dists**2) / (2 * scale * (2 * self.oks_sigma) ** 2))) / (
                    len(matched_points) + len(a_extra) + len(b_extra)
                )

        return self.match_segments(
            dm.AnnotationType.points,
            item_a,
            item_b,
            a_objs=a_points,
            b_objs=b_points,
            distance=_distance,
        )

    def _get_skeleton_info(self, skeleton_label_id: int):
        label_cat = cast(dm.LabelCategories, self.categories[dm.AnnotationType.label])
        skeleton_info = self._skeleton_info.get(skeleton_label_id)

        if skeleton_info is None:
            skeleton_label_name = label_cat[skeleton_label_id].name

            # Build a sorted list of sublabels to arrange skeleton points during comparison
            skeleton_info = sorted(
                idx for idx, label in enumerate(label_cat) if label.parent == skeleton_label_name
            )
            self._skeleton_info[skeleton_label_id] = skeleton_info

        return skeleton_info

    def match_skeletons(self, item_a, item_b):
        a_skeletons = self._get_ann_type(dm.AnnotationType.skeleton, item_a)
        b_skeletons = self._get_ann_type(dm.AnnotationType.skeleton, item_b)
        if not a_skeletons and not b_skeletons:
            results = [[], [], [], []]

            if self.return_distances:
                results.append({})

            return tuple(results)

        # Convert skeletons to point lists for comparison
        # This is required to compute correct per-instance distance
        # It is assumed that labels are the same in the datasets
        skeleton_infos = {}
        points_map = {}
        skeleton_map = {}
        a_points = []
        b_points = []
        for source, source_points in [(a_skeletons, a_points), (b_skeletons, b_points)]:
            for skeleton in source:
                skeleton_info = skeleton_infos.setdefault(
                    skeleton.label, self._get_skeleton_info(skeleton.label)
                )

                # Merge skeleton points into a single list
                # The list is ordered by skeleton_info
                skeleton_points = [
                    next((p for p in skeleton.elements if p.label == sublabel), None)
                    for sublabel in skeleton_info
                ]

                # Build a single Points object for further comparisons
                merged_points = dm.Points()
                merged_points.points = np.ravel(
                    [p.points if p else [0, 0] for p in skeleton_points]
                )
                merged_points.visibility = np.ravel(
                    [p.visibility if p else [dm.Points.Visibility.absent] for p in skeleton_points]
                )
                merged_points.label = skeleton.label
                # no per-point attributes currently in CVAT

                if all(v == dm.Points.Visibility.absent for v in merged_points.visibility):
                    # The whole skeleton is outside, exclude it
                    skeleton_map[id(skeleton)] = None
                    continue

                points_map[id(merged_points)] = skeleton
                skeleton_map[id(skeleton)] = merged_points
                source_points.append(merged_points)

        instance_map = {}
        for source in [item_a.annotations, item_b.annotations]:
            for instance_group in datumaro.util.annotation_util.find_instances(source):
                instance_bbox = self.instance_bbox(instance_group)

                instance_group = [
                    skeleton_map[id(a)] if isinstance(a, dm.Skeleton) else a
                    for a in instance_group
                    if not isinstance(a, dm.Skeleton) or skeleton_map[id(a)] is not None
                ]
                for ann in instance_group:
                    instance_map[id(ann)] = [instance_group, instance_bbox]

        matcher = KeypointsMatcher(instance_map=instance_map, sigma=self.oks_sigma)

        results = self.match_segments(
            dm.AnnotationType.points,
            item_a,
            item_b,
            a_objs=a_points,
            b_objs=b_points,
            distance=matcher.distance,
        )

        matched, mismatched, a_extra, b_extra = results[:4]
        if self.return_distances:
            distances = results[4]

        matched = [(points_map[id(p_a)], points_map[id(p_b)]) for (p_a, p_b) in matched]
        mismatched = [(points_map[id(p_a)], points_map[id(p_b)]) for (p_a, p_b) in mismatched]
        a_extra = [points_map[id(p_a)] for p_a in a_extra]
        b_extra = [points_map[id(p_b)] for p_b in b_extra]

        # Map points back to skeletons
        if self.return_distances:
            for p_a_id, p_b_id in list(distances.keys()):
                dist = distances.pop((p_a_id, p_b_id))
                distances[(id(points_map[p_a_id]), id(points_map[p_b_id]))] = dist

        returned_values = (matched, mismatched, a_extra, b_extra)

        if self.return_distances:
            returned_values = returned_values + (distances,)

        return returned_values

    @classmethod
    def _make_memoizing_distance(cls, distance_function: Callable[[Any, Any], float]):
        distances = {}
        notfound = object()

        def memoizing_distance(a, b):
            if isinstance(a, int) and isinstance(b, int):
                key = (a, b)
            else:
                key = (id(a), id(b))

            dist = distances.get(key, notfound)

            if dist is notfound:
                dist = distance_function(a, b)
                distances[key] = dist

            return dist

        return memoizing_distance, distances

    def match_annotations(self, item_a, item_b):
        return {t: self._match_ann_type(t, item_a, item_b) for t in self.included_ann_types}


def _find_covered_segments(
    segments, *, img_w: int, img_h: int, visibility_threshold: float = 0.01
) -> Sequence[int]:
    from pycocotools import mask as mask_utils

    segments = [[s] for s in segments]
    input_rles = [mask_utils.frPyObjects(s, img_h, img_w) for s in segments]
    covered_ids = []
    for i, bottom_rles in enumerate(input_rles):
        top_rles = input_rles[i + 1 :]
        top_rle = mask_utils.merge(list(itertools.chain.from_iterable(top_rles)))
        intersection_rle = mask_utils.merge([top_rle] + bottom_rles, intersect=True)
        union_rle = mask_utils.merge([top_rle] + bottom_rles)

        bottom_area, intersection_area, union_area = mask_utils.area(
            bottom_rles + [intersection_rle, union_rle]
        )
        iou = intersection_area / (union_area or 1)

        if iou == 0:
            continue

        # Check if the bottom segment is fully covered by the top one
        if 1 - intersection_area / (bottom_area or 1) < visibility_threshold:
            covered_ids.append(i)

    return covered_ids


class _Comparator:
    def __init__(self, categories: dm.CategoriesInfo, *, settings: ComparisonParameters):
        self.ignored_attrs = set(settings.ignored_attributes) | {
            "track_id",  # changes from task to task, can't be defined manually with the same name
            "keyframe",  # indicates the way annotation obtained, meaningless to compare
            "z_order",  # changes from frame to frame, compared by other means
            "group",  # changes from job to job, compared by other means
            "rotation",  # handled by other means
            "outside",  # handled by other means
        }
        self.included_ann_types = settings.included_annotation_types
        self.non_groupable_ann_type = settings.non_groupable_ann_type
        self._annotation_comparator = DistanceComparator(
            categories,
            included_ann_types=set(self.included_ann_types)
            - {dm.AnnotationType.mask},  # masks are compared together with polygons
            return_distances=True,
            panoptic_comparison=settings.panoptic_comparison,
            iou_threshold=settings.iou_threshold,
            oks_sigma=settings.oks_sigma,
            point_size_base=settings.point_size_base,
            line_torso_radius=settings.line_thickness,
            compare_line_orientation=False,  # should not be taken from outside, handled differently
        )
        self.coverage_threshold = settings.object_visibility_threshold
        self.group_match_threshold = settings.group_match_threshold

    def match_attrs(self, ann_a: dm.Annotation, ann_b: dm.Annotation):
        a_attrs = ann_a.attributes
        b_attrs = ann_b.attributes

        keys_to_match = (a_attrs.keys() | b_attrs.keys()).difference(self.ignored_attrs)

        matches = []
        mismatches = []
        a_extra = []
        b_extra = []

        notfound = object()

        for k in keys_to_match:
            a_attr = a_attrs.get(k, notfound)
            b_attr = b_attrs.get(k, notfound)

            if a_attr is notfound:
                b_extra.append(k)
            elif b_attr is notfound:
                a_extra.append(k)
            elif a_attr == b_attr:
                matches.append(k)
            else:
                mismatches.append(k)

        return matches, mismatches, a_extra, b_extra

    def find_groups(
        self, item: dm.DatasetItem
    ) -> tuple[dict[int, list[dm.Annotation]], dict[int, int]]:
        ann_groups = datumaro.util.annotation_util.find_instances(
            [
                ann
                for ann in item.annotations
                if ann.type in self.included_ann_types and ann.type != self.non_groupable_ann_type
            ]
        )

        groups = {}
        group_map = {}  # ann id -> group id
        for group_id, group in enumerate(ann_groups):
            groups[group_id] = group
            for ann in group:
                group_map[id(ann)] = group_id

        return groups, group_map

    def match_groups(self, gt_groups, ds_groups, matched_anns):
        matched_ann_ids = dict((id(a), id(b)) for a, b in matched_anns)

        def _group_distance(gt_group_id, ds_group_id):
            intersection = sum(
                1
                for gt_ann in gt_groups[gt_group_id]
                for ds_ann in ds_groups[ds_group_id]
                if matched_ann_ids.get(id(gt_ann), None) == id(ds_ann)
            )
            union = len(gt_groups[gt_group_id]) + len(ds_groups[ds_group_id]) - intersection
            return intersection / (union or 1)

        matches, mismatches, gt_unmatched, ds_unmatched = match_segments(
            list(gt_groups),
            list(ds_groups),
            distance=_group_distance,
            label_matcher=lambda a, b: _group_distance(a, b) == 1,
            dist_thresh=self.group_match_threshold,
        )

        ds_to_gt_groups = {
            ds_group_id: gt_group_id
            for gt_group_id, ds_group_id in itertools.chain(
                matches, mismatches, zip(itertools.repeat(None), ds_unmatched)
            )
        }
        ds_to_gt_groups[None] = gt_unmatched

        return ds_to_gt_groups

    def find_covered(self, item: dm.DatasetItem) -> list[dm.Annotation]:
        # Get annotations that can cover or be covered
        spatial_types = {
            dm.AnnotationType.polygon,
            dm.AnnotationType.mask,
            dm.AnnotationType.bbox,
        }.intersection(self.included_ann_types)
        anns = sorted(
            [a for a in item.annotations if a.type in spatial_types], key=lambda a: a.z_order
        )

        segms = []
        for ann in anns:
            if ann.type == dm.AnnotationType.bbox:
                segms.append(ann.as_polygon())
            elif ann.type == dm.AnnotationType.polygon:
                segms.append(ann.points)
            elif ann.type == dm.AnnotationType.mask:
                segms.append(datumaro.util.mask_tools.mask_to_rle(ann.image))
            else:
                assert False

        img_h, img_w = item.media_as(dm.Image).size
        covered_ids = _find_covered_segments(
            segms, img_w=img_w, img_h=img_h, visibility_threshold=self.coverage_threshold
        )
        return [anns[i] for i in covered_ids]

    def match_annotations(self, item_a: dm.DatasetItem, item_b: dm.DatasetItem):
        per_type_results = self._annotation_comparator.match_annotations(item_a, item_b)

        merged_results = [[], [], [], [], {}]
        shape_merged_results = [[], [], [], [], {}]
        for shape_type in self.included_ann_types:
            shape_type_results = per_type_results.get(shape_type, None)
            if shape_type_results is None:
                continue

            for merged_field, field in zip(merged_results, shape_type_results[:-1]):
                merged_field.extend(field)

            if shape_type != dm.AnnotationType.label:
                for merged_field, field in zip(shape_merged_results, shape_type_results[:-1]):
                    merged_field.extend(field)
                shape_merged_results[-1].update(per_type_results[shape_type][-1])

            merged_results[-1].update(per_type_results[shape_type][-1])

        return {"all_ann_types": merged_results, "all_shape_ann_types": shape_merged_results}

    def get_distance(
        self, pairwise_distances, gt_ann: dm.Annotation, ds_ann: dm.Annotation
    ) -> Optional[float]:
        return pairwise_distances.get((id(gt_ann), id(ds_ann)))


class DatasetComparator:
    DEFAULT_SETTINGS = ComparisonParameters()

    def __init__(
        self,
        ds_data_provider: JobDataProvider,
        gt_data_provider: JobDataProvider,
        *,
        settings: Optional[ComparisonParameters] = None,
    ) -> None:
        if settings is None:
            settings = self.DEFAULT_SETTINGS
        self.settings = settings

        self._ds_data_provider = ds_data_provider
        self._gt_data_provider = gt_data_provider
        self._ds_dataset = self._ds_data_provider.dm_dataset
        self._gt_dataset = self._gt_data_provider.dm_dataset

        self._frame_results: dict[int, ComparisonReportFrameSummary] = {}

        self.comparator = _Comparator(self._gt_dataset.categories(), settings=settings)

    def _dm_item_to_frame_id(self, item: dm.DatasetItem, dataset: dm.Dataset) -> int:
        if dataset is self._ds_dataset:
            source_data_provider = self._ds_data_provider
        elif dataset is self._gt_dataset:
            source_data_provider = self._gt_data_provider
        else:
            assert False

        return source_data_provider.dm_item_id_to_frame_id(item)

    def _dm_ann_to_ann_id(self, ann: dm.Annotation, dataset: dm.Dataset):
        if dataset is self._ds_dataset:
            source_data_provider = self._ds_data_provider
        elif dataset is self._gt_dataset:
            source_data_provider = self._gt_data_provider
        else:
            assert False

        return source_data_provider.dm_ann_to_ann_id(ann)

    def _find_gt_conflicts(self):
        ds_job_dataset = self._ds_dataset
        gt_job_dataset = self._gt_dataset

        for gt_item in gt_job_dataset:
            ds_item = ds_job_dataset.get(id=gt_item.id, subset=gt_item.subset)
            if not ds_item:
                continue  # we need to compare only intersecting frames

            self._process_frame(ds_item, gt_item)

    def _process_frame(
        self, ds_item: dm.DatasetItem, gt_item: dm.DatasetItem
    ) -> list[AnnotationConflict]:
        frame_id = self._dm_item_to_frame_id(ds_item, self._ds_dataset)

        frame_results = self.comparator.match_annotations(gt_item, ds_item)
        self._frame_results.setdefault(frame_id, {})

        self._generate_frame_annotation_conflicts(
            frame_id, frame_results, gt_item=gt_item, ds_item=ds_item
        )

    def _generate_frame_annotation_conflicts(
        self, frame_id: str, frame_results, *, gt_item: dm.DatasetItem, ds_item: dm.DatasetItem
    ) -> list[AnnotationConflict]:
        conflicts = []

        matches, mismatches, gt_unmatched, ds_unmatched, _ = frame_results["all_ann_types"]
        (
            shape_matches,
            shape_mismatches,
            shape_gt_unmatched,
            shape_ds_unmatched,
            shape_pairwise_distances,
        ) = frame_results["all_shape_ann_types"]

        def _get_similarity(gt_ann: dm.Annotation, ds_ann: dm.Annotation) -> Optional[float]:
            return self.comparator.get_distance(shape_pairwise_distances, gt_ann, ds_ann)

        _matched_shapes = set(
            id(shape)
            for shape_pair in itertools.chain(shape_matches, shape_mismatches)
            for shape in shape_pair
        )

        def _find_closest_unmatched_shape(shape: dm.Annotation):
            this_shape_id = id(shape)

            this_shape_distances = []

            for (gt_shape_id, ds_shape_id), dist in shape_pairwise_distances.items():
                if gt_shape_id == this_shape_id:
                    other_shape_id = ds_shape_id
                elif ds_shape_id == this_shape_id:
                    other_shape_id = gt_shape_id
                else:
                    continue

                this_shape_distances.append((other_shape_id, dist))

            matched_ann, distance = max(this_shape_distances, key=lambda v: v[1], default=(None, 0))
            return matched_ann, distance

        for gt_ann, ds_ann in itertools.chain(matches, mismatches):
            similarity = _get_similarity(gt_ann, ds_ann)
            if similarity and similarity < self.settings.low_overlap_threshold:
                conflicts.append(
                    AnnotationConflict(
                        frame_id=frame_id,
                        type=AnnotationConflictType.LOW_OVERLAP,
                        annotation_ids=[
                            self._dm_ann_to_ann_id(ds_ann, self._ds_dataset),
                            self._dm_ann_to_ann_id(gt_ann, self._gt_dataset),
                        ],
                    )
                )

        for unmatched_ann in gt_unmatched:
            conflicts.append(
                AnnotationConflict(
                    frame_id=frame_id,
                    type=AnnotationConflictType.MISSING_ANNOTATION,
                    annotation_ids=[self._dm_ann_to_ann_id(unmatched_ann, self._gt_dataset)],
                )
            )

        for unmatched_ann in ds_unmatched:
            conflicts.append(
                AnnotationConflict(
                    frame_id=frame_id,
                    type=AnnotationConflictType.EXTRA_ANNOTATION,
                    annotation_ids=[self._dm_ann_to_ann_id(unmatched_ann, self._ds_dataset)],
                )
            )

        for gt_ann, ds_ann in mismatches:
            conflicts.append(
                AnnotationConflict(
                    frame_id=frame_id,
                    type=AnnotationConflictType.MISMATCHING_LABEL,
                    annotation_ids=[
                        self._dm_ann_to_ann_id(ds_ann, self._ds_dataset),
                        self._dm_ann_to_ann_id(gt_ann, self._gt_dataset),
                    ],
                )
            )

        resulting_distances = [
            _get_similarity(shape_gt_ann, shape_ds_ann)
            for shape_gt_ann, shape_ds_ann in itertools.chain(shape_matches, shape_mismatches)
        ]

        for shape_unmatched_ann in itertools.chain(shape_gt_unmatched, shape_ds_unmatched):
            shape_matched_ann_id, similarity = _find_closest_unmatched_shape(shape_unmatched_ann)
            if shape_matched_ann_id is not None:
                _matched_shapes.add(shape_matched_ann_id)
            resulting_distances.append(similarity)

        resulting_distances = [
            sim if sim is not None and (sim >= 0) else 0 for sim in resulting_distances
        ]

        mean_iou = np.mean(resulting_distances) if resulting_distances else 0

        if (
            self.settings.compare_line_orientation
            and dm.AnnotationType.polyline in self.comparator.included_ann_types
        ):
            # Check line directions
            line_matcher = LineMatcher(
                torso_r=self.settings.line_thickness,
                oriented=True,
                scale=np.prod(gt_item.media_as(dm.Image).size),
            )

            for gt_ann, ds_ann in itertools.chain(matches, mismatches):
                if gt_ann.type != ds_ann.type or gt_ann.type != dm.AnnotationType.polyline:
                    continue

                non_oriented_distance = _get_similarity(gt_ann, ds_ann)
                oriented_distance = line_matcher.distance(gt_ann, ds_ann)

                # need to filter computation errors from line approximation
                # and (almost) orientation-independent cases
                if (
                    non_oriented_distance - oriented_distance
                    > self.settings.line_orientation_threshold
                ):
                    conflicts.append(
                        AnnotationConflict(
                            frame_id=frame_id,
                            type=AnnotationConflictType.MISMATCHING_DIRECTION,
                            annotation_ids=[
                                self._dm_ann_to_ann_id(ds_ann, self._ds_dataset),
                                self._dm_ann_to_ann_id(gt_ann, self._gt_dataset),
                            ],
                        )
                    )

        if self.settings.check_covered_annotations:
            ds_covered_anns = self.comparator.find_covered(ds_item)

            for ds_ann in ds_covered_anns:
                conflicts.append(
                    AnnotationConflict(
                        frame_id=frame_id,
                        type=AnnotationConflictType.COVERED_ANNOTATION,
                        annotation_ids=[
                            self._dm_ann_to_ann_id(ds_ann, self._ds_dataset),
                        ],
                    )
                )

        if self.settings.compare_attributes:
            for gt_ann, ds_ann in matches:
                attribute_results = self.comparator.match_attrs(gt_ann, ds_ann)
                if any(attribute_results[1:]):
                    conflicts.append(
                        AnnotationConflict(
                            frame_id=frame_id,
                            type=AnnotationConflictType.MISMATCHING_ATTRIBUTES,
                            annotation_ids=[
                                self._dm_ann_to_ann_id(ds_ann, self._ds_dataset),
                                self._dm_ann_to_ann_id(gt_ann, self._gt_dataset),
                            ],
                        )
                    )

        if self.settings.compare_groups:
            gt_groups, gt_group_map = self.comparator.find_groups(gt_item)
            ds_groups, ds_group_map = self.comparator.find_groups(ds_item)
            shape_matched_objects = shape_matches + shape_mismatches
            ds_to_gt_groups = self.comparator.match_groups(
                gt_groups, ds_groups, shape_matched_objects
            )

            for gt_ann, ds_ann in shape_matched_objects:
                gt_group = gt_groups.get(gt_group_map[id(gt_ann)], [gt_ann])
                ds_group = ds_groups.get(ds_group_map[id(ds_ann)], [ds_ann])
                ds_gt_group = ds_to_gt_groups.get(ds_group_map[id(ds_ann)], None)

                if (
                    # Check ungrouped objects
                    (len(gt_group) == 1 and len(ds_group) != 1)
                    or
                    # Check grouped objects
                    ds_gt_group != gt_group_map[id(gt_ann)]
                ):
                    conflicts.append(
                        AnnotationConflict(
                            frame_id=frame_id,
                            type=AnnotationConflictType.MISMATCHING_GROUPS,
                            annotation_ids=[
                                self._dm_ann_to_ann_id(ds_ann, self._ds_dataset),
                                self._dm_ann_to_ann_id(gt_ann, self._gt_dataset),
                            ],
                        )
                    )

        valid_shapes_count = len(shape_matches) + len(shape_mismatches)
        missing_shapes_count = len(shape_gt_unmatched)
        extra_shapes_count = len(shape_ds_unmatched)
        total_shapes_count = (
            len(shape_matches)
            + len(shape_mismatches)
            + len(shape_gt_unmatched)
            + len(shape_ds_unmatched)
        )
        ds_shapes_count = len(shape_matches) + len(shape_mismatches) + len(shape_ds_unmatched)
        gt_shapes_count = len(shape_matches) + len(shape_mismatches) + len(shape_gt_unmatched)

        valid_labels_count = len(matches)
        invalid_labels_count = len(mismatches)
        total_labels_count = valid_labels_count + invalid_labels_count

        confusion_matrix_labels, confusion_matrix, label_id_map = self._make_zero_confusion_matrix()
        for gt_ann, ds_ann in itertools.chain(
            # fully matched annotations - shape, label, attributes
            matches,
            mismatches,
            zip(itertools.repeat(None), ds_unmatched),
            zip(gt_unmatched, itertools.repeat(None)),
        ):
            ds_label_idx = label_id_map[ds_ann.label] if ds_ann else self._UNMATCHED_IDX
            gt_label_idx = label_id_map[gt_ann.label] if gt_ann else self._UNMATCHED_IDX
            confusion_matrix[ds_label_idx, gt_label_idx] += 1

        if self.settings.empty_is_annotated:
            # Add virtual annotations for empty frames
            if not gt_item.annotations and not ds_item.annotations:
                valid_labels_count = 1
                total_labels_count = 1

                valid_shapes_count = 1
                total_shapes_count = 1

            if not ds_item.annotations:
                ds_shapes_count = 1

            if not gt_item.annotations:
                gt_shapes_count = 1

        self._frame_results[frame_id] = ComparisonReportFrameSummary(
            annotations=self._generate_frame_annotations_summary(
                confusion_matrix, confusion_matrix_labels
            ),
            annotation_components=ComparisonReportAnnotationComponentsSummary(
                shape=ComparisonReportAnnotationShapeSummary(
                    valid_count=valid_shapes_count,
                    missing_count=missing_shapes_count,
                    extra_count=extra_shapes_count,
                    total_count=total_shapes_count,
                    ds_count=ds_shapes_count,
                    gt_count=gt_shapes_count,
                    mean_iou=mean_iou,
                ),
                label=ComparisonReportAnnotationLabelSummary(
                    valid_count=valid_labels_count,
                    invalid_count=invalid_labels_count,
                    total_count=total_labels_count,
                ),
            ),
            conflicts=conflicts,
        )

        return conflicts

    # row/column index in the confusion matrix corresponding to unmatched annotations
    _UNMATCHED_IDX = -1

    def _make_zero_confusion_matrix(self) -> tuple[list[str], np.ndarray, dict[int, int]]:
        label_id_idx_map = {}
        label_names = []
        for label_id, label in enumerate(self._gt_dataset.categories()[dm.AnnotationType.label]):
            if not label.parent:
                label_id_idx_map[label_id] = len(label_names)
                label_names.append(label.name)

        label_names.append("unmatched")

        num_labels = len(label_names)
        confusion_matrix = np.zeros((num_labels, num_labels), dtype=int)

        return label_names, confusion_matrix, label_id_idx_map

    def _compute_annotations_summary(
        self, confusion_matrix: np.ndarray, confusion_matrix_labels: list[str]
    ) -> ComparisonReportAnnotationsSummary:
        matched_ann_counts = np.diag(confusion_matrix)
        ds_ann_counts = np.sum(confusion_matrix, axis=1)
        gt_ann_counts = np.sum(confusion_matrix, axis=0)
        total_annotations_count = np.sum(confusion_matrix)

        label_jaccard_indices = _arr_div(
            matched_ann_counts, ds_ann_counts + gt_ann_counts - matched_ann_counts
        )
        label_precisions = _arr_div(matched_ann_counts, ds_ann_counts)
        label_recalls = _arr_div(matched_ann_counts, gt_ann_counts)
        label_accuracies = (
            total_annotations_count  # TP + TN + FP + FN
            - (ds_ann_counts - matched_ann_counts)  # - FP
            - (gt_ann_counts - matched_ann_counts)  # - FN
            # ... = TP + TN
        ) / (total_annotations_count or 1)

        valid_annotations_count = np.sum(matched_ann_counts)
        missing_annotations_count = np.sum(confusion_matrix[self._UNMATCHED_IDX, :])
        extra_annotations_count = np.sum(confusion_matrix[:, self._UNMATCHED_IDX])
        ds_annotations_count = np.sum(ds_ann_counts[: self._UNMATCHED_IDX])
        gt_annotations_count = np.sum(gt_ann_counts[: self._UNMATCHED_IDX])

        return ComparisonReportAnnotationsSummary(
            valid_count=valid_annotations_count,
            missing_count=missing_annotations_count,
            extra_count=extra_annotations_count,
            total_count=total_annotations_count,
            ds_count=ds_annotations_count,
            gt_count=gt_annotations_count,
            confusion_matrix=ConfusionMatrix(
                labels=confusion_matrix_labels,
                rows=confusion_matrix,
                precision=label_precisions,
                recall=label_recalls,
                accuracy=label_accuracies,
                jaccard_index=label_jaccard_indices,
            ),
        )

    def _generate_frame_annotations_summary(
        self, confusion_matrix: np.ndarray, confusion_matrix_labels: list[str]
    ) -> ComparisonReportAnnotationsSummary:
        summary = self._compute_annotations_summary(confusion_matrix, confusion_matrix_labels)

        if self.settings.empty_is_annotated:
            # Add virtual annotations for empty frames
            if not summary.total_count:
                summary.valid_count = 1
                summary.total_count = 1

            if not summary.ds_count:
                summary.ds_count = 1

            if not summary.gt_count:
                summary.gt_count = 1

        return summary

    def _generate_dataset_annotations_summary(
        self, frame_summaries: dict[int, ComparisonReportFrameSummary]
    ) -> tuple[ComparisonReportAnnotationsSummary, ComparisonReportAnnotationComponentsSummary]:
        # accumulate stats
        annotation_components = ComparisonReportAnnotationComponentsSummary(
            shape=ComparisonReportAnnotationShapeSummary(
                valid_count=0,
                missing_count=0,
                extra_count=0,
                total_count=0,
                ds_count=0,
                gt_count=0,
                mean_iou=0,
            ),
            label=ComparisonReportAnnotationLabelSummary(
                valid_count=0,
                invalid_count=0,
                total_count=0,
            ),
        )
        mean_ious = []
        empty_gt_frames = set()
        empty_ds_frames = set()
        confusion_matrix_labels, confusion_matrix, _ = self._make_zero_confusion_matrix()

        for frame_id, frame_result in frame_summaries.items():
            confusion_matrix += frame_result.annotations.confusion_matrix.rows

            if self.settings.empty_is_annotated and not np.any(
                frame_result.annotations.confusion_matrix.rows[
                    np.triu_indices_from(frame_result.annotations.confusion_matrix.rows)
                ]
            ):
                empty_ds_frames.add(frame_id)

            if self.settings.empty_is_annotated and not np.any(
                frame_result.annotations.confusion_matrix.rows[
                    np.tril_indices_from(frame_result.annotations.confusion_matrix.rows)
                ]
            ):
                empty_gt_frames.add(frame_id)

            if annotation_components is None:
                annotation_components = deepcopy(frame_result.annotation_components)
            else:
                annotation_components.accumulate(frame_result.annotation_components)

            mean_ious.append(frame_result.annotation_components.shape.mean_iou)

        annotation_summary = self._compute_annotations_summary(
            confusion_matrix, confusion_matrix_labels
        )

        if self.settings.empty_is_annotated:
            # Add virtual annotations for empty frames,
            # they are not included in the confusion matrix
            annotation_summary.valid_count += len(empty_ds_frames & empty_gt_frames)
            annotation_summary.total_count += len(empty_ds_frames | empty_gt_frames)
            annotation_summary.ds_count += len(empty_ds_frames)
            annotation_summary.gt_count += len(empty_gt_frames)

        # Cannot be computed in accumulate()
        annotation_components.shape.mean_iou = np.mean(mean_ious)

        return annotation_summary, annotation_components

    def generate_report(self) -> ComparisonReport:
        self._find_gt_conflicts()

        intersection_frames = []
        conflicts = []
        for frame_id, frame_result in self._frame_results.items():
            intersection_frames.append(frame_id)
            conflicts += frame_result.conflicts

        annotation_summary, annotations_component_summary = (
            self._generate_dataset_annotations_summary(self._frame_results)
        )

        return ComparisonReport(
            parameters=self.settings,
            comparison_summary=ComparisonReportComparisonSummary(
                frame_share=(
                    len(intersection_frames) / (len(self._ds_data_provider.job_data.rel_range) or 1)
                ),
                frames=intersection_frames,
                conflict_count=len(conflicts),
                warning_count=len(
                    [c for c in conflicts if c.severity == AnnotationConflictSeverity.WARNING]
                ),
                error_count=len(
                    [c for c in conflicts if c.severity == AnnotationConflictSeverity.ERROR]
                ),
                conflicts_by_type=Counter(c.type for c in conflicts),
                annotations=annotation_summary,
                annotation_components=annotations_component_summary,
            ),
            frame_results=self._frame_results,
        )


class QualityReportUpdateManager:
    _QUEUE_CUSTOM_JOB_PREFIX = "quality-check-"
    _RQ_CUSTOM_QUALITY_CHECK_JOB_TYPE = "custom_quality_check"
    _JOB_RESULT_TTL = 120

    def _get_queue(self) -> RqQueue:
        return django_rq.get_queue(settings.CVAT_QUEUES.QUALITY_REPORTS.value)

    def _make_custom_quality_check_job_id(self, task_id: int, user_id: int) -> str:
        # FUTURE-TODO: it looks like job ID template should not include user_id because:
        # 1. There is no need to compute quality reports several times for different users
        # 2. Each user (not only rq job owner) that has permission to access a task should
        # be able to check the status of the computation process
        return f"{self._QUEUE_CUSTOM_JOB_PREFIX}task-{task_id}-user-{user_id}"

    class QualityReportsNotAvailable(Exception):
        pass

    def _check_quality_reporting_available(self, task: Task):
        if task.dimension != DimensionType.DIM_2D:
            raise self.QualityReportsNotAvailable("Quality reports are only supported in 2d tasks")

        gt_job = task.gt_job
        if gt_job is None or not (
            gt_job.stage == StageChoice.ACCEPTANCE and gt_job.state == StatusChoice.COMPLETED
        ):
            raise self.QualityReportsNotAvailable(
                "Quality reports require a Ground Truth job in the task "
                f"at the {StageChoice.ACCEPTANCE} stage "
                f"and in the {StatusChoice.COMPLETED} state"
            )

    class JobAlreadyExists(QualityReportsNotAvailable):
        def __str__(self):
            return "Quality computation job for this task already enqueued"

    def schedule_custom_quality_check_job(
        self, request: Request, task: Task, *, user_id: int
    ) -> str:
        """
        Schedules a quality report computation job, supposed for updates by a request.
        """

        self._check_quality_reporting_available(task)

        queue = self._get_queue()

        with get_rq_lock_by_user(queue, user_id=user_id):
            rq_id = self._make_custom_quality_check_job_id(task_id=task.id, user_id=user_id)
            rq_job = queue.fetch_job(rq_id)
            if rq_job:
                if rq_job.get_status(refresh=False) in (
                    rq.job.JobStatus.QUEUED,
                    rq.job.JobStatus.STARTED,
                    rq.job.JobStatus.SCHEDULED,
                    rq.job.JobStatus.DEFERRED,
                ):
                    raise self.JobAlreadyExists()

                rq_job.delete()

            dependency = define_dependent_job(
                queue, user_id=user_id, rq_id=rq_id, should_be_dependent=True
            )

            queue.enqueue(
                self._check_task_quality,
                task_id=task.id,
                job_id=rq_id,
                meta=get_rq_job_meta(request=request, db_obj=task),
                result_ttl=self._JOB_RESULT_TTL,
                failure_ttl=self._JOB_RESULT_TTL,
                depends_on=dependency,
            )

        return rq_id

    def get_quality_check_job(self, rq_id: str) -> Optional[RqJob]:
        queue = self._get_queue()
        rq_job = queue.fetch_job(rq_id)

        if rq_job and not self.is_custom_quality_check_job(rq_job):
            rq_job = None

        return rq_job

    def is_custom_quality_check_job(self, rq_job: RqJob) -> bool:
        return isinstance(rq_job.id, str) and rq_job.id.startswith(self._QUEUE_CUSTOM_JOB_PREFIX)

    @classmethod
    @silk_profile()
    def _check_task_quality(cls, *, task_id: int) -> int:
        return cls()._compute_reports(task_id=task_id)

    def _compute_reports(self, task_id: int) -> int:
        with transaction.atomic():
            try:
                # Preload all the data for the computations.
                # It must be done atomically and before all the computations,
                # because the task and jobs can be changed after the beginning,
                # which will lead to inconsistent results
                # TODO: check performance of select_for_update(),
                # maybe make several fetching attempts if received data is outdated
                task = Task.objects.select_related("data").get(id=task_id)
            except Task.DoesNotExist:
                # The task could have been deleted during scheduling
                return

            # Try to use a shared queryset to minimize DB requests
            job_queryset = Job.objects.select_related("segment")
            job_queryset = job_queryset.filter(segment__task_id=task_id)

            # The GT job could have been removed during scheduling, so we need to check it exists
            gt_job: Job = next(
                (job for job in job_queryset if job.type == JobType.GROUND_TRUTH), None
            )
            if gt_job is None:
                return

            # TODO: Probably, can be optimized to this:
            # - task updated (the gt job, frame set or labels changed) -> everything is computed
            # - job updated -> job report is computed
            #   old reports can be reused in this case (need to add M-1 relationship in reports)

            # Add prefetch data to the shared queryset
            # All the jobs / segments share the same task, so we can load it just once.
            # We reuse the same object for better memory use (OOM is possible otherwise).
            # Perform manual "join", since django can't do this.
            gt_job = JobDataProvider.add_prefetch_info(job_queryset).get(id=gt_job.id)
            for job in job_queryset:
                job.segment.task = gt_job.segment.task

            gt_job_data_provider = JobDataProvider(gt_job.id, queryset=job_queryset)
            active_validation_frames = gt_job_data_provider.job_data.get_included_frames()

            validation_layout = task.data.validation_layout
            if validation_layout.mode == ValidationMode.GT_POOL:
                task_frame_provider = TaskFrameProvider(task)
                active_validation_frames = set(
                    task_frame_provider.get_rel_frame_number(abs_frame)
                    for abs_frame, abs_real_frame in (
                        Image.objects.filter(data=task.data, is_placeholder=True)
                        .values_list("frame", "real_frame")
                        .iterator(chunk_size=10000)
                    )
                    if task_frame_provider.get_rel_frame_number(abs_real_frame)
                    in active_validation_frames
                )

            jobs: list[Job] = [j for j in job_queryset if j.type == JobType.ANNOTATION]
            job_data_providers = {
                job.id: JobDataProvider(
                    job.id,
                    queryset=job_queryset,
                    included_frames=active_validation_frames,
                )
                for job in jobs
            }

            quality_params = self._get_task_quality_params(task)

        job_comparison_reports: dict[int, ComparisonReport] = {}
        for job in jobs:
            job_data_provider = job_data_providers[job.id]
            comparator = DatasetComparator(
                job_data_provider, gt_job_data_provider, settings=quality_params
            )
            job_comparison_reports[job.id] = comparator.generate_report()

            # Release resources
            del job_data_provider.dm_dataset

        task_comparison_report = self._compute_task_report(task, job_comparison_reports)

        with transaction.atomic():
            # The task could have been deleted during processing
            try:
                Task.objects.get(id=task_id)
            except Task.DoesNotExist:
                return

            job_quality_reports = {}
            for job in jobs:
                job_comparison_report = job_comparison_reports[job.id]
                job_report = dict(
                    job=job,
                    target_last_updated=job.updated_date,
                    gt_last_updated=gt_job.updated_date,
                    assignee_id=job.assignee_id,
                    assignee_last_updated=job.assignee_updated_date,
                    data=job_comparison_report.to_json(),
                    conflicts=[c.to_dict() for c in job_comparison_report.conflicts],
                )

                job_quality_reports[job.id] = job_report

            task_report = self._save_reports(
                task_report=dict(
                    task=task,
                    target_last_updated=task.updated_date,
                    gt_last_updated=gt_job.updated_date,
                    assignee_id=task.assignee_id,
                    assignee_last_updated=task.assignee_updated_date,
                    data=task_comparison_report.to_json(),
                    conflicts=[],  # the task doesn't have own conflicts
                ),
                job_reports=list(job_quality_reports.values()),
            )

        return task_report.id

    def _compute_task_report(
        self, task: Task, job_reports: dict[int, ComparisonReport]
    ) -> ComparisonReport:
        # The task dataset can be different from any jobs' dataset because of frame overlaps
        # between jobs, from which annotations are merged to get the task annotations.
        # Thus, a separate report could be computed for the task. Instead, here we only
        # compute the combined summary of the job reports.
        task_intersection_frames = set()
        task_conflicts: list[AnnotationConflict] = []
        task_annotations_summary = None
        task_ann_components_summary = None
        task_mean_shape_ious = []
        task_frame_results = {}
        task_frame_results_counts = {}
        confusion_matrix = None
        for r in job_reports.values():
            task_intersection_frames.update(r.comparison_summary.frames)
            task_conflicts.extend(r.conflicts)

            if task_annotations_summary:
                task_annotations_summary.accumulate(r.comparison_summary.annotations)
            else:
                task_annotations_summary = deepcopy(r.comparison_summary.annotations)

            if confusion_matrix is None:
                num_labels = len(r.comparison_summary.annotations.confusion_matrix.labels)
                confusion_matrix = np.zeros((num_labels, num_labels), dtype=int)

            confusion_matrix += r.comparison_summary.annotations.confusion_matrix.rows

            if task_ann_components_summary:
                task_ann_components_summary.accumulate(r.comparison_summary.annotation_components)
            else:
                task_ann_components_summary = deepcopy(r.comparison_summary.annotation_components)
            task_mean_shape_ious.append(task_ann_components_summary.shape.mean_iou)

            for frame_id, job_frame_result in r.frame_results.items():
                task_frame_result = cast(
                    Optional[ComparisonReportFrameSummary], task_frame_results.get(frame_id)
                )
                frame_results_count = task_frame_results_counts.get(frame_id, 0)

                if task_frame_result is None:
                    task_frame_result = deepcopy(job_frame_result)
                else:
                    task_frame_result.conflicts += job_frame_result.conflicts

                    task_frame_result.annotations.accumulate(job_frame_result.annotations)
                    task_frame_result.annotation_components.accumulate(
                        job_frame_result.annotation_components
                    )

                    task_frame_result.annotation_components.shape.mean_iou = (
                        task_frame_result.annotation_components.shape.mean_iou * frame_results_count
                        + job_frame_result.annotation_components.shape.mean_iou
                    ) / (frame_results_count + 1)

                task_frame_results_counts[frame_id] = 1 + frame_results_count
                task_frame_results[frame_id] = task_frame_result

        task_annotations_summary.confusion_matrix.rows = confusion_matrix

        task_ann_components_summary.shape.mean_iou = np.mean(task_mean_shape_ious)

        task_report_data = ComparisonReport(
            parameters=next(iter(job_reports.values())).parameters,
            comparison_summary=ComparisonReportComparisonSummary(
                frame_share=len(task_intersection_frames) / (task.data.size or 1),
                frames=sorted(task_intersection_frames),
                conflict_count=len(task_conflicts),
                warning_count=len(
                    [c for c in task_conflicts if c.severity == AnnotationConflictSeverity.WARNING]
                ),
                error_count=len(
                    [c for c in task_conflicts if c.severity == AnnotationConflictSeverity.ERROR]
                ),
                conflicts_by_type=Counter(c.type for c in task_conflicts),
                annotations=task_annotations_summary,
                annotation_components=task_ann_components_summary,
            ),
            frame_results=task_frame_results,
        )

        return task_report_data

    def _save_reports(self, *, task_report: dict, job_reports: list[dict]) -> models.QualityReport:
        # TODO: add validation (e.g. ann id count for different types of conflicts)

        db_task_report = models.QualityReport(
            task=task_report["task"],
            target_last_updated=task_report["target_last_updated"],
            gt_last_updated=task_report["gt_last_updated"],
            assignee_id=task_report["assignee_id"],
            assignee_last_updated=task_report["assignee_last_updated"],
            data=task_report["data"],
        )
        db_task_report.save()

        db_job_reports = []
        for job_report in job_reports:
            db_job_report = models.QualityReport(
                parent=db_task_report,
                job=job_report["job"],
                target_last_updated=job_report["target_last_updated"],
                gt_last_updated=job_report["gt_last_updated"],
                assignee_id=job_report["assignee_id"],
                assignee_last_updated=job_report["assignee_last_updated"],
                data=job_report["data"],
            )
            db_job_reports.append(db_job_report)

        db_job_reports = bulk_create(db_model=models.QualityReport, objs=db_job_reports)

        db_conflicts = []
        db_report_iter = itertools.chain([db_task_report], db_job_reports)
        report_iter = itertools.chain([task_report], job_reports)
        for report, db_report in zip(report_iter, db_report_iter):
            for conflict in report["conflicts"]:
                db_conflict = models.AnnotationConflict(
                    report=db_report,
                    type=conflict["type"],
                    frame=conflict["frame_id"],
                    severity=conflict["severity"],
                )
                db_conflicts.append(db_conflict)

        db_conflicts = bulk_create(db_model=models.AnnotationConflict, objs=db_conflicts)

        db_ann_ids = []
        db_conflicts_iter = iter(db_conflicts)
        for report in itertools.chain([task_report], job_reports):
            for conflict, db_conflict in zip(report["conflicts"], db_conflicts_iter):
                for ann_id in conflict["annotation_ids"]:
                    db_ann_id = models.AnnotationId(
                        conflict=db_conflict,
                        job_id=ann_id["job_id"],
                        obj_id=ann_id["obj_id"],
                        type=ann_id["type"],
                        shape_type=ann_id["shape_type"],
                    )
                    db_ann_ids.append(db_ann_id)

        db_ann_ids = bulk_create(db_model=models.AnnotationId, objs=db_ann_ids)

        return db_task_report

    def _get_task_quality_params(self, task: Task) -> Optional[ComparisonParameters]:
        quality_params, _ = models.QualitySettings.objects.get_or_create(task=task)
        return ComparisonParameters.from_dict(quality_params.to_dict())


def prepare_report_for_downloading(db_report: models.QualityReport, *, host: str) -> str:
    # Decorate the report for better usability and readability:
    # - add conflicting annotation links like:
    # <host>/tasks/62/jobs/82?frame=250&type=shape&serverID=33741
    # - convert some fractions to percents
    # - add common report info

    def _serialize_assignee(assignee: Optional[User]) -> Optional[dict]:
        if not db_report.assignee:
            return None

        reported_keys = ["id", "username", "first_name", "last_name"]
        assert set(reported_keys).issubset(engine_serializers.BasicUserSerializer.Meta.fields)
        # check that only safe fields are reported

        return {k: getattr(assignee, k) for k in reported_keys}

    task_id = db_report.get_task().id
    serialized_data = dict(
        job_id=db_report.job.id if db_report.job is not None else None,
        task_id=task_id,
        parent_id=db_report.parent.id if db_report.parent is not None else None,
        created_date=str(db_report.created_date),
        target_last_updated=str(db_report.target_last_updated),
        gt_last_updated=str(db_report.gt_last_updated),
        assignee=_serialize_assignee(db_report.assignee),
    )

    comparison_report = ComparisonReport.from_json(db_report.get_json_report())
    serialized_data.update(comparison_report.to_dict())

    for frame_result in serialized_data["frame_results"].values():
        for conflict in frame_result["conflicts"]:
            for ann_id in conflict["annotation_ids"]:
                ann_id["url"] = (
                    f"{host}tasks/{task_id}/jobs/{ann_id['job_id']}"
                    f"?frame={conflict['frame_id']}"
                    f"&type={ann_id['type']}"
                    f"&serverID={ann_id['obj_id']}"
                )

    # Add the percent representation for better human readability
    serialized_data["comparison_summary"]["frame_share_percent"] = (
        serialized_data["comparison_summary"]["frame_share"] * 100
    )

    # String keys are needed for json dumping
    serialized_data["frame_results"] = {
        str(k): v for k, v in serialized_data["frame_results"].items()
    }
    return dump_json(serialized_data, indent=True, append_newline=True).decode()<|MERGE_RESOLUTION|>--- conflicted
+++ resolved
@@ -1016,15 +1016,12 @@
         self.panoptic_comparison = panoptic_comparison
         "Compare only the visible parts of polygons and masks"
 
-<<<<<<< HEAD
         self.allow_groups = allow_groups
         """
         When comparing grouped annotations, consider all the group elements with the same label
         as the same annotation, if applicable. Affects polygons, masks, and points
         """
 
-=======
->>>>>>> 7959be83
     def instance_bbox(
         self, instance_anns: Sequence[dm.Annotation]
     ) -> tuple[float, float, float, float]:
@@ -1160,7 +1157,6 @@
         def _find_instances(annotations):
             instances = []
             instance_map = {}  # ann id -> instance id
-<<<<<<< HEAD
 
             if self.allow_groups:
                 # Group instance annotations by label.
@@ -1171,9 +1167,6 @@
                 groups = [[a] for a in annotations]  # ignore groups
 
             for ann_group in groups:
-=======
-            for ann_group in datumaro.util.annotation_util.find_instances(annotations):
->>>>>>> 7959be83
                 ann_group = sorted(ann_group, key=lambda a: a.label)
                 for _, label_group in itertools.groupby(ann_group, key=lambda a: a.label):
                     label_group = list(label_group)
@@ -1343,7 +1336,6 @@
 
         instance_map = {}  # points id -> (instance group, instance bbox)
         for source_anns in [item_a.annotations, item_b.annotations]:
-<<<<<<< HEAD
             if self.allow_groups:
                 # Group instance annotations by label.
                 # Annotations with the same label and group will be merged,
@@ -1352,9 +1344,6 @@
             else:
                 source_instances = [[a] for a in source_anns]  # ignore groups
 
-=======
-            source_instances = datumaro.util.annotation_util.find_instances(source_anns)
->>>>>>> 7959be83
             for instance_group in source_instances:
                 instance_bbox = self.instance_bbox(instance_group)
 
