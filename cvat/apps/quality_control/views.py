--- conflicted
+++ resolved
@@ -20,22 +20,10 @@
 from rq.job import JobStatus as RqJobStatus
 
 from cvat.apps.engine.mixins import PartialUpdateModelMixin
-<<<<<<< HEAD
 from cvat.apps.engine.models import Project, Task
-from cvat.apps.engine.serializers import RqIdSerializer
-from cvat.apps.engine.utils import get_server_url
-from cvat.apps.iam.permissions import (
-    AnnotationConflictPermission,
-    QualityReportPermission,
-    QualitySettingPermission,
-    get_iam_context,
-)
-=======
-from cvat.apps.engine.models import Task
 from cvat.apps.engine.rq_job_handler import RQJobMetaField
 from cvat.apps.engine.serializers import RqIdSerializer
 from cvat.apps.engine.utils import get_server_url
->>>>>>> 3caac72f
 from cvat.apps.quality_control import quality_reports as qc
 from cvat.apps.quality_control.models import (
     AnnotationConflict,
@@ -47,6 +35,7 @@
     AnnotationConflictPermission,
     QualityReportPermission,
     QualitySettingPermission,
+    get_iam_context,
 )
 from cvat.apps.quality_control.serializers import (
     AnnotationConflictSerializer,
@@ -59,12 +48,8 @@
 @extend_schema(tags=["quality"])
 @extend_schema_view(
     list=extend_schema(
-<<<<<<< HEAD
-        summary="Method returns a paginated list of annotation conflicts",
+        summary="List annotation conflicts in a quality report",
         description="Please note that no conflicts will be returned for project reports",
-=======
-        summary="List annotation conflicts in a quality report",
->>>>>>> 3caac72f
         parameters=[
             # These filters are implemented differently from others
             OpenApiParameter(
@@ -154,7 +139,6 @@
         },
     ),
     list=extend_schema(
-<<<<<<< HEAD
         summary="Method returns a paginated list of quality reports.",
         description=textwrap.dedent(
             """\
@@ -173,9 +157,6 @@
             from the requested one.
         """
         ),
-=======
-        summary="List quality reports",
->>>>>>> 3caac72f
         parameters=[
             # These filters are implemented differently from others
             OpenApiParameter(
@@ -368,7 +349,7 @@
                 except Task.DoesNotExist as ex:
                     raise NotFound(f"Task {task_id} does not exist") from ex
 
-                manager = qc.TaskQualityReportUpdateManager()
+                manager = qc.TaskQualityReportManager()
                 job_params = {"task": task}
             elif project_id := input_serializer.validated_data.get("project_id"):
                 try:
@@ -376,24 +357,20 @@
                 except Project.DoesNotExist as ex:
                     raise NotFound(f"Project {project_id} does not exist") from ex
 
-                manager = qc.ProjectQualityReportUpdateManager()
+                manager = qc.ProjectQualityReportManager()
                 job_params = {"project": project}
             else:
                 assert False
 
             try:
-<<<<<<< HEAD
-                rq_id = manager.schedule_quality_check_job(**job_params, user_id=request.user.id)
-=======
-                rq_id = qc.QualityReportUpdateManager().schedule_custom_quality_check_job(
-                    request=request, task=task, user_id=request.user.id
+                rq_id = manager.schedule_quality_check_job(
+                    **job_params, request=request, user_id=request.user.id
                 )
->>>>>>> 3caac72f
                 serializer = RqIdSerializer({"rq_id": rq_id})
                 return Response(serializer.data, status=status.HTTP_202_ACCEPTED)
             except (
-                qc.TaskQualityReportUpdateManager.QualityReportsNotAvailable,
-                qc.ProjectQualityReportUpdateManager.QualityReportsNotAvailable,
+                qc.TaskQualityReportManager.QualityReportsNotAvailable,
+                qc.ProjectQualityReportManager.QualityReportsNotAvailable,
             ) as ex:
                 raise ValidationError(str(ex))
 
@@ -402,18 +379,14 @@
             serializer.is_valid(raise_exception=True)
             rq_id = serializer.validated_data["rq_id"]
 
-            report_manager = qc.TaskQualityReportUpdateManager()
+            report_manager = qc.TaskQualityReportManager()
             rq_job = report_manager.get_quality_check_job(rq_id)
             # FUTURE-TODO: move into permissions
             # and allow not only rq job owner to check the status
             if (
                 not rq_job
                 or not QualityReportPermission.create_scope_check_status(
-<<<<<<< HEAD
-                    request, rq_job_owner_id=rq_job.meta["user_id"]
-=======
                     request, rq_job_owner_id=rq_job.meta[RQJobMetaField.USER]["id"]
->>>>>>> 3caac72f
                 )
                 .check_access()
                 .allow
