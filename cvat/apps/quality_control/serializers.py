# Copyright (C) CVAT.ai Corporation
#
# SPDX-License-Identifier: MIT

import textwrap

from rest_framework import serializers
from rest_framework.exceptions import ValidationError

<<<<<<< HEAD
from cvat.apps.engine.serializers import WriteOnceMixin
=======
from cvat.apps.engine import serializers as engine_serializers
>>>>>>> 3caac72f
from cvat.apps.quality_control import models


class AnnotationIdSerializer(serializers.ModelSerializer):
    class Meta:
        model = models.AnnotationId
        fields = ("obj_id", "job_id", "type", "shape_type")
        read_only_fields = fields


class AnnotationConflictSerializer(serializers.ModelSerializer):
    annotation_ids = AnnotationIdSerializer(many=True)

    class Meta:
        model = models.AnnotationConflict
        fields = ("id", "frame", "type", "annotation_ids", "report_id", "severity")
        read_only_fields = fields


class QualityReportSummarySerializer(serializers.Serializer):
    frame_count = serializers.IntegerField()
    frame_share = serializers.FloatField()
    conflict_count = serializers.IntegerField()
    warning_count = serializers.IntegerField()
    error_count = serializers.IntegerField()
    conflicts_by_type = serializers.DictField(child=serializers.IntegerField())
    frames_with_errors = serializers.IntegerField()
    total_frames = serializers.IntegerField()

    valid_count = serializers.IntegerField(source="annotations.valid_count")
    ds_count = serializers.IntegerField(source="annotations.ds_count")
    gt_count = serializers.IntegerField(source="annotations.gt_count")
    total_count = serializers.IntegerField(source="annotations.total_count")

    accuracy = serializers.FloatField(source="annotations.accuracy")
    precision = serializers.FloatField(source="annotations.precision")
    recall = serializers.FloatField(source="annotations.recall")


class QualityReportTargetSerializer(serializers.ChoiceField):
    # Make a separate class in API schema, otherwise it gets merged with AnalyticsTarget enum
    def __init__(self, **kwargs):
        super().__init__(choices=models.QualityReportTarget.choices(), **kwargs)


class QualityReportSerializer(serializers.ModelSerializer):
<<<<<<< HEAD
    target = QualityReportTargetSerializer()
=======
    target = serializers.ChoiceField(models.QualityReportTarget.choices())
    assignee = engine_serializers.BasicUserSerializer(allow_null=True, read_only=True)
>>>>>>> 3caac72f
    summary = QualityReportSummarySerializer()
    parent_id = serializers.IntegerField(
        source="parent.id", default=None, allow_null=True, read_only=True
    )
    task_id = serializers.IntegerField(
        source="get_task.id", default=None, allow_null=True, read_only=True
    )
    project_id = serializers.IntegerField(
        source="get_project.id", default=None, allow_null=True, read_only=True
    )

    class Meta:
        model = models.QualityReport
        fields = (
            "id",
            "job_id",
            "task_id",
            "project_id",
            "parent_id",
            "target",
            "summary",
            "created_date",
            "target_last_updated",
            "gt_last_updated",
            "assignee",
        )
        read_only_fields = fields


class QualityReportCreateSerializer(serializers.Serializer):
    task_id = serializers.IntegerField(write_only=True, required=False)
<<<<<<< HEAD
    project_id = serializers.IntegerField(write_only=True, required=False)

    def validate(self, attrs):
        if not (attrs.get("task_id") is not None) ^ (attrs.get("project_id") is not None):
            raise ValidationError("One of 'task_id' or 'project_id' must be specified")
=======
>>>>>>> 3caac72f

        return attrs


class QualitySettingsSerializer(WriteOnceMixin, serializers.ModelSerializer):
    task_id = serializers.IntegerField(required=False, allow_null=True)
    project_id = serializers.IntegerField(required=False, allow_null=True)

    class Meta:
        model = models.QualitySettings
        fields = (
            "id",
            "task_id",
<<<<<<< HEAD
            "project_id",
=======
            "target_metric",
            "target_metric_threshold",
            "max_validations_per_job",
>>>>>>> 3caac72f
            "iou_threshold",
            "oks_sigma",
            "point_size_base",
            "line_thickness",
            "low_overlap_threshold",
            "compare_line_orientation",
            "line_orientation_threshold",
            "compare_groups",
            "group_match_threshold",
            "check_covered_annotations",
            "object_visibility_threshold",
            "panoptic_comparison",
            "compare_attributes",
            "empty_is_annotated",
        )
        read_only_fields = ("id",)
        write_once_fields = ("task_id", "project_id")

        extra_kwargs = {k: {"required": False} for k in fields}
        extra_kwargs.setdefault("empty_is_annotated", {}).setdefault("default", False)

        for field_name, help_text in {
            "target_metric": "The primary metric used for quality estimation",
            "target_metric_threshold": """
                Defines the minimal quality requirements in terms of the selected target metric.
            """,
            "max_validations_per_job": """
                The maximum number of job validation attempts for the job assignee.
                The job can be automatically accepted if the job quality is above the required
                threshold, defined by the target threshold parameter.
            """,
            "iou_threshold": "Used for distinction between matched / unmatched shapes",
            "low_overlap_threshold": """
                Used for distinction between strong / weak (low_overlap) matches
            """,
            "oks_sigma": """
                Like IoU threshold, but for points.
                The percent of the bbox side, used as the radius of the circle around the GT point,
                where the checked point is expected to be. For boxes with different width and
                height, the "side" is computed as a geometric mean of the width and height.
                Read more: https://cocodataset.org/#keypoints-eval
            """,
            "point_size_base": """
                When comparing point annotations (including both separate points and point groups),
                the OKS sigma parameter defines matching area for each GT point based to the
                object size. The point size base parameter allows to configure how to determine
                the object size.
                If {image_size}, the image size is used. Useful if each point
                annotation represents a separate object or boxes grouped with points do not
                represent object boundaries.
                If {group_bbox_size}, the object size is based on
                the point group bbox size. Useful if each point group represents an object
                or there is a bbox grouped with points, representing the object size.
            """.format(
                image_size=models.PointSizeBase.IMAGE_SIZE,
                group_bbox_size=models.PointSizeBase.GROUP_BBOX_SIZE,
            ),
            "line_thickness": """
                Thickness of polylines, relatively to the (image area) ^ 0.5.
                The distance to the boundary around the GT line,
                inside of which the checked line points should be
            """,
            "compare_line_orientation": "Enables or disables polyline orientation comparison",
            "line_orientation_threshold": """
                The minimal gain in the GT IoU between the given and reversed line directions
                to consider the line inverted.
                Only used when the 'compare_line_orientation' parameter is true
            """,
            "compare_groups": "Enables or disables annotation group checks",
            "group_match_threshold": """
                Minimal IoU for groups to be considered matching.
                Only used when the 'compare_groups' parameter is true
            """,
            "check_covered_annotations": """
                Check for partially-covered annotations, useful in segmentation tasks
            """,
            "object_visibility_threshold": """
                Minimal visible area percent of the spatial annotations (polygons, masks)
                for reporting covered annotations.
                Only used when the 'object_visibility_threshold' parameter is true
            """,
            "panoptic_comparison": """
                Use only the visible part of the masks and polygons in comparisons
            """,
            "compare_attributes": "Enables or disables annotation attribute comparison",
            "empty_is_annotated": """
                Consider empty frames annotated as "empty". This affects target metrics like
                accuracy in cases there are no annotations. If disabled, frames without annotations
                are counted as not matching (accuracy is 0). If enabled, accuracy will be 1 instead.
                This will also add virtual annotations to empty frames in the comparison results.
            """,
        }.items():
            extra_kwargs.setdefault(field_name, {}).setdefault(
                "help_text", textwrap.dedent(help_text.lstrip("\n"))
            )

    def get_extra_kwargs(self):
        defaults = models.QualitySettings.get_defaults()

        extra_kwargs = super().get_extra_kwargs()

        for param_name in defaults.keys() | extra_kwargs.keys():
            param_kwargs: dict = extra_kwargs.setdefault(param_name, {})

            if param_name in defaults:
                param_kwargs.setdefault("default", defaults[param_name])

        return extra_kwargs

    def validate(self, attrs):
        for k, v in attrs.items():
            if k.endswith("_threshold") or k in ["oks_sigma", "line_thickness"]:
                if not 0 <= v <= 1:
                    raise ValidationError(f"{k} must be in the range [0; 1]")

        return super().validate(attrs)

    def create(self, validated_data):
        if not bool(validated_data.get("project_id")) ^ bool(validated_data.get("task_id")):
            raise ValidationError("Either 'project_id' or 'task_id' must be specified")

        try:
            return super().create(validated_data)
        except (
            models.QualitySettings.SettingsAlreadyExistError,
            models.QualitySettings.InvalidParametersError,
        ) as ex:
            raise ValidationError(ex.message)<|MERGE_RESOLUTION|>--- conflicted
+++ resolved
@@ -7,11 +7,9 @@
 from rest_framework import serializers
 from rest_framework.exceptions import ValidationError
 
-<<<<<<< HEAD
+from cvat.apps.engine import field_validation
+from cvat.apps.engine import serializers as engine_serializers
 from cvat.apps.engine.serializers import WriteOnceMixin
-=======
-from cvat.apps.engine import serializers as engine_serializers
->>>>>>> 3caac72f
 from cvat.apps.quality_control import models
 
 
@@ -51,22 +49,12 @@
     recall = serializers.FloatField(source="annotations.recall")
 
 
-class QualityReportTargetSerializer(serializers.ChoiceField):
-    # Make a separate class in API schema, otherwise it gets merged with AnalyticsTarget enum
-    def __init__(self, **kwargs):
-        super().__init__(choices=models.QualityReportTarget.choices(), **kwargs)
-
-
 class QualityReportSerializer(serializers.ModelSerializer):
-<<<<<<< HEAD
-    target = QualityReportTargetSerializer()
-=======
     target = serializers.ChoiceField(models.QualityReportTarget.choices())
     assignee = engine_serializers.BasicUserSerializer(allow_null=True, read_only=True)
->>>>>>> 3caac72f
     summary = QualityReportSummarySerializer()
     parent_id = serializers.IntegerField(
-        source="parent.id", default=None, allow_null=True, read_only=True
+        source="parent_id", default=None, allow_null=True, read_only=True
     )
     task_id = serializers.IntegerField(
         source="get_task.id", default=None, allow_null=True, read_only=True
@@ -95,15 +83,10 @@
 
 class QualityReportCreateSerializer(serializers.Serializer):
     task_id = serializers.IntegerField(write_only=True, required=False)
-<<<<<<< HEAD
     project_id = serializers.IntegerField(write_only=True, required=False)
 
     def validate(self, attrs):
-        if not (attrs.get("task_id") is not None) ^ (attrs.get("project_id") is not None):
-            raise ValidationError("One of 'task_id' or 'project_id' must be specified")
-=======
->>>>>>> 3caac72f
-
+        field_validation.require_one_of_fields(attrs, ["task_id", "project_id"])
         return attrs
 
 
@@ -116,13 +99,11 @@
         fields = (
             "id",
             "task_id",
-<<<<<<< HEAD
             "project_id",
-=======
+            "inherit",
             "target_metric",
             "target_metric_threshold",
             "max_validations_per_job",
->>>>>>> 3caac72f
             "iou_threshold",
             "oks_sigma",
             "point_size_base",
@@ -145,6 +126,10 @@
         extra_kwargs.setdefault("empty_is_annotated", {}).setdefault("default", False)
 
         for field_name, help_text in {
+            "inherit": """
+                Allow using project settings when computing task quality.
+                Only applicable to task quality settings inside projects
+            """,
             "target_metric": "The primary metric used for quality estimation",
             "target_metric_threshold": """
                 Defines the minimal quality requirements in terms of the selected target metric.
@@ -219,6 +204,11 @@
                 "help_text", textwrap.dedent(help_text.lstrip("\n"))
             )
 
+        for field_name in fields:
+            if field_name.endswith("_threshold") or field_name in ["oks_sigma", "line_thickness"]:
+                extra_kwargs.setdefault(field_name, {}).setdefault("min_value", 0)
+                extra_kwargs.setdefault(field_name, {}).setdefault("max_value", 1)
+
     def get_extra_kwargs(self):
         defaults = models.QualitySettings.get_defaults()
 
@@ -233,21 +223,11 @@
         return extra_kwargs
 
     def validate(self, attrs):
-        for k, v in attrs.items():
-            if k.endswith("_threshold") or k in ["oks_sigma", "line_thickness"]:
-                if not 0 <= v <= 1:
-                    raise ValidationError(f"{k} must be in the range [0; 1]")
-
-        return super().validate(attrs)
+        field_validation.require_one_of_fields(attrs, ["task_id", "project_id"])
+        return attrs
 
     def create(self, validated_data):
-        if not bool(validated_data.get("project_id")) ^ bool(validated_data.get("task_id")):
-            raise ValidationError("Either 'project_id' or 'task_id' must be specified")
-
         try:
             return super().create(validated_data)
-        except (
-            models.QualitySettings.SettingsAlreadyExistError,
-            models.QualitySettings.InvalidParametersError,
-        ) as ex:
+        except models.QualitySettings.InvalidParametersError as ex:
             raise ValidationError(ex.message)