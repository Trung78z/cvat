# Copyright (C) 2019-2022 Intel Corporation
# Copyright (C) CVAT.ai Corporation
#
# SPDX-License-Identifier: MIT

import io
import itertools
from collections import OrderedDict
from contextlib import nullcontext
from copy import deepcopy
from enum import Enum
from typing import Callable, Optional, Union

from datumaro.components.errors import DatasetError, DatasetImportError, DatasetNotFoundError
from django.conf import settings
from django.db import transaction
from django.db.models.query import Prefetch, QuerySet
from rest_framework.exceptions import ValidationError

from cvat.apps.dataset_manager.annotation import AnnotationIR, AnnotationManager
from cvat.apps.dataset_manager.bindings import (
    CvatDatasetNotFoundError,
    CvatImportError,
    JobData,
    TaskData,
)
from cvat.apps.dataset_manager.formats.registry import make_exporter, make_importer
from cvat.apps.dataset_manager.util import TmpDirManager, faster_deepcopy
from cvat.apps.engine import models, serializers
from cvat.apps.engine.log import DatasetLogManager
from cvat.apps.engine.model_utils import add_prefetch_fields, bulk_create, get_cached
from cvat.apps.engine.plugins import plugin_decorator
from cvat.apps.engine.utils import av_scan_paths, take_by
from cvat.apps.events.handlers import handle_annotations_change
from cvat.apps.profiler import silk_profile

dlogger = DatasetLogManager()

class dotdict(OrderedDict):
    """dot.notation access to dictionary attributes"""
    __getattr__ = OrderedDict.get
    __setattr__ = OrderedDict.__setitem__
    __delattr__ = OrderedDict.__delitem__
    __eq__ = lambda self, other: self.id == other.id
    __hash__ = lambda self: self.id

class PatchAction(str, Enum):
    CREATE = "create"
    UPDATE = "update"
    DELETE = "delete"

    @classmethod
    def values(cls):
        return [item.value for item in cls]

    def __str__(self):
        return self.value

def merge_table_rows(rows, keys_for_merge, field_id):
    # It is necessary to keep a stable order of original rows
    # (e.g. for tracked boxes). Otherwise prev_box.frame can be bigger
    # than next_box.frame.
    merged_rows = OrderedDict()

    # Group all rows by field_id. In grouped rows replace fields in
    # accordance with keys_for_merge structure.
    for row in rows:
        row_id = row[field_id]
        if not row_id in merged_rows:
            merged_rows[row_id] = dotdict(row)
            for key in keys_for_merge:
                merged_rows[row_id][key] = []

        for key in keys_for_merge:
            item = dotdict({v.split('__', 1)[-1]:row[v] for v in keys_for_merge[key]})
            if item.id is not None:
                merged_rows[row_id][key].append(item)

    # Remove redundant keys from final objects
    redundant_keys = [item for values in keys_for_merge.values() for item in values]
    for i in merged_rows:
        for j in redundant_keys:
            del merged_rows[i][j]

    return list(merged_rows.values())


class JobAnnotation:
    @classmethod
    def add_prefetch_info(cls, queryset: QuerySet[models.Job], prefetch_images: bool = True) -> QuerySet[models.Job]:
        assert issubclass(queryset.model, models.Job)

        label_qs = add_prefetch_fields(models.Label.objects.all(), [
            'skeleton',
            'parent',
            'attributespec_set',
        ])
        label_qs = JobData.add_prefetch_info(label_qs)

        task_data_queryset = models.Data.objects.all()
        if prefetch_images:
            task_data_queryset = task_data_queryset.select_related('video').prefetch_related(
                Prefetch('images', queryset=models.Image.objects.order_by('frame'))
            )

        return queryset.select_related(
            'segment',
            'segment__task',
        ).prefetch_related(
            'segment__task__project',
            'segment__task__owner',
            'segment__task__assignee',

            Prefetch('segment__task__data', queryset=task_data_queryset),

            Prefetch('segment__task__label_set', queryset=label_qs),
            Prefetch('segment__task__project__label_set', queryset=label_qs),
        )

    def __init__(
        self,
        pk,
        *,
        lock_job_in_db: bool = False,
        queryset: QuerySet | None = None,
        prefetch_images: bool = False,
        db_job: models.Job | None = None
    ):
        assert db_job is None or lock_job_in_db is False
        assert (db_job is None and queryset is None) or prefetch_images is False
        assert db_job is None or queryset is None
        if db_job is None:
            if queryset is None:
                queryset = self.add_prefetch_info(models.Job.objects, prefetch_images=prefetch_images)

            if lock_job_in_db:
                queryset = queryset.select_for_update()

            self.db_job: models.Job = get_cached(queryset, pk=int(pk))
        else:
            self.db_job: models.Job = db_job

        db_segment = self.db_job.segment
        self.start_frame = db_segment.start_frame
        self.stop_frame = db_segment.stop_frame
        self.ir_data = AnnotationIR(db_segment.task.dimension)

        self.db_labels = {db_label.id:db_label
            for db_label in (db_segment.task.project.label_set.all()
            if db_segment.task.project_id else db_segment.task.label_set.all())}

        self.db_attributes = {}
        for db_label in self.db_labels.values():
            self.db_attributes[db_label.id] = {
                "mutable": OrderedDict(),
                "immutable": OrderedDict(),
                "all": OrderedDict(),
            }
            for db_attr in db_label.attributespec_set.all():
                default_value = dotdict([
                    ('spec_id', db_attr.id),
                    ('value', db_attr.default_value),
                ])
                if db_attr.mutable:
                    self.db_attributes[db_label.id]["mutable"][db_attr.id] = default_value
                else:
                    self.db_attributes[db_label.id]["immutable"][db_attr.id] = default_value

                self.db_attributes[db_label.id]["all"][db_attr.id] = default_value

    def reset(self):
        self.ir_data.reset()

    def _validate_attribute_for_existence(self, db_attr_val, label_id, attr_type):
        if db_attr_val.spec_id not in self.db_attributes[label_id][attr_type]:
            raise ValidationError("spec_id `{}` is invalid".format(db_attr_val.spec_id))

    def _validate_label_for_existence(self, label_id):
        if label_id not in self.db_labels:
            raise ValidationError("label_id `{}` is invalid".format(label_id))

    def _add_missing_shape(self, track, first_shape):
        if first_shape["type"] == "skeleton":
            # in case with skeleton track we always expect to see one shape in track
            first_shape["frame"] = track["frame"]
        else:
            missing_shape = deepcopy(first_shape)
            missing_shape["frame"] = track["frame"]
            missing_shape["outside"] = True
            missing_shape.pop("id", None)
            track["shapes"].append(missing_shape)

    def _correct_frame_of_tracked_shapes(self, track):
        shapes = sorted(track["shapes"], key=lambda a: a["frame"])
        first_shape = shapes[0] if shapes else None

        if first_shape and track["frame"] < first_shape["frame"]:
            self._add_missing_shape(track, first_shape)
        elif first_shape and first_shape["frame"] < track["frame"]:
            track["frame"] = first_shape["frame"]

    def _sync_frames(self, tracks, parent_track):
        if not tracks:
            return

        min_frame = tracks[0]["frame"]

        for track in tracks:
            if parent_track and parent_track.frame < track["frame"]:
                track["frame"] = parent_track.frame

            # track and its first shape must have the same frame
            self._correct_frame_of_tracked_shapes(track)

            if track["frame"] < min_frame:
                min_frame = track["frame"]

        if not parent_track:
            return

        if min_frame < parent_track.frame:
            # parent track cannot have a frame greater than the frame of the child track
            parent_tracked_shape = parent_track.shapes.first()
            parent_track.frame = min_frame
            parent_tracked_shape.frame = min_frame

            parent_tracked_shape.save()
            parent_track.save()

            for track in tracks:
                if parent_track.frame < track["frame"]:
                    track["frame"] = parent_track.frame

                    self._correct_frame_of_tracked_shapes(track)

    def _save_tracks_to_db(self, tracks):

        def create_tracks(tracks, parent_track=None):
            db_tracks = []
            db_track_attr_vals = []
            db_shapes = []
            db_shape_attr_vals = []

            self._sync_frames(tracks, parent_track)

            for track in tracks:
                track_attributes = track.pop("attributes", [])
                shapes = track.pop("shapes")
                elements = track.pop("elements", [])
                db_track = models.LabeledTrack(job=self.db_job, parent=parent_track, **track)

                self._validate_label_for_existence(db_track.label_id)

                for attr in track_attributes:
                    db_attr_val = models.LabeledTrackAttributeVal(**attr, track_id=len(db_tracks))

                    self._validate_attribute_for_existence(db_attr_val, db_track.label_id, "immutable")

                    db_track_attr_vals.append(db_attr_val)

                for shape_idx, shape in enumerate(shapes):
                    shape_attributes = shape.pop("attributes", [])
                    db_shape = models.TrackedShape(**shape, track_id=len(db_tracks))

                    for attr in shape_attributes:
                        db_attr_val = models.TrackedShapeAttributeVal(**attr, shape_id=len(db_shapes))

                        self._validate_attribute_for_existence(db_attr_val, db_track.label_id, "mutable")

                        db_shape_attr_vals.append(db_attr_val)

                    db_shapes.append(db_shape)
                    shape["attributes"] = shape_attributes

                db_tracks.append(db_track)

                track["attributes"] = track_attributes
                track["shapes"] = shapes
                if elements or parent_track is None:
                    track["elements"] = elements

            db_tracks = bulk_create(models.LabeledTrack, db_tracks)

            for db_attr_val in db_track_attr_vals:
                db_attr_val.track_id = db_tracks[db_attr_val.track_id].id

            bulk_create(models.LabeledTrackAttributeVal, db_track_attr_vals)

            for db_shape in db_shapes:
                db_shape.track_id = db_tracks[db_shape.track_id].id

            db_shapes = bulk_create(models.TrackedShape, db_shapes)

            for db_attr_val in db_shape_attr_vals:
                db_attr_val.shape_id = db_shapes[db_attr_val.shape_id].id

            bulk_create(models.TrackedShapeAttributeVal, db_shape_attr_vals,)

            shape_idx = 0
            for track, db_track in zip(tracks, db_tracks):
                track["id"] = db_track.id
                for shape in track["shapes"]:
                    shape["id"] = db_shapes[shape_idx].id
                    shape_idx += 1
                create_tracks(track.get("elements", []), db_track)

        create_tracks(tracks)

        self.ir_data.tracks = tracks

    def _save_shapes_to_db(self, shapes):
        def create_shapes(shapes, parent_shape=None):
            db_shapes = []
            db_attr_vals = []

            for shape in shapes:
                attributes = shape.pop("attributes", [])
                shape_elements = shape.pop("elements", [])
                # FIXME: need to clamp points (be sure that all of them inside the image)
                # Should we check here or implement a validator?
                db_shape = models.LabeledShape(job=self.db_job, parent=parent_shape, **shape)

                self._validate_label_for_existence(db_shape.label_id)

                for attr in attributes:
                    db_attr_val = models.LabeledShapeAttributeVal(**attr, shape_id=len(db_shapes))

                    self._validate_attribute_for_existence(db_attr_val, db_shape.label_id, "all")

                    db_attr_vals.append(db_attr_val)

                db_shapes.append(db_shape)
                shape["attributes"] = attributes
                if shape_elements or parent_shape is None:
                    shape["elements"] = shape_elements

            db_shapes = bulk_create(models.LabeledShape, db_shapes)

            for db_attr_val in db_attr_vals:
                db_attr_val.shape_id = db_shapes[db_attr_val.shape_id].id

            bulk_create(models.LabeledShapeAttributeVal, db_attr_vals)

            for shape, db_shape in zip(shapes, db_shapes):
                shape["id"] = db_shape.id
                create_shapes(shape.get("elements", []), db_shape)

        create_shapes(shapes)

        self.ir_data.shapes = shapes

    def _save_tags_to_db(self, tags):
        db_tags = []
        db_attr_vals = []

        for tag in tags:
            attributes = tag.pop("attributes", [])
            db_tag = models.LabeledImage(job=self.db_job, **tag)

            self._validate_label_for_existence(db_tag.label_id)

            for attr in attributes:
                db_attr_val = models.LabeledImageAttributeVal(**attr)

                self._validate_attribute_for_existence(db_attr_val, db_tag.label_id, "all")

                db_attr_val.tag_id = len(db_tags)
                db_attr_vals.append(db_attr_val)

            db_tags.append(db_tag)
            tag["attributes"] = attributes

        db_tags = bulk_create(models.LabeledImage, db_tags)

        for db_attr_val in db_attr_vals:
            db_attr_val.image_id = db_tags[db_attr_val.tag_id].id

        bulk_create(models.LabeledImageAttributeVal, db_attr_vals)

        for tag, db_tag in zip(tags, db_tags):
            tag["id"] = db_tag.id

        self.ir_data.tags = tags

    def _set_updated_date(self):
        db_task = self.db_job.segment.task
        with transaction.atomic():
            self.db_job.touch()
            db_task.touch()
            if db_project := db_task.project:
                db_project.touch()

    @staticmethod
    def _data_is_empty(data):
        return not (data["tags"] or data["shapes"] or data["tracks"])

    def _create(self, data):
        self.reset()
        self._save_tags_to_db(data["tags"])
        self._save_shapes_to_db(data["shapes"])
        self._save_tracks_to_db(data["tracks"])

    def create(self, data):
        data = self._validate_input_annotations(data)

        self._create(data)
        handle_annotations_change(self.db_job, self.data, "create")

        if not self._data_is_empty(self.data):
            self._set_updated_date()

    def put(self, data):
        data = self._validate_input_annotations(data)

        deleted_data = self._delete()
        handle_annotations_change(self.db_job, deleted_data, "delete")

        deleted_data_is_empty = self._data_is_empty(deleted_data)

        self._create(data)
        handle_annotations_change(self.db_job, self.data, "create")

        if not deleted_data_is_empty or not self._data_is_empty(self.data):
            self._set_updated_date()

    def update(self, data):
        data = self._validate_input_annotations(data)

        self._delete(data)
        self._create(data)
        handle_annotations_change(self.db_job, self.data, "update")

        if not self._data_is_empty(self.data):
            self._set_updated_date()

    def _validate_input_annotations(self, data: Union[AnnotationIR, dict]) -> AnnotationIR:
        if not isinstance(data, AnnotationIR):
            data = AnnotationIR(self.db_job.segment.task.dimension, data)

        db_data = self.db_job.segment.task.data

        if data.tracks and db_data.validation_mode == models.ValidationMode.GT_POOL:
            # Only tags and shapes can be used in tasks with GT pool
            raise ValidationError("Tracks are not supported when task validation mode is {}".format(
                models.ValidationMode.GT_POOL
            ))

        return data

    def _delete_job_labeledimages(self, ids__UNSAFE: list[int]) -> None:
        # ids__UNSAFE is a list, received from the user
        # we MUST filter it by job_id additionally before applying to any queries
        ids = self.db_job.labeledimage_set.filter(pk__in=ids__UNSAFE).values_list('id', flat=True)
        models.LabeledImageAttributeVal.objects.filter(image_id__in=ids).delete()
        self.db_job.labeledimage_set.filter(pk__in=ids).delete()

    def _delete_job_labeledshapes(self, ids__UNSAFE: list[int], *, is_subcall: bool = False) -> None:
        # ids__UNSAFE is a list, received from the user
        # we MUST filter it by job_id additionally before applying to any queries
        if is_subcall:
            ids = ids__UNSAFE
        else:
            ids = self.db_job.labeledshape_set.filter(pk__in=ids__UNSAFE).values_list('id', flat=True)
            child_ids = self.db_job.labeledshape_set.filter(parent_id__in=ids).values_list('id', flat=True)
            if len(child_ids):
                self._delete_job_labeledshapes(child_ids, is_subcall=True)

        models.LabeledShapeAttributeVal.objects.filter(shape_id__in=ids).delete()
        self.db_job.labeledshape_set.filter(pk__in=ids).delete()

    def _delete_job_labeledtracks(self, ids__UNSAFE: list[int], *, is_subcall: bool = False) -> None:
        # ids__UNSAFE is a list, received from the user
        # we MUST filter it by job_id additionally before applying to any queries
        if is_subcall:
            ids = ids__UNSAFE
        else:
            ids = self.db_job.labeledtrack_set.filter(pk__in=ids__UNSAFE).values_list('id', flat=True)
            child_ids = self.db_job.labeledtrack_set.filter(parent_id__in=ids).values_list('id', flat=True)
            if len(child_ids):
                self._delete_job_labeledtracks(child_ids, is_subcall=True)

        models.TrackedShapeAttributeVal.objects.filter(shape__track_id__in=ids).delete()
        models.LabeledTrackAttributeVal.objects.filter(track_id__in=ids).delete()
        self.db_job.labeledtrack_set.filter(pk__in=ids).delete()

    def _delete(self, data=None):
        deleted_data = {}
        if data is None:
            self.init_from_db()
            deleted_data = self.data
            models.clear_annotations_in_jobs([self.db_job.id])
        else:
            labeledimage_ids = [image["id"] for image in data["tags"]]
            labeledshape_ids = [shape["id"] for shape in data["shapes"]]
            labeledtrack_ids = [track["id"] for track in data["tracks"]]

            # It is not important for us that data had some "invalid" objects
            # which were skipped (not actually deleted). The main idea is to
            # say that all requested objects are absent in DB after the method.
            self.ir_data.tags = data['tags']
            self.ir_data.shapes = data['shapes']
            self.ir_data.tracks = data['tracks']

            for labeledimage_ids_chunk in take_by(labeledimage_ids, chunk_size=1000):
                self._delete_job_labeledimages(labeledimage_ids_chunk)

            for labeledshape_ids_chunk in take_by(labeledshape_ids, chunk_size=1000):
                self._delete_job_labeledshapes(labeledshape_ids_chunk)

            for labeledtrack_ids_chunk in take_by(labeledtrack_ids, chunk_size=1000):
                self._delete_job_labeledtracks(labeledtrack_ids_chunk)

            deleted_data = {
                "tags": data["tags"],
                "shapes": data["shapes"],
                "tracks": data["tracks"],
            }

        return deleted_data

    def delete(self, data=None):
        deleted_data = self._delete(data)
        if not self._data_is_empty(deleted_data):
            self._set_updated_date()

        handle_annotations_change(self.db_job, deleted_data, "delete")

    @staticmethod
    def _extend_attributes(attributeval_set, default_attribute_values):
        shape_attribute_specs_set = set(attr.spec_id for attr in attributeval_set)
        for db_attr in default_attribute_values:
            if db_attr.spec_id not in shape_attribute_specs_set:
                attributeval_set.append(dotdict([
                    ('spec_id', db_attr.spec_id),
                    ('value', db_attr.value),
                ]))

    def _init_tags_from_db(self):
        # NOTE: do not use .prefetch_related() with .values() since it's useless:
        # https://github.com/cvat-ai/cvat/pull/7748#issuecomment-2063695007
        db_tags = self.db_job.labeledimage_set.values(
            'id',
            'frame',
            'label_id',
            'group',
            'source',
            'attribute__spec_id',
            'attribute__value',
            'attribute__id',
        ).order_by('frame').iterator(chunk_size=2000)

        db_tags = merge_table_rows(
            rows=db_tags,
            keys_for_merge={
                "attributes": [
                    'attribute__spec_id',
                    'attribute__value',
                    'attribute__id',
                ],
            },
            field_id='id',
        )

        for db_tag in db_tags:
            self._extend_attributes(db_tag.attributes,
                self.db_attributes[db_tag.label_id]["all"].values())

        serializer = serializers.LabeledImageSerializerFromDB(db_tags, many=True)
        self.ir_data.tags = serializer.data

    def _init_shapes_from_db(self):
        # NOTE: do not use .prefetch_related() with .values() since it's useless:
        # https://github.com/cvat-ai/cvat/pull/7748#issuecomment-2063695007
        db_shapes = self.db_job.labeledshape_set.values(
            'id',
            'label_id',
            'type',
            'frame',
            'group',
            'source',
            'occluded',
            'outside',
            'z_order',
            'rotation',
            'points',
            'parent',
            'attribute__spec_id',
            'attribute__value',
            'attribute__id',
        ).order_by('frame').iterator(chunk_size=2000)

        db_shapes = merge_table_rows(
            rows=db_shapes,
            keys_for_merge={
                'attributes': [
                    'attribute__spec_id',
                    'attribute__value',
                    'attribute__id',
                ],
            },
            field_id='id',
        )

        shapes = {}
        elements = {}
        for db_shape in db_shapes:
            self._extend_attributes(db_shape.attributes,
                self.db_attributes[db_shape.label_id]["all"].values())
            if db_shape['type'] == str(models.ShapeType.SKELETON):
                # skeletons themselves should not have points as they consist of other elements
                # here we ensure that it was initialized correctly
                db_shape['points'] = []

            if db_shape.parent is None:
                db_shape.elements = []
                shapes[db_shape.id] = db_shape
            else:
                if db_shape.parent not in elements:
                    elements[db_shape.parent] = []
                elements[db_shape.parent].append(db_shape)

        for shape_id, shape_elements in elements.items():
            shapes[shape_id].elements = shape_elements

        serializer = serializers.LabeledShapeSerializerFromDB(list(shapes.values()), many=True)
        self.ir_data.shapes = serializer.data

    def _init_tracks_from_db(self):
        # NOTE: do not use .prefetch_related() with .values() since it's useless:
        # https://github.com/cvat-ai/cvat/pull/7748#issuecomment-2063695007
        db_tracks = self.db_job.labeledtrack_set.values(
            "id",
            "frame",
            "label_id",
            "group",
            "source",
            "parent",
            "attribute__spec_id",
            "attribute__value",
            "attribute__id",
            "shape__type",
            "shape__occluded",
            "shape__z_order",
            "shape__rotation",
            "shape__points",
            "shape__id",
            "shape__frame",
            "shape__outside",
            "shape__attribute__spec_id",
            "shape__attribute__value",
            "shape__attribute__id",
        ).order_by('id', 'shape__frame').iterator(chunk_size=2000)

        db_tracks = merge_table_rows(
            rows=db_tracks,
            keys_for_merge={
                "attributes": [
                    "attribute__spec_id",
                    "attribute__value",
                    "attribute__id",
                ],
                "shapes":[
                    "shape__type",
                    "shape__occluded",
                    "shape__z_order",
                    "shape__points",
                    "shape__rotation",
                    "shape__id",
                    "shape__frame",
                    "shape__outside",
                    "shape__attribute__spec_id",
                    "shape__attribute__value",
                    "shape__attribute__id",
                ],
            },
            field_id="id",
        )

        tracks = {}
        elements = {}
        for db_track in db_tracks:
            db_track["shapes"] = merge_table_rows(db_track["shapes"], {
                'attributes': [
                    'attribute__value',
                    'attribute__spec_id',
                    'attribute__id',
                ]
            }, 'id')

            # A result table can consist many equal rows for track/shape attributes
            # We need filter unique attributes manually
            db_track["attributes"] = list(set(db_track["attributes"]))
            self._extend_attributes(db_track.attributes,
                self.db_attributes[db_track.label_id]["immutable"].values())

            default_attribute_values = self.db_attributes[db_track.label_id]["mutable"].values()
            for db_shape in db_track["shapes"]:
                db_shape["attributes"] = list(set(db_shape["attributes"]))
                # in case of trackedshapes need to interpolate attribute values and extend it
                # by previous shape attribute values (not default values)
                self._extend_attributes(db_shape["attributes"], default_attribute_values)
                if db_shape['type'] == str(models.ShapeType.SKELETON):
                    # skeletons themselves should not have points as they consist of other elements
                    # here we ensure that it was initialized correctly
                    db_shape['points'] = []
                default_attribute_values = db_shape["attributes"]

            if db_track.parent is None:
                db_track.elements = []
                tracks[db_track.id] = db_track
            else:
                if db_track.parent not in elements:
                    elements[db_track.parent] = []
                elements[db_track.parent].append(db_track)

        for track_id, track_elements in elements.items():
            tracks[track_id].elements = track_elements

        serializer = serializers.LabeledTrackSerializerFromDB(list(tracks.values()), many=True)
        self.ir_data.tracks = serializer.data

    def _init_version_from_db(self):
        self.ir_data.version = 0 # FIXME: should be removed in the future

    def init_from_db(self):
        self._init_tags_from_db()
        self._init_shapes_from_db()
        self._init_tracks_from_db()
        self._init_version_from_db()

    @property
    def data(self):
        return self.ir_data.data

    def export(
        self,
        dst_file: io.BufferedWriter,
        exporter: Callable[..., None],
        *,
        host: str = '',
        temp_dir: str | None = None,
        **options
    ):
        job_data = JobData(
            annotation_ir=self.ir_data,
            db_job=self.db_job,
            host=host,
        )

        with (
            TmpDirManager.get_tmp_directory_for_export(
                instance_type=self.db_job.__class__.__name__,
            ) if not temp_dir else nullcontext(temp_dir)
        ) as temp_dir:
            exporter(dst_file, temp_dir, job_data, **options)

    def import_annotations(self, src_file, importer, **options):
        job_data = JobData(
            annotation_ir=AnnotationIR(self.db_job.segment.task.dimension),
            db_job=self.db_job,
            create_callback=self.create,
        )
        self.delete()

        with TmpDirManager.get_tmp_directory() as temp_dir:
            try:
                importer(src_file, temp_dir, job_data, **options)
            except (DatasetNotFoundError, CvatDatasetNotFoundError) as not_found:
                if settings.CVAT_LOG_IMPORT_ERRORS:
                    dlogger.log_import_error(
                        entity="job",
                        entity_id=self.db_job.id,
                        format_name=importer.DISPLAY_NAME,
                        base_error=str(not_found),
                        dir_path=temp_dir,
                    )

                raise not_found

        self.create(job_data.data.slice(self.start_frame, self.stop_frame).serialize())


class TaskAnnotation:
    def __init__(self, pk, *, write_only: bool = False):
        self.db_task = models.Task.objects.prefetch_related(
            Prefetch('data__images', queryset=models.Image.objects.order_by('frame'))
        ).get(id=pk)
        self._write_only = write_only

        # TODO: maybe include consensus jobs except for task export
        requested_job_types = [models.JobType.ANNOTATION]
        if self.db_task.data.validation_mode == models.ValidationMode.GT_POOL:
            requested_job_types.append(models.JobType.GROUND_TRUTH)

        self.db_jobs = (
            JobAnnotation.add_prefetch_info(models.Job.objects, prefetch_images=False)
            .filter(segment__task_id=pk, type__in=requested_job_types)
        )

        if not write_only:
            self.ir_data = AnnotationIR(self.db_task.dimension)

    def reset(self):
        self.ir_data.reset()

    def _patch_data(self, data: Union[AnnotationIR, dict], action: Optional[PatchAction]):
        if not isinstance(data, AnnotationIR):
            data = AnnotationIR(self.db_task.dimension, data)

        if self.db_task.data.validation_mode == models.ValidationMode.GT_POOL:
            self._preprocess_input_annotations_for_gt_pool_task(data, action=action)

        splitted_data = {}
        jobs = {}
        for db_job in self.db_jobs:
            jid = db_job.id
            start = db_job.segment.start_frame
            stop = db_job.segment.stop_frame
            jobs[jid] = { "start": start, "stop": stop }
            splitted_data[jid] = (data.slice(start, stop), db_job)

        for jid, (job_data, db_job) in splitted_data.items():
            data = AnnotationIR(self.db_task.dimension)
            if action is None:
                data.data = put_job_data(jid, job_data, db_job=db_job)
            else:
                data.data = patch_job_data(jid, job_data, action, db_job=db_job)

            if not self._write_only:
                if data.version > self.ir_data.version:
                    self.ir_data.version = data.version

                self._merge_data(data, jobs[jid]["start"])

    def _merge_data(self, data: AnnotationIR, start_frame: int):
        annotation_manager = AnnotationManager(self.ir_data, dimension=self.db_task.dimension)
        annotation_manager.merge(data, start_frame, overlap=self.db_task.overlap)

    def put(self, data):
        self._patch_data(data, None)

    def create(self, data):
        self._patch_data(data, PatchAction.CREATE)

    def _preprocess_input_annotations_for_gt_pool_task(
        self, data: Union[AnnotationIR, dict], *, action: Optional[PatchAction]
    ) -> AnnotationIR:
        if not isinstance(data, AnnotationIR):
            data = AnnotationIR(self.db_task.dimension, data)

        if data.tracks:
            # Only tags and shapes are supported in tasks with GT pool
            raise ValidationError("Tracks are not supported when task validation mode is {}".format(
                models.ValidationMode.GT_POOL
            ))

        gt_job = self.db_task.gt_job
        if gt_job is None:
            raise AssertionError(f"Can't find GT job in the task {self.db_task.id}")

        db_data = self.db_task.data
        frame_step = db_data.get_frame_step()

        def _to_rel_frame(abs_frame: int) -> int:
            return (abs_frame - db_data.start_frame) // frame_step

        # Copy GT pool annotations into other jobs, with replacement of any existing annotations
        gt_abs_frame_set = sorted(gt_job.segment.frame_set)
        task_gt_honeypots: dict[int, int] = {} # real_id -> [placeholder_id, ...]
        task_gt_frames: set[int] = set()
        for abs_frame, abs_real_frame in (
            self.db_task.data.images
            .filter(is_placeholder=True, real_frame__in=gt_abs_frame_set)
            .values_list('frame', 'real_frame')
            .iterator(chunk_size=1000)
        ):
            frame = _to_rel_frame(abs_frame)
            task_gt_frames.add(frame)
            task_gt_honeypots.setdefault(_to_rel_frame(abs_real_frame), []).append(frame)

        gt_pool_frames = tuple(map(_to_rel_frame, gt_abs_frame_set))
        if sorted(gt_pool_frames) != list(range(min(gt_pool_frames), max(gt_pool_frames) + 1)):
            raise AssertionError("Expected a continuous GT pool frame set") # to be used in slice()

        gt_annotations = data.slice(min(gt_pool_frames), max(gt_pool_frames))

        if action and not (
            gt_annotations.tags or gt_annotations.shapes or gt_annotations.tracks
        ):
            return

        if not (
            action is None or # put
            action == PatchAction.CREATE
        ):
            # allow validation frame editing only with full task updates
            raise ValidationError(
                "Annotations on validation frames can only be edited via task import or the GT job"
            )

        task_annotation_manager = AnnotationManager(data, dimension=self.db_task.dimension)
        task_annotation_manager.clear_frames(task_gt_frames)

        for ann_type, gt_annotation in itertools.chain(
            zip(itertools.repeat('tag'), gt_annotations.tags),
            zip(itertools.repeat('shape'), gt_annotations.shapes),
        ):
            for honeypot_frame_id in task_gt_honeypots.get(
                gt_annotation["frame"], [] # some GT frames may be unused
            ):
                copied_annotation = faster_deepcopy(gt_annotation)
                copied_annotation["frame"] = honeypot_frame_id

                for ann in itertools.chain(
                    [copied_annotation], copied_annotation.get('elements', [])
                ):
                    ann.pop("id", None)

                if ann_type == 'tag':
                    data.add_tag(copied_annotation)
                elif ann_type == 'shape':
                    data.add_shape(copied_annotation)
                else:
                    assert False

        return data

    def update(self, data):
        self._patch_data(data, PatchAction.UPDATE)

    def delete(self, data=None):
        if data:
            self._patch_data(data, PatchAction.DELETE)
        else:
            for db_job in self.db_jobs:
                delete_job_data(db_job.id, db_job=db_job)

    def init_from_db(self):
        self.reset()

        for db_job in self.db_jobs.select_for_update():
            if db_job.type == models.JobType.GROUND_TRUTH and not (
                self.db_task.data.validation_mode == models.ValidationMode.GT_POOL
            ):
                continue

            gt_annotation = JobAnnotation(db_job.id, db_job=db_job)
            gt_annotation.init_from_db()
            if gt_annotation.ir_data.version > self.ir_data.version:
                self.ir_data.version = gt_annotation.ir_data.version

            self._merge_data(gt_annotation.ir_data, start_frame=db_job.segment.start_frame)

    def export(
        self,
        dst_file: io.BufferedWriter,
        exporter: Callable[..., None],
        *,
        host: str = '',
        temp_dir: str | None = None,
        **options
    ):
        task_data = TaskData(
            annotation_ir=self.ir_data,
            db_task=self.db_task,
            host=host,
        )

        with (
            TmpDirManager.get_tmp_directory_for_export(
                instance_type=self.db_task.__class__.__name__,
            ) if not temp_dir else nullcontext(temp_dir)
        ) as temp_dir:
            exporter(dst_file, temp_dir, task_data, **options)

    def import_annotations(self, src_file, importer, **options):
        task_data = TaskData(
            annotation_ir=AnnotationIR(self.db_task.dimension),
            db_task=self.db_task,
            create_callback=self.create,
        )
        self.delete()

        with TmpDirManager.get_tmp_directory() as temp_dir:
            try:
                importer(src_file, temp_dir, task_data, **options)
            except (DatasetNotFoundError, CvatDatasetNotFoundError) as not_found:
                if settings.CVAT_LOG_IMPORT_ERRORS:
                    dlogger.log_import_error(
                        entity="task",
                        entity_id=self.db_task.id,
                        format_name=importer.DISPLAY_NAME,
                        base_error=str(not_found),
                        dir_path=temp_dir,
                    )

                raise not_found

        self.create(task_data.data.serialize())

    @property
    def data(self):
        return self.ir_data.data


@silk_profile(name="GET job data")
@transaction.atomic
def get_job_data(pk):
    annotation = JobAnnotation(pk)
    annotation.init_from_db()

    return annotation.data


@silk_profile(name="POST job data")
@transaction.atomic
def put_job_data(pk, data: AnnotationIR | dict, *, db_job: models.Job | None = None):
    annotation = JobAnnotation(pk, db_job=db_job)
    annotation.put(data)

    return annotation.data


@silk_profile(name="UPDATE job data")
@plugin_decorator
@transaction.atomic
def patch_job_data(pk, data: AnnotationIR | dict, action: PatchAction, *, db_job: models.Job | None = None):
    annotation = JobAnnotation(pk, db_job=db_job)
    if action == PatchAction.CREATE:
        annotation.create(data)
    elif action == PatchAction.UPDATE:
        annotation.update(data)
    elif action == PatchAction.DELETE:
        annotation.delete(data)

    return annotation.data


@silk_profile(name="DELETE job data")
@transaction.atomic
def delete_job_data(pk, *, db_job: models.Job | None = None):
    annotation = JobAnnotation(pk, db_job=db_job)
    annotation.delete()


def export_job(
    job_id: int,
    dst_file: str,
    *,
    format_name: str,
    server_url: str | None = None,
    save_images=False,
    temp_dir: str | None = None,
):
    # For big tasks dump function may run for a long time and
    # we dont need to acquire lock after the task has been initialized from DB.
    # But there is the bug with corrupted dump file in case 2 or
    # more dump request received at the same time:
    # https://github.com/cvat-ai/cvat/issues/217
    with transaction.atomic():
        job = JobAnnotation(job_id, prefetch_images=True, lock_job_in_db=True)
        job.init_from_db()

    exporter = make_exporter(format_name)
    with open(dst_file, 'wb') as f:
        job.export(f, exporter, host=server_url, save_images=save_images, temp_dir=temp_dir)


@silk_profile(name="GET task data")
@transaction.atomic
def get_task_data(pk):
    annotation = TaskAnnotation(pk)
    annotation.init_from_db()

    return annotation.data


@silk_profile(name="POST task data")
@transaction.atomic
def put_task_data(pk, data):
    annotation = TaskAnnotation(pk)
    annotation.put(data)

    return annotation.data


@silk_profile(name="UPDATE task data")
@transaction.atomic
def patch_task_data(pk, data, action):
    annotation = TaskAnnotation(pk)
    if action == PatchAction.CREATE:
        annotation.create(data)
    elif action == PatchAction.UPDATE:
        annotation.update(data)
    elif action == PatchAction.DELETE:
        annotation.delete(data)

    return annotation.data


@silk_profile(name="DELETE task data")
@transaction.atomic
def delete_task_data(pk):
    annotation = TaskAnnotation(pk)
    annotation.delete()


def export_task(
    task_id: int,
    dst_file: str,
    *,
    format_name: str,
    server_url: str | None = None,
    save_images: bool = False,
    temp_dir: str | None = None,
    ):
    # For big tasks dump function may run for a long time and
    # we dont need to acquire lock after the task has been initialized from DB.
    # But there is the bug with corrupted dump file in case 2 or
    # more dump request received at the same time:
    # https://github.com/cvat-ai/cvat/issues/217
    with transaction.atomic():
        task = TaskAnnotation(task_id)
        task.init_from_db()

    exporter = make_exporter(format_name)
    with open(dst_file, 'wb') as f:
        task.export(f, exporter, host=server_url, save_images=save_images, temp_dir=temp_dir)


@transaction.atomic
def import_task_annotations(src_file, task_id, format_name, conv_mask_to_poly):
<<<<<<< HEAD
    av_scan_paths(src_file)
    task = TaskAnnotation(task_id)
=======
    task = TaskAnnotation(task_id, write_only=True)
>>>>>>> 4b72673b

    importer = make_importer(format_name)
    with open(src_file, 'rb') as f:
        try:
            task.import_annotations(f, importer, conv_mask_to_poly=conv_mask_to_poly)
        except (DatasetError, DatasetImportError, DatasetNotFoundError) as ex:
            raise CvatImportError(str(ex))


@transaction.atomic
def import_job_annotations(src_file, job_id, format_name, conv_mask_to_poly):
    av_scan_paths(src_file)
    job = JobAnnotation(job_id, prefetch_images=True)

    importer = make_importer(format_name)
    with open(src_file, 'rb') as f:
        try:
            job.import_annotations(f, importer, conv_mask_to_poly=conv_mask_to_poly)
        except (DatasetError, DatasetImportError, DatasetNotFoundError) as ex:
            raise CvatImportError(str(ex))<|MERGE_RESOLUTION|>--- conflicted
+++ resolved
@@ -1130,12 +1130,8 @@
 
 @transaction.atomic
 def import_task_annotations(src_file, task_id, format_name, conv_mask_to_poly):
-<<<<<<< HEAD
     av_scan_paths(src_file)
-    task = TaskAnnotation(task_id)
-=======
     task = TaskAnnotation(task_id, write_only=True)
->>>>>>> 4b72673b
 
     importer = make_importer(format_name)
     with open(src_file, 'rb') as f:
