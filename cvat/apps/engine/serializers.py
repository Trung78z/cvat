--- conflicted
+++ resolved
@@ -74,70 +74,6 @@
             fields[field_name].read_only = True
 
         return fields
-
-
-
-class WriteOnceMixin:
-    """
-    Adds support for write once fields to serializers.
-
-    To use it, specify a list of fields as `write_once_fields` on the
-    serializer's Meta:
-    ```
-    class Meta:
-        model = SomeModel
-        fields = '__all__'
-        write_once_fields = ('collection', )
-    ```
-
-    Now the fields in `write_once_fields` can be set during POST (create),
-    but cannot be changed afterwards via PUT or PATCH (update).
-    Inspired by http://stackoverflow.com/a/37487134/627411.
-    """
-
-    def get_extra_kwargs(self):
-        extra_kwargs = super().get_extra_kwargs()
-
-        # We're only interested in PATCH/PUT.
-        if 'update' in getattr(self.context.get('view'), 'action', ''):
-            extra_kwargs = self._set_write_once_fields(extra_kwargs)
-
-        return extra_kwargs
-
-    def get_fields(self):
-        fields = super().get_fields()
-
-        extra_kwargs = self.get_extra_kwargs()
-
-        for field_name, field_extra_kwargs in extra_kwargs.items():
-            field = fields.get(field_name)
-            read_only = field_extra_kwargs.get('read_only')
-            if read_only:
-                setattr(field, 'read_only', read_only)
-
-        return fields
-
-    def _set_write_once_fields(self, extra_kwargs):
-        """
-        Set all fields in `Meta.write_once_fields` to read_only.
-        """
-
-        write_once_fields = getattr(self.Meta, 'write_once_fields', None)
-        if not write_once_fields:
-            return extra_kwargs
-
-        if not isinstance(write_once_fields, (list, tuple)):
-            raise TypeError(
-                'The `write_once_fields` option must be a list or tuple. '
-                'Got {}.'.format(type(write_once_fields).__name__)
-            )
-
-        for field_name in write_once_fields:
-            kwargs = extra_kwargs.get(field_name, {})
-            kwargs['read_only'] = True
-            extra_kwargs[field_name] = kwargs
-
-        return extra_kwargs
 
 
 @extend_schema_field(serializers.URLField)
@@ -624,12 +560,7 @@
         fields = ('url', 'id', 'task_id', 'project_id', 'assignee',
             'dimension', 'bug_tracker', 'status', 'stage', 'state', 'mode',
             'start_frame', 'stop_frame', 'data_chunk_size', 'data_compressed_chunk_type',
-<<<<<<< HEAD
             'updated_date', 'issues', 'labels', 'type')
-=======
-            'updated_date', 'issues', 'labels'
-        )
->>>>>>> d7646356
         read_only_fields = fields
 
 
