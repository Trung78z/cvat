--- conflicted
+++ resolved
@@ -11,11 +11,8 @@
 import uuid
 from abc import ABCMeta, abstractmethod
 from collections.abc import Collection, Iterable
-<<<<<<< HEAD
 from copy import deepcopy
-=======
 from datetime import timedelta
->>>>>>> e276295d
 from enum import Enum
 from logging import Logger
 from tempfile import NamedTemporaryFile
