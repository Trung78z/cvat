# Copyright (C) CVAT.ai Corporation
#
# SPDX-License-Identifier: MIT

import logging
import os
import shlex
from enum import Enum
from http import HTTPStatus
from pathlib import Path
from subprocess import PIPE, CalledProcessError, run
from time import sleep
from typing import Union

import pytest
import requests
import yaml

from shared.utils.config import ASSETS_DIR, get_server_url

logger = logging.getLogger(__name__)

CVAT_ROOT_DIR = next(dir.parent for dir in Path(__file__).parents if dir.name == "tests")
CVAT_DB_DIR = ASSETS_DIR / "cvat_db"
PREFIX = "test"

CONTAINER_NAME_FILES = ["docker-compose.tests.yml"]

DC_FILES = CONTAINER_NAME_FILES + [
    "docker-compose.dev.yml",
    "tests/docker-compose.file_share.yml",
    "tests/docker-compose.minio.yml",
    "tests/docker-compose.test_servers.yml",
]

TEST_EXTRAS_HOST_DIR = CVAT_ROOT_DIR / "tests" / "extras"
TEST_EXTRAS_MOUNT_DIR = "/home/django"  # django can't import CVAT from other dirs


class Container(str, Enum):
    DB = "cvat_db"
    SERVER = "cvat_server"
    WORKER_ANNOTATION = "cvat_worker_annotation"
    WORKER_IMPORT = "cvat_worker_import"
    WORKER_EXPORT = "cvat_worker_export"
    WORKER_QUALITY_REPORTS = "cvat_worker_quality_reports"
    WORKER_WEBHOOKS = "cvat_worker_webhooks"
    UTILS = "cvat_utils"

    def __str__(self):
        return self.value

    @classmethod
    def covered(cls):
        return [item.value for item in cls if item != cls.DB]


def pytest_addoption(parser):
    group = parser.getgroup("CVAT REST API testing options")
    group._addoption(
        "--start-services",
        action="store_true",
        help="Start all necessary CVAT containers without running tests. (default: %(default)s)",
    )

    group._addoption(
        "--stop-services",
        action="store_true",
        help="Stop all testing containers without running tests. (default: %(default)s)",
    )

    group._addoption(
        "--rebuild",
        action="store_true",
        help="Rebuild CVAT images and then start containers. (default: %(default)s)",
    )

    group._addoption(
        "--cleanup",
        action="store_true",
        help="Delete files that was create by tests without running tests. (default: %(default)s)",
    )

    group._addoption(
        "--dumpdb",
        action="store_true",
        help="Update data.json without running tests. (default: %(default)s)",
    )

    group._addoption(
        "--platform",
        action="store",
        default="local",
        choices=("kube", "local"),
        help="Platform identifier - 'kube' or 'local'. (default: %(default)s)",
    )


def _run(command, capture_output=True):
    _command = command.split() if isinstance(command, str) else command
    try:
        logger.debug(f"Executing a command: {_command}")

        stdout, stderr = "", ""
        if capture_output:
            proc = run(_command, check=True, stdout=PIPE, stderr=PIPE)  # nosec
            stdout, stderr = proc.stdout.decode(), proc.stderr.decode()
        else:
            proc = run(_command)  # nosec

        if stdout:
            logger.debug(f"Output (stdout): {stdout}")
        if stderr:
            logger.debug(f"Output (stderr): {stderr}")

        return stdout, stderr
    except CalledProcessError as exc:
        message = f"Command failed: {' '.join(map(shlex.quote, _command))}."
        message += f"\nExit code: {exc.returncode}"
        if capture_output:
            message += f"\nStandard output:\n{exc.stdout.decode()}"
            message += f"\nStandard error:\n{exc.stderr.decode()}"

        pytest.exit(message)


def _kube_get_pod_name(label_filter):
    output, _ = _run(f"kubectl get pods -l {label_filter} -o jsonpath={{.items[0].metadata.name}}")
    return output


def _kube_get_server_pod_name():
    return _kube_get_pod_name("component=server")


def _kube_get_db_pod_name():
    return _kube_get_pod_name("app.kubernetes.io/name=postgresql")


def _kube_get_clichouse_pod_name():
    return _kube_get_pod_name("app.kubernetes.io/name=clickhouse")


def _kube_get_redis_inmem_pod_name():
    return _kube_get_pod_name("app.kubernetes.io/name=redis")


def _kube_get_redis_ondisk_pod_name():
    return _kube_get_pod_name("app.kubernetes.io/name=cvat,tier=kvrocks")


def docker_cp(source, target):
    _run(f"docker container cp {source} {target}")


def kube_cp(source, target):
    _run(f"kubectl cp {source} {target}")


def docker_exec(container, command, capture_output=True):
    return _run(f"docker exec -u root {PREFIX}_{container}_1 {command}", capture_output)


def docker_exec_cvat(command: Union[list[str], str]):
    base = f"docker exec {PREFIX}_cvat_server_1"
    _command = f"{base} {command}" if isinstance(command, str) else base.split() + command
    return _run(_command)


def kube_exec_cvat(command: Union[list[str], str]):
    pod_name = _kube_get_server_pod_name()
    base = f"kubectl exec {pod_name} --"
    _command = f"{base} {command}" if isinstance(command, str) else base.split() + command
    return _run(_command)


def container_exec_cvat(request: pytest.FixtureRequest, command: Union[list[str], str]):
    platform = request.config.getoption("--platform")
    if platform == "local":
        return docker_exec_cvat(command)
    elif platform == "kube":
        return kube_exec_cvat(command)
    else:
        assert False, "unknown platform"


def kube_exec_cvat_db(command):
    pod_name = _kube_get_db_pod_name()
    _run(["kubectl", "exec", pod_name, "--"] + command)


def docker_exec_clickhouse_db(command):
    _run(["docker", "exec", f"{PREFIX}_cvat_clickhouse_1"] + command)


def kube_exec_clickhouse_db(command):
    pod_name = _kube_get_clichouse_pod_name()
    _run(["kubectl", "exec", pod_name, "--"] + command)


def docker_exec_redis_inmem(command):
    _run(["docker", "exec", f"{PREFIX}_cvat_redis_inmem_1"] + command)


def kube_exec_redis_inmem(command):
    pod_name = _kube_get_redis_inmem_pod_name()
    _run(["kubectl", "exec", pod_name, "--"] + command)


def docker_exec_redis_ondisk(command):
    _run(["docker", "exec", f"{PREFIX}_cvat_redis_ondisk_1"] + command)


def kube_exec_redis_ondisk(command):
    pod_name = _kube_get_redis_ondisk_pod_name()
    _run(["kubectl", "exec", pod_name, "--"] + command)


def docker_restore_db():
    docker_exec(
        Container.DB, "psql -U root -d postgres -v from=test_db -v to=cvat -f /tmp/restore.sql"
    )


def kube_restore_db():
    kube_exec_cvat_db(
        [
            "/bin/sh",
            "-c",
            "PGPASSWORD=cvat_postgresql_postgres psql -U postgres -d postgres -v from=test_db -v to=cvat -f /tmp/restore.sql",
        ]
    )


def docker_restore_clickhouse_db():
    docker_exec_clickhouse_db(
        [
            "/bin/sh",
            "-c",
            'clickhouse-client --query "DROP TABLE IF EXISTS ${CLICKHOUSE_DB}.events;" && /docker-entrypoint-initdb.d/init.sh',
        ]
    )


def kube_restore_clickhouse_db():
    kube_exec_clickhouse_db(
        [
            "/bin/sh",
            "-c",
            'clickhouse-client --query "DROP TABLE IF EXISTS ${CLICKHOUSE_DB}.events;" && /bin/sh /docker-entrypoint-initdb.d/init.sh',
        ]
    )


<<<<<<< HEAD
def docker_clear_rq():
    docker_exec_cvat(
        [
            "/bin/sh",
            "-c",
            'python %s/clear_rq.py --host "${CVAT_REDIS_HOST}" --password "${CVAT_REDIS_PASSWORD}"'
            % (TEST_EXTRAS_MOUNT_DIR,),
        ]
    )


def kube_clear_rq():
    kube_exec_cvat(
        [
            "/bin/sh",
            "-c",
            'python %s/clear_rq.py --host "${CVAT_REDIS_HOST}" --password "${CVAT_REDIS_PASSWORD}"'
            % (TEST_EXTRAS_MOUNT_DIR,),
        ]
    )


=======
def _get_redis_inmem_keys_to_keep():
    return (
        "rq:worker:",
        "rq:workers",
        "rq:scheduler_instance:",
        "rq:queues:",
        "cvat:applied_migrations",
        "cvat:applied_migration:",
    )


def docker_restore_redis_inmem():
    docker_exec_redis_inmem(
        [
            "sh",
            "-c",
            'redis-cli -e --scan --pattern "*" |'
            'grep -v "' + r"\|".join(_get_redis_inmem_keys_to_keep()) + '" |'
            "xargs -r redis-cli -e del",
        ]
    )


def kube_restore_redis_inmem():
    kube_exec_redis_inmem(
        [
            "sh",
            "-c",
            'export REDISCLI_AUTH="${REDIS_PASSWORD}" && '
            'redis-cli -e --scan --pattern "*" | '
            'grep -v "' + r"\|".join(_get_redis_inmem_keys_to_keep()) + '" | '
            "xargs -r redis-cli -e del",
        ]
    )


def docker_restore_redis_ondisk():
    docker_exec_redis_ondisk(["redis-cli", "-e", "-p", "6666", "flushall"])


def kube_restore_redis_ondisk():
    kube_exec_redis_ondisk(
        ["sh", "-c", 'REDISCLI_AUTH="${CVAT_REDIS_ONDISK_PASSWORD}" redis-cli -e -p 6666 flushall']
    )


>>>>>>> 3caac72f
def running_containers():
    return [cn for cn in _run("docker ps --format {{.Names}}")[0].split("\n") if cn]


def dump_db():
    if "test_cvat_server_1" not in running_containers():
        pytest.exit("CVAT is not running")
    with open(CVAT_DB_DIR / "data.json", "w") as f:
        try:
            run(  # nosec
                "docker exec test_cvat_server_1 \
                    python manage.py dumpdata \
                    --indent 2 --natural-foreign \
                    --exclude=auth.permission --exclude=contenttypes".split(),
                stdout=f,
                check=True,
            )
        except CalledProcessError:
            pytest.exit("Database dump failed.\n")


def create_compose_files(container_name_files):
    for filename in container_name_files:
        with (
            open(filename.with_name(filename.name.replace(".tests", "")), "r") as dcf,
            open(filename, "w") as ndcf,
        ):
            dc_config = yaml.safe_load(dcf)

            for service_name, service_config in dc_config["services"].items():
                service_config.pop("container_name", None)
                if service_name in (Container.SERVER, Container.UTILS):
                    service_env = service_config["environment"]
                    service_env["DJANGO_SETTINGS_MODULE"] = "cvat.settings.testing_rest"

                if service_name in Container.covered():
                    service_env = service_config["environment"]
                    service_env["COVERAGE_PROCESS_START"] = ".coveragerc"
                    service_config["volumes"].append(
                        "./tests/python/.coveragerc:/home/django/.coveragerc"
                    )

            yaml.dump(dc_config, ndcf)


def delete_compose_files(container_name_files):
    for filename in container_name_files:
        filename.unlink(missing_ok=True)


def wait_for_services(num_secs: int = 300) -> None:
    for i in range(num_secs):
        logger.debug(f"waiting for the server to load ... ({i})")
        response = requests.get(get_server_url("api/server/health/", format="json"))

        try:
            statuses = response.json()
            logger.debug(f"server status: \n{statuses}")

            if response.status_code == HTTPStatus.OK:
                logger.debug("the server has finished loading!")
                return

        except Exception as e:
            logger.debug(f"an error occurred during the server status checking: {e}")

        sleep(1)

    raise Exception(
        f"Failed to reach the server during {num_secs} seconds. Please check the configuration."
    )


def docker_restore_data_volumes():
    docker_cp(
        CVAT_DB_DIR / "cvat_data.tar.bz2",
        f"{PREFIX}_cvat_server_1:/tmp/cvat_data.tar.bz2",
    )
    docker_exec_cvat("tar --strip 3 -xjf /tmp/cvat_data.tar.bz2 -C /home/django/data/")


def kube_restore_data_volumes():
    pod_name = _kube_get_server_pod_name()
    kube_cp(
        CVAT_DB_DIR / "cvat_data.tar.bz2",
        f"{pod_name}:/tmp/cvat_data.tar.bz2",
    )
    kube_exec_cvat("tar --strip 3 -xjf /tmp/cvat_data.tar.bz2 -C /home/django/data/")


def get_server_image_tag():
    return f"cvat/server:{os.environ.get('CVAT_VERSION', 'dev')}"


def docker_compose(dc_files, cvat_root_dir):
    return [
        "docker",
        "compose",
        f"--project-name={PREFIX}",
        # use compatibility mode to have fixed names for containers (with underscores)
        # https://github.com/docker/compose#about-update-and-backward-compatibility
        "--compatibility",
        f"--env-file={cvat_root_dir / 'tests/python/webhook_receiver/.env'}",
        *(f"--file={f}" for f in dc_files),
    ]


def start_services(dc_files, rebuild=False, cvat_root_dir=CVAT_ROOT_DIR):
    if any([cn in ["cvat_server", "cvat_db"] for cn in running_containers()]):
        pytest.exit(
            "It's looks like you already have running cvat containers. Stop them and try again. "
            f"List of running containers: {', '.join(running_containers())}"
        )

    _run(
        docker_compose(dc_files, cvat_root_dir) + ["up", "-d", *["--build"] * rebuild],
        capture_output=False,
    )


def stop_services(dc_files, cvat_root_dir=CVAT_ROOT_DIR):
    run(docker_compose(dc_files, cvat_root_dir) + ["down", "-v"], capture_output=False)


def session_start(
    session,
    cvat_root_dir=CVAT_ROOT_DIR,
    cvat_db_dir=CVAT_DB_DIR,
    extra_dc_files=None,
    waiting_time=300,
):
    stop = session.config.getoption("--stop-services")
    start = session.config.getoption("--start-services")
    rebuild = session.config.getoption("--rebuild")
    cleanup = session.config.getoption("--cleanup")
    dumpdb = session.config.getoption("--dumpdb")

    if session.config.getoption("--collect-only"):
        if any((stop, start, rebuild, cleanup, dumpdb)):
            raise Exception(
                """--collect-only is not compatible with any of the other options:
                --stop-services --start-services --rebuild --cleanup --dumpdb"""
            )
        return  # don't need to start the services to collect tests

    platform = session.config.getoption("--platform")

    if platform == "kube" and any((stop, start, rebuild, cleanup, dumpdb)):
        raise Exception(
            """--platform=kube is not compatible with any of the other options
            --stop-services --start-services --rebuild --cleanup --dumpdb"""
        )

    if platform == "local":
        local_start(
            start,
            stop,
            dumpdb,
            cleanup,
            rebuild,
            cvat_root_dir,
            cvat_db_dir,
            extra_dc_files,
            waiting_time,
        )

    elif platform == "kube":
        kube_start(cvat_db_dir)


def local_start(
    start, stop, dumpdb, cleanup, rebuild, cvat_root_dir, cvat_db_dir, extra_dc_files, waiting_time
):
    if start and stop:
        raise Exception("--start-services and --stop-services are incompatible")

    if dumpdb:
        dump_db()
        pytest.exit("data.json has been updated", returncode=0)

    dc_files = [cvat_root_dir / f for f in DC_FILES]
    if extra_dc_files is not None:
        dc_files += extra_dc_files

    container_name_files = [cvat_root_dir / f for f in CONTAINER_NAME_FILES]

    if cleanup:
        delete_compose_files(container_name_files)
        pytest.exit("All generated test files have been deleted", returncode=0)

    if not all([f.exists() for f in container_name_files]) or rebuild:
        delete_compose_files(container_name_files)
        create_compose_files(container_name_files)

    if stop:
        stop_services(dc_files, cvat_root_dir)
        pytest.exit("All testing containers are stopped", returncode=0)

    start_services(dc_files, rebuild, cvat_root_dir)

    docker_restore_data_volumes()
    docker_cp(cvat_db_dir / "restore.sql", f"{PREFIX}_cvat_db_1:/tmp/restore.sql")
    docker_cp(cvat_db_dir / "data.json", f"{PREFIX}_cvat_server_1:/tmp/data.json")
<<<<<<< HEAD
    docker_cp(
        TEST_EXTRAS_HOST_DIR / "clear_rq.py",
        f"{PREFIX}_cvat_server_1:{TEST_EXTRAS_MOUNT_DIR}/clear_rq.py",
    )
    wait_for_services()
=======

    wait_for_services(waiting_time)
>>>>>>> 3caac72f

    docker_exec_cvat("python manage.py loaddata /tmp/data.json")
    docker_exec(
        Container.DB, "psql -U root -d postgres -v from=cvat -v to=test_db -f /tmp/restore.sql"
    )

    if start:
        pytest.exit("All necessary containers have been created and started.", returncode=0)


def kube_start(cvat_db_dir):
    kube_restore_data_volumes()
    server_pod_name = _kube_get_server_pod_name()
    db_pod_name = _kube_get_db_pod_name()
    kube_cp(cvat_db_dir / "restore.sql", f"{db_pod_name}:/tmp/restore.sql")
    kube_cp(cvat_db_dir / "data.json", f"{server_pod_name}:/tmp/data.json")
    kube_cp(TEST_EXTRAS_HOST_DIR, f"{server_pod_name}:{TEST_EXTRAS_MOUNT_DIR}")

    wait_for_services()

    kube_exec_cvat("python manage.py loaddata /tmp/data.json")

    kube_exec_cvat_db(
        [
            "/bin/sh",
            "-c",
            "PGPASSWORD=cvat_postgresql_postgres psql -U postgres -d postgres -v from=cvat -v to=test_db -f /tmp/restore.sql",
        ]
    )


def pytest_sessionstart(session: pytest.Session) -> None:
    session_start(session)


def pytest_sessionfinish(session: pytest.Session, exitstatus: int) -> None:
    session_finish(session)


def session_finish(session):
    if session.config.getoption("--collect-only"):
        return

    platform = session.config.getoption("--platform")

    if platform == "local":
        if os.environ.get("COVERAGE_PROCESS_START"):
            collect_code_coverage_from_containers()

        docker_restore_db()
        docker_exec(Container.DB, "dropdb test_db")

        docker_exec(Container.DB, "dropdb --if-exists cvat")
        docker_exec(Container.DB, "createdb cvat")
        docker_exec_cvat("python manage.py migrate")


def collect_code_coverage_from_containers():
    for container in Container.covered():
        process_command = "python3"

        # find process with code coverage
        pid, _ = docker_exec(container, f"pidof {process_command} -o 1")

        # stop process with code coverage
        docker_exec(container, f"kill -15 {pid}")
        sleep(3)

        # get code coverage report
        docker_exec(container, "coverage combine", capture_output=False)
        docker_exec(container, "coverage json", capture_output=False)
        docker_cp(
            f"{PREFIX}_{container}_1:home/django/coverage.json",
            f"coverage_{container}.json",
        )


@pytest.fixture(scope="function")
def restore_db_per_function(request):
    # Note that autouse fixtures are executed first within their scope, so be aware of the order
    # Pre-test DB setups (eg. with class-declared autouse setup() method) may be cleaned.
    # https://docs.pytest.org/en/stable/reference/fixtures.html#autouse-fixtures-are-executed-first-within-their-scope
    platform = request.config.getoption("--platform")
    if platform == "local":
        docker_restore_db()
    else:
        kube_restore_db()


@pytest.fixture(scope="class")
def restore_db_per_class(request):
    platform = request.config.getoption("--platform")
    if platform == "local":
        docker_restore_db()
    else:
        kube_restore_db()


@pytest.fixture(scope="function")
def restore_cvat_data_per_function(request):
    platform = request.config.getoption("--platform")
    if platform == "local":
        docker_restore_data_volumes()
    else:
        kube_restore_data_volumes()


@pytest.fixture(scope="class")
def restore_cvat_data_per_class(request):
    platform = request.config.getoption("--platform")
    if platform == "local":
        docker_restore_data_volumes()
    else:
        kube_restore_data_volumes()


def clear_rq(request: pytest.FixtureRequest):
    platform = request.config.getoption("--platform")
    if platform == "local":
        docker_clear_rq()
    else:
        kube_clear_rq()


@pytest.fixture(scope="class")
def clear_rq_per_class(request):
    clear_rq(request)


@pytest.fixture(scope="function")
def clear_rq_per_function(request):
    clear_rq(request)


@pytest.fixture(scope="class")
def clear_rq_after_class(request):
    yield
    clear_rq(request)


@pytest.fixture(scope="function")
def clear_rq_after_function(request):
    yield
    clear_rq(request)


@pytest.fixture(scope="function")
def restore_clickhouse_db_per_function(request):
    # Note that autouse fixtures are executed first within their scope, so be aware of the order
    # Pre-test DB setups (eg. with class-declared autouse setup() method) may be cleaned.
    # https://docs.pytest.org/en/stable/reference/fixtures.html#autouse-fixtures-are-executed-first-within-their-scope
    platform = request.config.getoption("--platform")
    if platform == "local":
        docker_restore_clickhouse_db()
    else:
        kube_restore_clickhouse_db()


@pytest.fixture(scope="class")
def restore_clickhouse_db_per_class(request):
    platform = request.config.getoption("--platform")
    if platform == "local":
        docker_restore_clickhouse_db()
    else:
        kube_restore_clickhouse_db()


@pytest.fixture(scope="function")
def restore_redis_inmem_per_function(request):
    # Note that autouse fixtures are executed first within their scope, so be aware of the order
    # Pre-test DB setups (eg. with class-declared autouse setup() method) may be cleaned.
    # https://docs.pytest.org/en/stable/reference/fixtures.html#autouse-fixtures-are-executed-first-within-their-scope
    platform = request.config.getoption("--platform")
    if platform == "local":
        docker_restore_redis_inmem()
    else:
        kube_restore_redis_inmem()


@pytest.fixture(scope="class")
def restore_redis_inmem_per_class(request):
    platform = request.config.getoption("--platform")
    if platform == "local":
        docker_restore_redis_inmem()
    else:
        kube_restore_redis_inmem()


@pytest.fixture(scope="function")
def restore_redis_ondisk_per_function(request):
    platform = request.config.getoption("--platform")
    if platform == "local":
        docker_restore_redis_ondisk()
    else:
        kube_restore_redis_ondisk()


@pytest.fixture(scope="class")
def restore_redis_ondisk_per_class(request):
    platform = request.config.getoption("--platform")
    if platform == "local":
        docker_restore_redis_ondisk()
    else:
        kube_restore_redis_ondisk()


@pytest.fixture(scope="class")
def restore_redis_ondisk_after_class(request):
    yield

    platform = request.config.getoption("--platform")
    if platform == "local":
        docker_restore_redis_ondisk()
    else:
        kube_restore_redis_ondisk()<|MERGE_RESOLUTION|>--- conflicted
+++ resolved
@@ -33,9 +33,6 @@
     "tests/docker-compose.test_servers.yml",
 ]
 
-TEST_EXTRAS_HOST_DIR = CVAT_ROOT_DIR / "tests" / "extras"
-TEST_EXTRAS_MOUNT_DIR = "/home/django"  # django can't import CVAT from other dirs
-
 
 class Container(str, Enum):
     DB = "cvat_db"
@@ -252,30 +249,6 @@
     )
 
 
-<<<<<<< HEAD
-def docker_clear_rq():
-    docker_exec_cvat(
-        [
-            "/bin/sh",
-            "-c",
-            'python %s/clear_rq.py --host "${CVAT_REDIS_HOST}" --password "${CVAT_REDIS_PASSWORD}"'
-            % (TEST_EXTRAS_MOUNT_DIR,),
-        ]
-    )
-
-
-def kube_clear_rq():
-    kube_exec_cvat(
-        [
-            "/bin/sh",
-            "-c",
-            'python %s/clear_rq.py --host "${CVAT_REDIS_HOST}" --password "${CVAT_REDIS_PASSWORD}"'
-            % (TEST_EXTRAS_MOUNT_DIR,),
-        ]
-    )
-
-
-=======
 def _get_redis_inmem_keys_to_keep():
     return (
         "rq:worker:",
@@ -322,7 +295,6 @@
     )
 
 
->>>>>>> 3caac72f
 def running_containers():
     return [cn for cn in _run("docker ps --format {{.Names}}")[0].split("\n") if cn]
 
@@ -526,16 +498,8 @@
     docker_restore_data_volumes()
     docker_cp(cvat_db_dir / "restore.sql", f"{PREFIX}_cvat_db_1:/tmp/restore.sql")
     docker_cp(cvat_db_dir / "data.json", f"{PREFIX}_cvat_server_1:/tmp/data.json")
-<<<<<<< HEAD
-    docker_cp(
-        TEST_EXTRAS_HOST_DIR / "clear_rq.py",
-        f"{PREFIX}_cvat_server_1:{TEST_EXTRAS_MOUNT_DIR}/clear_rq.py",
-    )
-    wait_for_services()
-=======
 
     wait_for_services(waiting_time)
->>>>>>> 3caac72f
 
     docker_exec_cvat("python manage.py loaddata /tmp/data.json")
     docker_exec(
@@ -552,7 +516,6 @@
     db_pod_name = _kube_get_db_pod_name()
     kube_cp(cvat_db_dir / "restore.sql", f"{db_pod_name}:/tmp/restore.sql")
     kube_cp(cvat_db_dir / "data.json", f"{server_pod_name}:/tmp/data.json")
-    kube_cp(TEST_EXTRAS_HOST_DIR, f"{server_pod_name}:{TEST_EXTRAS_MOUNT_DIR}")
 
     wait_for_services()
 
@@ -652,36 +615,6 @@
         kube_restore_data_volumes()
 
 
-def clear_rq(request: pytest.FixtureRequest):
-    platform = request.config.getoption("--platform")
-    if platform == "local":
-        docker_clear_rq()
-    else:
-        kube_clear_rq()
-
-
-@pytest.fixture(scope="class")
-def clear_rq_per_class(request):
-    clear_rq(request)
-
-
-@pytest.fixture(scope="function")
-def clear_rq_per_function(request):
-    clear_rq(request)
-
-
-@pytest.fixture(scope="class")
-def clear_rq_after_class(request):
-    yield
-    clear_rq(request)
-
-
-@pytest.fixture(scope="function")
-def clear_rq_after_function(request):
-    yield
-    clear_rq(request)
-
-
 @pytest.fixture(scope="function")
 def restore_clickhouse_db_per_function(request):
     # Note that autouse fixtures are executed first within their scope, so be aware of the order
