{
  "job": {
    "2": {
      "shapes": [
        {
          "attributes": [],
          "elements": [],
          "frame": 0,
          "group": 0,
          "id": 1,
          "label_id": 3,
          "occluded": false,
          "outside": false,
          "points": [
            223.39453125,
            226.0751953125,
            513.7663269042969,
            377.9619903564453
          ],
          "rotation": 0.0,
          "source": "manual",
          "type": "rectangle",
          "z_order": 0
        },
        {
          "attributes": [],
          "elements": [],
          "frame": 1,
          "group": 0,
          "id": 2,
          "label_id": 3,
          "occluded": false,
          "outside": false,
          "points": [
            63.0791015625,
            139.75390625,
            132.19337349397574,
            112.3867469879533,
            189.71144578313397,
            159.23614457831354,
            191.1030120481937,
            246.9048192771097,
            86.73554216867524,
            335.5012048192784,
            32.00060240964012,
            250.15180722891637
          ],
          "rotation": 0.0,
          "source": "manual",
          "type": "polygon",
          "z_order": 0
        },
        {
          "attributes": [],
          "elements": [],
          "frame": 1,
          "group": 0,
          "id": 3,
          "label_id": 4,
          "occluded": false,
          "outside": false,
          "points": [
            83.0244140625,
            216.75390625,
            112.24759036144678,
            162.48313253012202,
            167.44638554216908,
            183.35662650602535,
            149.35602409638705,
            252.0072289156633,
            84.41626506024113,
            292.8265060240974,
            72.81987951807241,
            258.9650602409638
          ],
          "rotation": 0.0,
          "source": "manual",
          "type": "polygon",
          "z_order": 0
        },
        {
          "attributes": [],
          "elements": [],
          "frame": 2,
          "group": 0,
          "id": 4,
          "label_id": 3,
          "occluded": false,
          "outside": false,
          "points": [
            24.443359375,
            107.2275390625,
            84.91109877913368,
            61.125083240844106,
            169.4316315205324,
            75.1561598224198,
            226.5581576026634,
            113.90865704772477,
            240.5892341842391,
            205.77880133185317,
            210.52264150943483,
            270.9230854605994
          ],
          "rotation": 0.0,
          "source": "manual",
          "type": "polyline",
          "z_order": 0
        },
        {
          "attributes": [],
          "elements": [],
          "frame": 22,
          "group": 0,
          "id": 5,
          "label_id": 3,
          "occluded": false,
          "outside": false,
          "points": [
            148.94921875,
            285.6865234375,
            313.515094339622,
            400.32830188679145,
            217.36415094339463,
            585.2339622641503,
            64.81698113207494,
            499.25283018867776
          ],
          "rotation": 0.0,
          "source": "manual",
          "type": "points",
          "z_order": 0
        }
      ],
      "tags": [],
      "tracks": [],
      "version": 0
    },
    "7": {
      "shapes": [
        {
          "attributes": [],
          "elements": [],
          "frame": 0,
          "group": 0,
          "id": 29,
          "label_id": 9,
          "occluded": false,
          "outside": false,
          "points": [
            364.0361328125,
            528.87890625,
            609.5286041189956,
            586.544622425632,
            835.2494279176244,
            360.0000000000018,
            543.6247139588122,
            175.4691075514893,
            326.9656750572103,
            192.76887871853796,
            244.58581235698148,
            319.63386727689067
          ],
          "rotation": 0.0,
          "source": "manual",
          "type": "polygon",
          "z_order": 0
        }
      ],
      "tags": [],
      "tracks": [],
      "version": 0
    },
    "8": {
      "shapes": [],
      "tags": [],
      "tracks": [],
      "version": 0
    },
    "9": {
      "shapes": [
        {
          "attributes": [],
          "elements": [],
          "frame": 0,
          "group": 0,
          "id": 27,
          "label_id": 11,
          "occluded": false,
          "outside": false,
          "points": [
            448.3779296875,
            356.4892578125,
            438.2558352402775,
            761.3861556064112,
            744.1780320366161,
            319.37356979405195,
            446.1288329519466,
            163.03832951945333
          ],
          "rotation": 0.0,
          "source": "manual",
          "type": "polygon",
          "z_order": 0
        }
      ],
      "tags": [],
      "tracks": [],
      "version": 0
    },
    "10": {
      "shapes": [
        {
          "attributes": [],
          "elements": [],
          "frame": 0,
          "group": 0,
          "id": 30,
          "label_id": 13,
          "occluded": false,
          "outside": false,
          "points": [
            440.0439453125,
            84.0791015625,
            71.83311938382576,
            249.81514762516053,
            380.4441591784325,
            526.585365853658,
            677.6251604621302,
            260.42875481386363,
            629.4557124518615,
            127.35044929396645
          ],
          "rotation": 0.0,
          "source": "manual",
          "type": "polygon",
          "z_order": 0
        }
      ],
      "tags": [],
      "tracks": [],
      "version": 0
    },
    "11": {
      "shapes": [
        {
          "attributes": [],
          "elements": [],
          "frame": 0,
          "group": 0,
          "id": 31,
          "label_id": 6,
          "occluded": false,
          "outside": false,
          "points": [
            65.6189987163034,
            100.96585365853753,
            142.12734274711147,
            362.6243902439037
          ],
          "rotation": 0.0,
          "source": "manual",
          "type": "rectangle",
          "z_order": 0
        }
      ],
      "tags": [],
      "tracks": [],
      "version": 0
    },
    "12": {
      "shapes": [],
      "tags": [],
      "tracks": [],
      "version": 0
    },
    "13": {
      "shapes": [],
      "tags": [],
      "tracks": [],
      "version": 0
    },
    "14": {
      "shapes": [
        {
          "attributes": [],
          "elements": [],
          "frame": 15,
          "group": 0,
          "id": 41,
          "label_id": 6,
          "occluded": false,
          "outside": false,
          "points": [
            53.062929061787145,
            301.6390160183091,
            197.94851258581548,
            763.3266590389048
          ],
          "rotation": 0.0,
          "source": "manual",
          "type": "rectangle",
          "z_order": 0
        },
        {
          "attributes": [
            {
              "spec_id": 1,
              "value": "mazda"
            }
          ],
          "elements": [],
          "frame": 16,
          "group": 0,
          "id": 42,
          "label_id": 5,
          "occluded": false,
          "outside": false,
          "points": [
            172.0810546875,
            105.990234375,
            285.97262095255974,
            138.40000000000146
          ],
          "rotation": 0.0,
          "source": "manual",
          "type": "rectangle",
          "z_order": 0
        }
      ],
      "tags": [],
      "tracks": [],
      "version": 0
    },
    "16": {
      "shapes": [
        {
          "attributes": [],
          "elements": [],
          "frame": 0,
          "group": 0,
          "id": 33,
          "label_id": 7,
          "occluded": false,
          "outside": false,
          "points": [
            100.14453125,
            246.03515625,
            408.8692551505537,
            327.5483359746413,
            588.5839936608554,
            289.0380348652925,
            623.8851030110927,
            183.77654516640177,
            329.2812995245622,
            71.45483359746322
          ],
          "rotation": 0.0,
          "source": "manual",
          "type": "polyline",
          "z_order": 0
        }
      ],
      "tags": [],
      "tracks": [],
      "version": 0
    },
    "17": {
      "shapes": [
        {
          "attributes": [],
          "elements": [],
          "frame": 0,
          "group": 0,
          "id": 34,
          "label_id": 16,
          "occluded": false,
          "outside": false,
          "points": [
            106.361328125,
            85.150390625,
            240.083984375,
            241.263671875
          ],
          "rotation": 45.9,
          "source": "manual",
          "type": "rectangle",
          "z_order": 0
        },
        {
          "attributes": [],
          "elements": [],
          "frame": 1,
          "group": 0,
          "id": 35,
          "label_id": 16,
          "occluded": false,
          "outside": false,
          "points": [
            414.29522752496996,
            124.8035516093205,
            522.2641509433943,
            286.75693673695605
          ],
          "rotation": 0.0,
          "source": "manual",
          "type": "rectangle",
          "z_order": 0
        }
      ],
      "tags": [
        {
          "attributes": [],
          "frame": 2,
          "group": 0,
          "id": 1,
          "label_id": 17,
          "source": "manual"
        },
        {
          "attributes": [],
          "frame": 3,
          "group": 0,
          "id": 2,
          "label_id": 16,
          "source": "manual"
        }
      ],
      "tracks": [],
      "version": 0
    },
    "18": {
      "shapes": [
        {
          "attributes": [
            {
              "spec_id": 2,
              "value": "white"
            }
          ],
          "elements": [
            {
              "attributes": [
                {
                  "spec_id": 3,
                  "value": "val1"
                }
              ],
              "frame": 0,
              "group": 0,
              "id": 39,
              "label_id": 25,
              "occluded": false,
              "outside": false,
              "points": [
                259.91862203681984,
                67.8260869565238
              ],
              "rotation": 0.0,
              "source": "manual",
              "type": "points",
              "z_order": 0
            },
            {
              "attributes": [],
              "frame": 0,
              "group": 0,
              "id": 40,
              "label_id": 26,
              "occluded": false,
              "outside": false,
              "points": [
                283.65217391304554,
                276.52173913043686
              ],
              "rotation": 0.0,
              "source": "manual",
              "type": "points",
              "z_order": 0
            },
            {
              "attributes": [],
              "frame": 0,
              "group": 0,
              "id": 37,
              "label_id": 23,
              "occluded": false,
              "outside": false,
              "points": [
                135.8260869565238,
                118.10276296228554
              ],
              "rotation": 0.0,
              "source": "manual",
              "type": "points",
              "z_order": 0
            },
            {
              "attributes": [],
              "frame": 0,
              "group": 0,
              "id": 38,
              "label_id": 24,
              "occluded": false,
              "outside": false,
              "points": [
                172.10450871201368,
                274.6245183225243
              ],
              "rotation": 0.0,
              "source": "manual",
              "type": "points",
              "z_order": 0
            }
          ],
          "frame": 0,
          "group": 0,
          "id": 36,
          "label_id": 22,
          "occluded": false,
          "outside": false,
          "points": [],
          "rotation": 0.0,
          "source": "manual",
          "type": "skeleton",
          "z_order": 0
        }
      ],
      "tags": [],
      "tracks": [
        {
          "attributes": [
            {
              "spec_id": 2,
              "value": "white"
            }
          ],
          "elements": [
            {
              "attributes": [],
              "frame": 0,
              "group": 0,
              "id": 2,
              "label_id": 23,
              "shapes": [
                {
                  "attributes": [],
                  "frame": 0,
                  "id": 2,
                  "occluded": false,
                  "outside": false,
                  "points": [
                    381.9130434782637,
                    355.0592829431864
                  ],
                  "rotation": 0.0,
                  "type": "points",
                  "z_order": 0
                },
                {
                  "attributes": [],
                  "frame": 3,
                  "id": 6,
                  "occluded": false,
                  "outside": false,
                  "points": [
                    137.0966796875,
                    156.11214469590232
                  ],
                  "rotation": 0.0,
                  "type": "points",
                  "z_order": 0
                }
              ],
              "source": "manual"
            },
            {
              "attributes": [],
              "frame": 0,
              "group": 0,
              "id": 3,
              "label_id": 24,
              "shapes": [
                {
                  "attributes": [],
                  "frame": 0,
                  "id": 3,
                  "occluded": false,
                  "outside": false,
                  "points": [
                    461.9389738212561,
                    583.320176176868
                  ],
                  "rotation": 0.0,
                  "type": "points",
                  "z_order": 0
                },
                {
                  "attributes": [],
                  "frame": 3,
                  "id": 7,
                  "occluded": false,
                  "outside": false,
                  "points": [
                    217.12261003049207,
                    384.3730379295848
                  ],
                  "rotation": 0.0,
                  "type": "points",
                  "z_order": 0
                }
              ],
              "source": "manual"
            },
            {
              "attributes": [
                {
                  "spec_id": 3,
                  "value": "val1"
                }
              ],
              "frame": 0,
              "group": 0,
              "id": 4,
              "label_id": 25,
              "shapes": [
                {
                  "attributes": [],
                  "frame": 0,
                  "id": 4,
                  "occluded": false,
                  "outside": false,
                  "points": [
                    655.6465767436227,
                    281.7391304347839
                  ],
                  "rotation": 0.0,
                  "type": "points",
                  "z_order": 0
                },
                {
                  "attributes": [],
                  "frame": 3,
                  "id": 8,
                  "occluded": false,
                  "outside": false,
                  "points": [
                    410.83021295285835,
                    82.7919921875
                  ],
                  "rotation": 0.0,
                  "type": "points",
                  "z_order": 0
                }
              ],
              "source": "manual"
            },
            {
              "attributes": [],
              "frame": 0,
              "group": 0,
              "id": 5,
              "label_id": 26,
              "shapes": [
                {
                  "attributes": [],
                  "frame": 0,
                  "id": 5,
                  "occluded": false,
                  "outside": false,
                  "points": [
                    708.000000000003,
                    586.0869565217404
                  ],
                  "rotation": 0.0,
                  "type": "points",
                  "z_order": 0
                },
                {
                  "attributes": [],
                  "frame": 3,
                  "id": 9,
                  "occluded": false,
                  "outside": false,
                  "points": [
                    463.1836362092399,
                    387.13981827445605
                  ],
                  "rotation": 0.0,
                  "type": "points",
                  "z_order": 0
                }
              ],
              "source": "manual"
            }
          ],
          "frame": 0,
          "group": 0,
          "id": 1,
          "label_id": 22,
          "shapes": [
            {
              "attributes": [],
              "frame": 0,
              "id": 1,
              "occluded": false,
              "outside": false,
              "points": [],
              "rotation": 0.0,
              "type": "skeleton",
              "z_order": 0
            }
          ],
          "source": "manual"
        }
      ],
      "version": 0
    },
    "19": {
      "shapes": [
        {
          "attributes": [],
          "elements": [],
          "frame": 0,
          "group": 0,
          "id": 44,
          "label_id": 29,
          "occluded": false,
          "outside": false,
          "points": [
            479.97322623828586,
            408.0053547523421,
            942.6238286479238,
            513.3868808567604
          ],
          "rotation": 0.0,
          "source": "manual",
          "type": "rectangle",
          "z_order": 0
        },
        {
          "attributes": [],
          "elements": [],
          "frame": 0,
          "group": 0,
          "id": 43,
          "label_id": 30,
          "occluded": false,
          "outside": false,
          "points": [
            120.81927710843593,
            213.52074966532928,
            258.7576974564945,
            643.614457831327
          ],
          "rotation": 0.0,
          "source": "manual",
          "type": "rectangle",
          "z_order": 0
        }
      ],
      "tags": [],
      "tracks": [],
      "version": 0
    },
    "21": {
      "shapes": [
        {
          "attributes": [],
          "elements": [],
          "frame": 0,
          "group": 0,
          "id": 47,
          "label_id": 38,
          "occluded": false,
          "outside": false,
          "points": [
            106.361328125,
            85.150390625,
            240.083984375,
            241.263671875
          ],
          "rotation": 45.9,
          "source": "manual",
          "type": "rectangle",
          "z_order": 0
        },
        {
          "attributes": [],
          "elements": [],
          "frame": 1,
          "group": 0,
          "id": 48,
          "label_id": 38,
          "occluded": false,
          "outside": false,
          "points": [
            414.29522752496996,
            124.8035516093205,
            522.2641509433943,
            286.75693673695605
          ],
          "rotation": 0.0,
          "source": "manual",
          "type": "rectangle",
          "z_order": 0
        }
      ],
      "tags": [
        {
          "attributes": [],
          "frame": 2,
          "group": 0,
          "id": 5,
          "label_id": 39,
          "source": "manual"
        },
        {
          "attributes": [],
          "frame": 3,
          "group": 0,
          "id": 6,
          "label_id": 38,
          "source": "manual"
        }
      ],
      "tracks": [],
      "version": 0
    },
    "22": {
      "shapes": [
        {
          "attributes": [],
          "elements": [
            {
              "attributes": [],
              "frame": 0,
              "group": 0,
              "id": 52,
              "label_id": 49,
              "occluded": false,
              "outside": false,
              "points": [
                326.2062528608664,
                107.42983682983868
              ],
              "rotation": 0.0,
              "source": "manual",
              "type": "points",
              "z_order": 0
            },
            {
              "attributes": [],
              "frame": 0,
              "group": 0,
              "id": 50,
              "label_id": 47,
              "occluded": false,
              "outside": false,
              "points": [
                136.46993006993034,
                138.72697241590762
              ],
              "rotation": 0.0,
              "source": "manual",
              "type": "points",
              "z_order": 0
            },
            {
              "attributes": [],
              "frame": 0,
              "group": 0,
              "id": 51,
              "label_id": 48,
              "occluded": false,
              "outside": false,
              "points": [
                192.9001336620433,
                421.9659673659692
              ],
              "rotation": 0.0,
              "source": "manual",
              "type": "points",
              "z_order": 0
            },
            {
              "attributes": [],
              "frame": 0,
              "group": 0,
              "id": 53,
              "label_id": 50,
              "occluded": false,
              "outside": false,
              "points": [
                412.07832167832197,
                337.46374412038085
              ],
              "rotation": 0.0,
              "source": "manual",
              "type": "points",
              "z_order": 0
            }
          ],
          "frame": 0,
          "group": 0,
          "id": 49,
          "label_id": 46,
          "occluded": false,
          "outside": false,
          "points": [],
          "rotation": 0.0,
          "source": "manual",
          "type": "skeleton",
          "z_order": 0
        }
      ],
      "tags": [],
      "tracks": [],
      "version": 0
    },
    "23": {
      "shapes": [
        {
          "attributes": [
            {
              "spec_id": 7,
              "value": "non-default"
            }
          ],
          "elements": [],
          "frame": 0,
          "group": 0,
          "id": 54,
          "label_id": 51,
          "occluded": false,
          "outside": false,
          "points": [
            244.32906271072352,
            57.53054619015711,
            340.34389750505943,
            191.28914362778414
          ],
          "rotation": 0.0,
          "source": "manual",
          "type": "rectangle",
          "z_order": 0
        },
        {
          "attributes": [
            {
              "spec_id": 8,
              "value": "black"
            }
          ],
          "elements": [],
          "frame": 0,
          "group": 0,
          "id": 55,
          "label_id": 52,
          "occluded": false,
          "outside": false,
          "points": [
            424.4396493594086,
            86.6660822656795,
            664.8078219824692,
            251.54672960215976
          ],
          "rotation": 0.0,
          "source": "manual",
          "type": "rectangle",
          "z_order": 0
        }
      ],
      "tags": [],
      "tracks": [],
      "version": 0
    },
    "24": {
      "shapes": [
        {
          "attributes": [
            {
              "spec_id": 9,
              "value": "non-default"
            }
          ],
          "elements": [],
          "frame": 0,
          "group": 0,
          "id": 56,
          "label_id": 53,
          "occluded": false,
          "outside": false,
          "points": [
            35.913636363637124,
            80.58636363636288,
            94.8227272727272,
            170.58636363636288
          ],
          "rotation": 0.0,
          "source": "manual",
          "type": "rectangle",
          "z_order": 0
        },
        {
          "attributes": [
            {
              "spec_id": 10,
              "value": "black"
            }
          ],
          "elements": [],
          "frame": 0,
          "group": 0,
          "id": 57,
          "label_id": 54,
          "occluded": false,
          "outside": false,
          "points": [
            190.95909090909117,
            100.22272727272684,
            297.7318181818191,
            209.8590909090908
          ],
          "rotation": 0.0,
          "source": "manual",
          "type": "rectangle",
          "z_order": 0
        }
      ],
      "tags": [],
      "tracks": [],
      "version": 0
    },
    "25": {
      "shapes": [],
      "tags": [],
      "tracks": [
        {
          "attributes": [],
          "elements": [
            {
              "attributes": [],
              "frame": 0,
              "group": 0,
              "id": 7,
              "label_id": 59,
              "shapes": [
                {
                  "attributes": [],
                  "frame": 0,
                  "id": 11,
                  "occluded": false,
                  "outside": true,
                  "points": [
                    230.39103314621025,
                    149.98846070356873
                  ],
                  "rotation": 0.0,
                  "type": "points",
                  "z_order": 0
                },
                {
                  "attributes": [],
                  "frame": 3,
                  "id": 12,
                  "occluded": false,
                  "outside": false,
                  "points": [
                    230.39103314621025,
                    149.98846070356873
                  ],
                  "rotation": 0.0,
                  "type": "points",
                  "z_order": 0
                }
              ],
              "source": "manual"
            },
            {
              "attributes": [],
              "frame": 0,
              "group": 0,
              "id": 8,
              "label_id": 60,
              "shapes": [
                {
                  "attributes": [],
                  "frame": 0,
                  "id": 13,
                  "occluded": false,
                  "outside": false,
                  "points": [
                    292.80597636674844,
                    284.1818841927473
                  ],
                  "rotation": 0.0,
                  "type": "points",
                  "z_order": 0
                }
              ],
              "source": "manual"
            },
            {
              "attributes": [],
              "frame": 0,
              "group": 0,
              "id": 9,
              "label_id": 61,
              "shapes": [
                {
                  "attributes": [],
                  "frame": 0,
                  "id": 14,
                  "occluded": false,
                  "outside": false,
                  "points": [
                    377.016603158851,
                    94.95407858346152
                  ],
                  "rotation": 0.0,
                  "type": "points",
                  "z_order": 0
                }
              ],
              "source": "manual"
            },
            {
              "attributes": [],
              "frame": 0,
              "group": 0,
              "id": 10,
              "label_id": 62,
              "shapes": [
                {
                  "attributes": [],
                  "frame": 0,
                  "id": 15,
                  "occluded": false,
                  "outside": false,
                  "points": [
                    499.86507710826913,
                    316.59939612801213
                  ],
                  "rotation": 0.0,
                  "type": "points",
                  "z_order": 0
                }
              ],
              "source": "manual"
            }
          ],
          "frame": 0,
          "group": 0,
          "id": 6,
          "label_id": 58,
          "shapes": [
            {
              "attributes": [],
              "frame": 0,
              "id": 10,
              "occluded": false,
              "outside": false,
              "points": [],
              "rotation": 0.0,
              "type": "skeleton",
              "z_order": 0
            }
          ],
          "source": "manual"
        }
      ],
      "version": 0
    },
    "26": {
      "shapes": [
        {
          "attributes": [],
          "elements": [
            {
              "attributes": [],
              "frame": 6,
              "group": 0,
              "id": 62,
              "label_id": 61,
              "occluded": false,
              "outside": false,
              "points": [
                155.7276059652392,
                30.260833689097126
              ],
              "rotation": 0.0,
              "source": "manual",
              "type": "points",
              "z_order": 0
            },
            {
              "attributes": [],
              "frame": 6,
              "group": 0,
              "id": 60,
              "label_id": 59,
              "occluded": false,
              "outside": false,
              "points": [
                103.73647295885894,
                51.085564225393554
              ],
              "rotation": 0.0,
              "source": "manual",
              "type": "points",
              "z_order": 0
            },
            {
              "attributes": [],
              "frame": 6,
              "group": 0,
              "id": 61,
              "label_id": 60,
              "occluded": false,
              "outside": false,
              "points": [
                125.86783527366472,
                101.86367376801435
              ],
              "rotation": 0.0,
              "source": "manual",
              "type": "points",
              "z_order": 0
            },
            {
              "attributes": [],
              "frame": 6,
              "group": 0,
              "id": 63,
              "label_id": 62,
              "occluded": false,
              "outside": false,
              "points": [
                199.28775272671066,
                114.13029555429613
              ],
              "rotation": 0.0,
              "source": "manual",
              "type": "points",
              "z_order": 0
            }
          ],
          "frame": 6,
          "group": 0,
          "id": 59,
          "label_id": 58,
          "occluded": false,
          "outside": false,
          "points": [],
          "rotation": 0.0,
          "source": "manual",
          "type": "skeleton",
          "z_order": 0
        },
        {
          "attributes": [],
          "elements": [],
          "frame": 6,
          "group": 0,
          "id": 58,
          "label_id": 57,
          "occluded": false,
          "outside": false,
          "points": [
            42.63157931421483,
            51.228199155397306,
            106.13274329786509,
            138.0929989443539
          ],
          "rotation": 0.0,
          "source": "manual",
          "type": "rectangle",
          "z_order": 0
        }
      ],
      "tags": [],
      "tracks": [
        {
          "attributes": [],
          "elements": [
            {
              "attributes": [],
              "frame": 6,
              "group": 0,
              "id": 12,
              "label_id": 59,
              "shapes": [
                {
                  "attributes": [],
                  "frame": 6,
                  "id": 17,
                  "occluded": false,
                  "outside": false,
                  "points": [
                    92.95325643333308,
                    129.2954675940839
                  ],
                  "rotation": 0.0,
                  "type": "points",
                  "z_order": 0
                }
              ],
              "source": "manual"
            },
            {
              "attributes": [],
              "frame": 6,
              "group": 0,
              "id": 13,
              "label_id": 60,
              "shapes": [
                {
                  "attributes": [],
                  "frame": 6,
                  "id": 18,
                  "occluded": false,
                  "outside": false,
                  "points": [
                    133.81649280769233,
                    195.4883603907146
                  ],
                  "rotation": 0.0,
                  "type": "points",
                  "z_order": 0
                }
              ],
              "source": "manual"
            },
            {
              "attributes": [],
              "frame": 6,
              "group": 0,
              "id": 14,
              "label_id": 61,
              "shapes": [
                {
                  "attributes": [],
                  "frame": 6,
                  "id": 19,
                  "occluded": false,
                  "outside": false,
                  "points": [
                    188.94942364574058,
                    102.14894385926891
                  ],
                  "rotation": 0.0,
                  "type": "points",
                  "z_order": 0
                }
              ],
              "source": "manual"
            },
            {
              "attributes": [],
              "frame": 6,
              "group": 0,
              "id": 15,
              "label_id": 62,
              "shapes": [
                {
                  "attributes": [],
                  "frame": 6,
                  "id": 20,
                  "occluded": false,
                  "outside": false,
                  "points": [
                    269.3786601426267,
                    211.47877807640333
                  ],
                  "rotation": 0.0,
                  "type": "points",
                  "z_order": 0
                }
              ],
              "source": "manual"
            }
          ],
          "frame": 6,
          "group": 0,
          "id": 11,
          "label_id": 58,
          "shapes": [
            {
              "attributes": [],
              "frame": 6,
              "id": 16,
              "occluded": false,
              "outside": false,
              "points": [],
              "rotation": 0.0,
              "type": "skeleton",
              "z_order": 0
            }
          ],
          "source": "manual"
        }
      ],
      "version": 0
    },
    "27": {
      "shapes": [
        {
          "attributes": [
            {
              "spec_id": 13,
              "value": "yy"
            },
            {
              "spec_id": 14,
              "value": "1"
            }
          ],
          "elements": [],
          "frame": 0,
          "group": 3,
          "id": 64,
          "label_id": 67,
          "occluded": false,
          "outside": false,
          "points": [
            439.001953125,
            238.072265625,
            442.27361979103625,
            279.29221193910234
          ],
          "rotation": 0.0,
          "source": "manual",
          "type": "polyline",
          "z_order": 0
        },
        {
          "attributes": [
            {
              "spec_id": 13,
              "value": "yz"
            },
            {
              "spec_id": 14,
              "value": "2"
            }
          ],
          "elements": [],
          "frame": 0,
          "group": 1,
          "id": 65,
          "label_id": 67,
          "occluded": false,
          "outside": false,
          "points": [
            109.6181640625,
            93.6806640625,
            150.7451171875,
            154.708984375
          ],
          "rotation": 118.39999999999998,
          "source": "manual",
          "type": "rectangle",
          "z_order": 0
        },
        {
          "attributes": [
            {
              "spec_id": 13,
              "value": "yy"
            },
            {
              "spec_id": 14,
              "value": "1"
            }
          ],
          "elements": [],
          "frame": 0,
          "group": 3,
          "id": 66,
          "label_id": 67,
          "occluded": false,
          "outside": false,
          "points": [
            414.140625,
            256.392578125,
            467.1372624053729,
            255.08366924483562
          ],
          "rotation": 0.0,
          "source": "manual",
          "type": "polyline",
          "z_order": 0
        },
        {
          "attributes": [
            {
              "spec_id": 13,
              "value": "yy"
            },
            {
              "spec_id": 14,
              "value": "1"
            }
          ],
          "elements": [],
          "frame": 0,
          "group": 4,
          "id": 67,
          "label_id": 67,
          "occluded": false,
          "outside": false,
          "points": [
            210.00390625,
            274.0576171875,
            240.10078833736043,
            258.3547764811883,
            267.10000000000036,
            266.40000000000146,
            278.7035955631618,
            261.62685883520135,
            281.32071996591367,
            253.77548562694574
          ],
          "rotation": 0.0,
          "source": "manual",
          "type": "polyline",
          "z_order": 0
        },
        {
          "attributes": [
            {
              "spec_id": 13,
              "value": "yy"
            },
            {
              "spec_id": 14,
              "value": "1"
            }
          ],
          "elements": [],
          "frame": 0,
          "group": 5,
          "id": 68,
          "label_id": 67,
          "occluded": false,
          "outside": false,
          "points": [
            227.015625,
            87.587890625,
            225.052845018663,
            153.01643273565423,
            283.90000000000146,
            158.20000000000073,
            251.90000000000146,
            121.0
          ],
          "rotation": 0.0,
          "source": "manual",
          "type": "polygon",
          "z_order": 0
        },
        {
          "attributes": [
            {
              "spec_id": 13,
              "value": "yy"
            },
            {
              "spec_id": 14,
              "value": "1"
            }
          ],
          "elements": [],
          "frame": 0,
          "group": 2,
          "id": 69,
          "label_id": 67,
          "occluded": false,
          "outside": false,
          "points": [
            37.0,
            25.0,
            49.0,
            32.0,
            23.0,
            59.0,
            19.0,
            61.0,
            17.0,
            63.0,
            15.0,
            65.0,
            14.0,
            66.0,
            12.0,
            68.0,
            11.0,
            69.0,
            10.0,
            70.0,
            9.0,
            70.0,
            9.0,
            70.0,
            9.0,
            70.0,
            9.0,
            71.0,
            8.0,
            71.0,
            8.0,
            72.0,
            7.0,
            72.0,
            7.0,
            72.0,
            7.0,
            72.0,
            7.0,
            72.0,
            7.0,
            73.0,
            6.0,
            73.0,
            5.0,
            74.0,
            5.0,
            74.0,
            5.0,
            74.0,
            5.0,
            74.0,
            5.0,
            74.0,
            5.0,
            74.0,
            5.0,
            74.0,
            5.0,
            74.0,
            5.0,
            74.0,
            5.0,
            74.0,
            5.0,
            74.0,
            5.0,
            74.0,
            4.0,
            75.0,
            4.0,
            75.0,
            4.0,
            75.0,
            3.0,
            76.0,
            3.0,
            76.0,
            3.0,
            77.0,
            2.0,
            77.0,
            2.0,
            77.0,
            2.0,
            77.0,
            2.0,
            77.0,
            2.0,
            77.0,
            1.0,
            1184.0,
            1.0,
            77.0,
            3.0,
            76.0,
            4.0,
            75.0,
            4.0,
            75.0,
            4.0,
            74.0,
            5.0,
            73.0,
            7.0,
            71.0,
            9.0,
            67.0,
            13.0,
            65.0,
            15.0,
            9.0,
            1.0,
            53.0,
            29.0,
            16.0,
            4.0,
            29.0,
            31.0,
            11.0,
            16.0,
            20.0,
            12.0,
            458.0,
            87.0,
            536.0,
            158.0
          ],
          "rotation": 0.0,
          "source": "manual",
          "type": "mask",
          "z_order": 0
        },
        {
          "attributes": [
            {
              "spec_id": 13,
              "value": "yy"
            },
            {
              "spec_id": 14,
              "value": "1"
            }
          ],
          "elements": [],
          "frame": 0,
          "group": 6,
          "id": 71,
          "label_id": 67,
          "occluded": false,
          "outside": false,
          "points": [
            414.48681640625,
            261.001953125,
            467.4834538116229,
            259.6930442448356
          ],
          "rotation": 0.0,
          "source": "manual",
          "type": "polyline",
          "z_order": 0
        },
        {
          "attributes": [
            {
              "spec_id": 13,
              "value": "yy"
            },
            {
              "spec_id": 14,
              "value": "1"
            }
          ],
          "elements": [],
          "frame": 0,
          "group": 0,
          "id": 72,
          "label_id": 67,
          "occluded": false,
          "outside": false,
          "points": [
            502.5,
            319.90000000000146,
            635.3000000000011,
            319.90000000000146,
            651.0,
            374.7000000000007,
            499.90000000000146,
            375.5
          ],
          "rotation": 0.0,
          "source": "manual",
          "type": "polygon",
          "z_order": 3
        },
        {
          "attributes": [
            {
              "spec_id": 13,
              "value": "yy"
            },
            {
              "spec_id": 14,
              "value": "1"
            }
          ],
          "elements": [],
          "frame": 0,
          "group": 0,
          "id": 75,
          "label_id": 67,
          "occluded": false,
          "outside": false,
          "points": [
            673.2000000000007,
            222.40000000000146,
            693.5177345278626,
            240.03542476937582,
            647.8000000000011,
            287.2000000000007,
            620.8925323514832,
            266.8609498975875
          ],
          "rotation": 0.0,
          "source": "manual",
          "type": "polygon",
          "z_order": 1
        },
        {
          "attributes": [
            {
              "spec_id": 13,
              "value": "yy"
            },
            {
              "spec_id": 14,
              "value": "1"
            }
          ],
          "elements": [],
          "frame": 0,
          "group": 0,
          "id": 76,
          "label_id": 67,
          "occluded": false,
          "outside": false,
          "points": [
            310.763369496879,
            196.19874876639187,
            339.55173792715505,
            228.9128038007966
          ],
          "rotation": 0.0,
          "source": "manual",
          "type": "rectangle",
          "z_order": 4
        },
        {
          "attributes": [
            {
              "spec_id": 13,
              "value": "yy"
            },
            {
              "spec_id": 14,
              "value": "1"
            }
          ],
          "elements": [],
          "frame": 0,
          "group": 15,
          "id": 77,
          "label_id": 67,
          "occluded": false,
          "outside": false,
          "points": [
            213.966796875,
            46.7294921875,
            239.5,
            72.30000000000109
          ],
          "rotation": 0.0,
          "source": "manual",
          "type": "rectangle",
          "z_order": 1
        },
        {
          "attributes": [
            {
              "spec_id": 13,
              "value": "yy"
            },
            {
              "spec_id": 14,
              "value": "1"
            }
          ],
          "elements": [],
          "frame": 0,
          "group": 16,
          "id": 78,
          "label_id": 67,
          "occluded": false,
          "outside": false,
          "points": [
            147.900390625,
            45.4208984375,
            171.40000000000146,
            70.30000000000109
          ],
          "rotation": 0.0,
          "source": "manual",
          "type": "rectangle",
          "z_order": 1
        },
        {
          "attributes": [
            {
              "spec_id": 13,
              "value": "yy"
            },
            {
              "spec_id": 14,
              "value": "1"
            }
          ],
          "elements": [],
          "frame": 0,
          "group": 16,
          "id": 79,
          "label_id": 67,
          "occluded": false,
          "outside": false,
          "points": [
            179.9443359375,
            46.0751953125,
            206.0,
            72.80000000000109
          ],
          "rotation": 0.0,
          "source": "manual",
          "type": "rectangle",
          "z_order": 1
        },
        {
          "attributes": [
            {
              "spec_id": 13,
              "value": "yy"
            },
            {
              "spec_id": 14,
              "value": "1"
            }
          ],
          "elements": [],
          "frame": 0,
          "group": 16,
          "id": 80,
          "label_id": 67,
          "occluded": false,
          "outside": false,
          "points": [
            113.80000000000109,
            45.400000000001455,
            137.3818359375,
            69.0
          ],
          "rotation": 0.0,
          "source": "manual",
          "type": "rectangle",
          "z_order": 1
        },
        {
          "attributes": [
            {
              "spec_id": 13,
              "value": "yy"
            },
            {
              "spec_id": 14,
              "value": "1"
            }
          ],
          "elements": [],
          "frame": 0,
          "group": 12,
          "id": 81,
          "label_id": 67,
          "occluded": false,
          "outside": false,
          "points": [
            147.8466796875,
            17.6083984375,
            170.1457031250011,
            39.871289443968635
          ],
          "rotation": 0.0,
          "source": "manual",
          "type": "rectangle",
          "z_order": 1
        },
        {
          "attributes": [
            {
              "spec_id": 13,
              "value": "yy"
            },
            {
              "spec_id": 14,
              "value": "1"
            }
          ],
          "elements": [],
          "frame": 0,
          "group": 7,
          "id": 82,
          "label_id": 67,
          "occluded": false,
          "outside": false,
          "points": [
            113.80000000000109,
            17.600000000000364,
            138.65410232543945,
            40.47109413146973
          ],
          "rotation": 0.0,
          "source": "manual",
          "type": "rectangle",
          "z_order": 1
        },
        {
          "attributes": [
            {
              "spec_id": 13,
              "value": "yy"
            },
            {
              "spec_id": 14,
              "value": "1"
            }
          ],
          "elements": [],
          "frame": 0,
          "group": 7,
          "id": 83,
          "label_id": 67,
          "occluded": false,
          "outside": false,
          "points": [
            179.908203125,
            18.216796875,
            203.40000000000146,
            41.80000000000109
          ],
          "rotation": 0.0,
          "source": "manual",
          "type": "rectangle",
          "z_order": 1
        },
        {
          "attributes": [
            {
              "spec_id": 13,
              "value": "yy"
            },
            {
              "spec_id": 14,
              "value": "1"
            }
          ],
          "elements": [],
          "frame": 0,
          "group": 11,
          "id": 84,
          "label_id": 67,
          "occluded": false,
          "outside": false,
          "points": [
            603.9000000000015,
            13.654296875,
            632.6692943572998,
            42.400000000001455
          ],
          "rotation": 0.0,
          "source": "manual",
          "type": "rectangle",
          "z_order": 1
        },
        {
          "attributes": [
            {
              "spec_id": 13,
              "value": "yy"
            },
            {
              "spec_id": 14,
              "value": "1"
            }
          ],
          "elements": [],
          "frame": 0,
          "group": 11,
          "id": 85,
          "label_id": 67,
          "occluded": false,
          "outside": false,
          "points": [
            641.2000000000007,
            13.0,
            670.6457023620605,
            42.5
          ],
          "rotation": 0.0,
          "source": "manual",
          "type": "rectangle",
          "z_order": 1
        },
        {
          "attributes": [
            {
              "spec_id": 13,
              "value": "yy"
            },
            {
              "spec_id": 14,
              "value": "1"
            }
          ],
          "elements": [],
          "frame": 0,
          "group": 11,
          "id": 86,
          "label_id": 67,
          "occluded": false,
          "outside": false,
          "points": [
            681.0859375,
            13.0,
            711.3000000000011,
            43.20000000000073
          ],
          "rotation": 0.0,
          "source": "manual",
          "type": "rectangle",
          "z_order": 1
        },
        {
          "attributes": [
            {
              "spec_id": 13,
              "value": "yy"
            },
            {
              "spec_id": 14,
              "value": "1"
            }
          ],
          "elements": [],
          "frame": 0,
          "group": 12,
          "id": 87,
          "label_id": 67,
          "occluded": false,
          "outside": false,
          "points": [
            212.6220703125,
            18.9169921875,
            236.8000000000011,
            42.5
          ],
          "rotation": 0.0,
          "source": "manual",
          "type": "rectangle",
          "z_order": 1
        },
        {
          "attributes": [
            {
              "spec_id": 13,
              "value": "yy"
            },
            {
              "spec_id": 14,
              "value": "1"
            }
          ],
          "elements": [],
          "frame": 0,
          "group": 0,
          "id": 88,
          "label_id": 67,
          "occluded": false,
          "outside": false,
          "points": [
            361.0,
            302.10000000000036,
            368.90000000000146,
            316.0,
            348.10000000000036,
            318.60000000000036
          ],
          "rotation": 0.0,
          "source": "manual",
          "type": "points",
          "z_order": 4
        },
        {
          "attributes": [
            {
              "spec_id": 13,
              "value": "yy"
            },
            {
              "spec_id": 14,
              "value": "1"
            }
          ],
          "elements": [],
          "frame": 0,
          "group": 17,
          "id": 90,
          "label_id": 67,
          "occluded": false,
          "outside": false,
          "points": [
            60.828125,
            302.1923828125
          ],
          "rotation": 0.0,
          "source": "manual",
          "type": "points",
          "z_order": 4
        },
        {
          "attributes": [
            {
              "spec_id": 13,
              "value": "yy"
            },
            {
              "spec_id": 14,
              "value": "1"
            }
          ],
          "elements": [],
          "frame": 0,
          "group": 17,
          "id": 91,
          "label_id": 67,
          "occluded": false,
          "outside": false,
          "points": [
            34.65674500649766,
            268.16966984208375,
            75.22217324915982,
            324.43784450126077
          ],
          "rotation": 0.0,
          "source": "manual",
          "type": "rectangle",
          "z_order": 4
        },
        {
          "attributes": [
            {
              "spec_id": 13,
              "value": "yy"
            },
            {
              "spec_id": 14,
              "value": "1"
            }
          ],
          "elements": [],
          "frame": 0,
          "group": 0,
          "id": 93,
          "label_id": 67,
          "occluded": false,
          "outside": false,
          "points": [
            138.0,
            339.5,
            155.0,
            338.8000000000011
          ],
          "rotation": 0.0,
          "source": "manual",
          "type": "points",
          "z_order": 4
        },
        {
          "attributes": [
            {
              "spec_id": 13,
              "value": "yy"
            },
            {
              "spec_id": 14,
              "value": "1"
            }
          ],
          "elements": [],
          "frame": 0,
          "group": 0,
          "id": 94,
          "label_id": 67,
          "occluded": false,
          "outside": false,
          "points": [
            43.162109375,
            178.533203125,
            59.51942683264497,
            190.96449996088631,
            71.29648664503111,
            177.22459684643582,
            100.08485507530895,
            167.41038033611403
          ],
          "rotation": 0.0,
          "source": "manual",
          "type": "polyline",
          "z_order": 4
        },
        {
          "attributes": [
            {
              "spec_id": 13,
              "value": "yy"
            },
            {
              "spec_id": 14,
              "value": "1"
            }
          ],
          "elements": [],
          "frame": 0,
          "group": 0,
          "id": 95,
          "label_id": 67,
          "occluded": false,
          "outside": false,
          "points": [
            101.3935546875,
            200.7783203125,
            135.41603451246556,
            214.5186195856586,
            117.75044479388816,
            248.54123682144018,
            85.03638975948161,
            235.4556148076772,
            73.25932994709547,
            204.0501219746493
          ],
          "rotation": 0.0,
          "source": "manual",
          "type": "polygon",
          "z_order": 4
        },
        {
          "attributes": [
            {
              "spec_id": 13,
              "value": "yy"
            },
            {
              "spec_id": 14,
              "value": "1"
            }
          ],
          "elements": [],
          "frame": 0,
          "group": 0,
          "id": 96,
          "label_id": 67,
          "occluded": false,
          "outside": false,
          "points": [
            216.5673828125,
            208.00537109375,
            252.552734375,
            191.6484375
          ],
          "rotation": 0.0,
          "source": "manual",
          "type": "ellipse",
          "z_order": 4
        },
        {
          "attributes": [],
          "elements": [
            {
              "attributes": [],
              "frame": 0,
              "group": 0,
              "id": 149,
              "label_id": 71,
              "occluded": true,
              "outside": false,
              "points": [
                699.3046875,
                102.618369002279
              ],
              "rotation": 0.0,
              "source": "manual",
              "type": "points",
              "z_order": 4
            },
            {
              "attributes": [],
              "frame": 0,
              "group": 0,
              "id": 148,
              "label_id": 70,
              "occluded": false,
              "outside": false,
              "points": [
                738.9471427604549,
                102.15625
              ],
              "rotation": 0.0,
              "source": "manual",
              "type": "points",
              "z_order": 4
            },
            {
              "attributes": [],
              "frame": 0,
              "group": 0,
              "id": 147,
              "label_id": 69,
              "occluded": false,
              "outside": true,
              "points": [
                698.337805670104,
                67.95976734549367
              ],
              "rotation": 0.0,
              "source": "manual",
              "type": "points",
              "z_order": 4
            },
            {
              "attributes": [],
              "frame": 0,
              "group": 0,
              "id": 150,
              "label_id": 72,
              "occluded": false,
              "outside": true,
              "points": [
                700.7550293506938,
                134.04215851499248
              ],
              "rotation": 0.0,
              "source": "manual",
              "type": "points",
              "z_order": 4
            }
          ],
          "frame": 0,
          "group": 0,
          "id": 142,
          "label_id": 68,
          "occluded": false,
          "outside": false,
          "points": [],
          "rotation": 0.0,
          "source": "manual",
          "type": "skeleton",
          "z_order": 4
        },
        {
          "attributes": [],
          "elements": [],
          "frame": 0,
          "group": 0,
          "id": 89,
          "label_id": 66,
          "occluded": false,
          "outside": false,
          "points": [
            225.70703125,
            314.6240234375
          ],
          "rotation": 0.0,
          "source": "manual",
          "type": "points",
          "z_order": 4
        },
        {
          "attributes": [],
          "elements": [],
          "frame": 0,
          "group": 0,
          "id": 73,
          "label_id": 66,
          "occluded": false,
          "outside": false,
          "points": [
            532.6000000000004,
            300.2000000000007,
            533.2000000000007,
            391.8000000000011,
            678.4693480835958,
            393.13736007351145,
            639.866763142998,
            300.8837248764885
          ],
          "rotation": 0.0,
          "source": "manual",
          "type": "polygon",
          "z_order": 4
        },
        {
          "attributes": [],
          "elements": [],
          "frame": 0,
          "group": 0,
          "id": 74,
          "label_id": 66,
          "occluded": false,
          "outside": false,
          "points": [
            618.228515625,
            215.12753906250146,
            688.3285156250004,
            284.5275390625011,
            690.2463290244214,
            278.63711201903425,
            626.1000000000004,
            206.70000000000073
          ],
          "rotation": 0.0,
          "source": "manual",
          "type": "polygon",
          "z_order": 3
        },
        {
          "attributes": [],
          "elements": [
            {
              "attributes": [],
              "frame": 0,
              "group": 0,
              "id": 146,
              "label_id": 72,
              "occluded": false,
              "outside": true,
              "points": [
                615.6438723666288,
                128.1533203125
              ],
              "rotation": 0.0,
              "source": "manual",
              "type": "points",
              "z_order": 4
            },
            {
              "attributes": [],
              "frame": 0,
              "group": 0,
              "id": 143,
              "label_id": 69,
              "occluded": false,
              "outside": false,
              "points": [
                616.3137942416288,
                65.9970703125
              ],
              "rotation": 0.0,
              "source": "manual",
              "type": "points",
              "z_order": 4
            },
            {
              "attributes": [],
              "frame": 0,
              "group": 0,
              "id": 145,
              "label_id": 71,
              "occluded": false,
              "outside": false,
              "points": [
                585.0322265625,
                97.32024233915763
              ],
              "rotation": 0.0,
              "source": "manual",
              "type": "points",
              "z_order": 4
            },
            {
              "attributes": [],
              "frame": 0,
              "group": 0,
              "id": 144,
              "label_id": 70,
              "occluded": false,
              "outside": false,
              "points": [
                616.9673812833025,
                96.87642507954297
              ],
              "rotation": 0.0,
              "source": "manual",
              "type": "points",
              "z_order": 4
            }
          ],
          "frame": 0,
          "group": 0,
          "id": 141,
          "label_id": 68,
          "occluded": false,
          "outside": false,
          "points": [],
          "rotation": 0.0,
          "source": "manual",
          "type": "skeleton",
          "z_order": 4
        },
        {
          "attributes": [],
          "elements": [],
          "frame": 0,
          "group": 17,
          "id": 92,
          "label_id": 66,
          "occluded": false,
          "outside": false,
          "points": [
            50.359375,
            283.8720703125
          ],
          "rotation": 0.0,
          "source": "manual",
          "type": "points",
          "z_order": 4
        },
        {
          "attributes": [],
          "elements": [],
          "frame": 0,
          "group": 0,
          "id": 70,
          "label_id": 66,
          "occluded": false,
          "outside": false,
          "points": [
            459.5,
            81.90000000000146,
            545.8000000000011,
            155.80020141601562
          ],
          "rotation": 0.0,
          "source": "manual",
          "type": "rectangle",
          "z_order": 1
        }
      ],
      "tags": [],
      "tracks": [],
      "version": 0
    },
    "28": {
      "shapes": [
        {
          "attributes": [
            {
              "spec_id": 14,
              "value": "1"
            },
            {
              "spec_id": 13,
              "value": "yy"
            }
          ],
          "elements": [],
          "frame": 0,
          "group": 0,
          "id": 98,
          "label_id": 67,
          "occluded": false,
          "outside": false,
          "points": [
            227.015625,
            88.2421875,
            223.74398310536162,
            155.6333205237297,
            297.0234663824285,
            156.94188272510473,
            299.6405907851804,
            84.97096164941286,
            261.0380058445826,
            128.80779539551622
          ],
          "rotation": 0.0,
          "source": "manual",
          "type": "polygon",
          "z_order": 0
        },
        {
          "attributes": [
            {
              "spec_id": 13,
              "value": "yy"
            },
            {
              "spec_id": 14,
              "value": "1"
            }
          ],
          "elements": [],
          "frame": 0,
          "group": 0,
          "id": 99,
          "label_id": 67,
          "occluded": false,
          "outside": false,
          "points": [
            284.591796875,
            248.541015625,
            264.9636924487113,
            261.62685883520135,
            242.71813502531586,
            251.15836122419205,
            219.16401540054358,
            270.7867942448356
          ],
          "rotation": 0.0,
          "source": "manual",
          "type": "polyline",
          "z_order": 0
        },
        {
          "attributes": [
            {
              "spec_id": 13,
              "value": "yy"
            },
            {
              "spec_id": 14,
              "value": "1"
            }
          ],
          "elements": [],
          "frame": 0,
          "group": 0,
          "id": 100,
          "label_id": 67,
          "occluded": false,
          "outside": false,
          "points": [
            419.3740234375,
            260.318359375,
            436.38534082899605,
            259.0097344324495,
            448.8166817420697,
            258.35545333176196,
            463.86514705789705,
            258.35545333176196
          ],
          "rotation": 0.0,
          "source": "manual",
          "type": "polyline",
          "z_order": 0
        },
        {
          "attributes": [
            {
              "spec_id": 13,
              "value": "yy"
            },
            {
              "spec_id": 14,
              "value": "1"
            }
          ],
          "elements": [],
          "frame": 0,
          "group": 0,
          "id": 101,
          "label_id": 67,
          "occluded": false,
          "outside": false,
          "points": [
            107.28194718287705,
            91.51377265629344,
            152.42734313035726,
            154.32475832235104
          ],
          "rotation": 0.0,
          "source": "manual",
          "type": "rectangle",
          "z_order": 0
        },
        {
          "attributes": [
            {
              "spec_id": 13,
              "value": "yy"
            },
            {
              "spec_id": 14,
              "value": "1"
            }
          ],
          "elements": [],
          "frame": 0,
          "group": 0,
          "id": 102,
          "label_id": 67,
          "occluded": false,
          "outside": false,
          "points": [
            362.451171875,
            298.9208984375,
            345.4402678333481,
            317.24075239369085,
            368.9943874581204,
            315.93219019231583
          ],
          "rotation": 0.0,
          "source": "manual",
          "type": "points",
          "z_order": 0
        },
        {
          "attributes": [
            {
              "spec_id": 13,
              "value": "yy"
            },
            {
              "spec_id": 14,
              "value": "1"
            }
          ],
          "elements": [],
          "frame": 0,
          "group": 1,
          "id": 103,
          "label_id": 67,
          "occluded": false,
          "outside": false,
          "points": [
            113.8251953125,
            18.234375,
            136.0714843750011,
            40.5
          ],
          "rotation": 0.0,
          "source": "manual",
          "type": "rectangle",
          "z_order": 0
        },
        {
          "attributes": [
            {
              "spec_id": 13,
              "value": "yy"
            },
            {
              "spec_id": 14,
              "value": "1"
            }
          ],
          "elements": [],
          "frame": 0,
          "group": 1,
          "id": 104,
          "label_id": 67,
          "occluded": false,
          "outside": false,
          "points": [
            147.84765625,
            18.888671875,
            170.06289062500036,
            42.408593750000364
          ],
          "rotation": 0.0,
          "source": "manual",
          "type": "rectangle",
          "z_order": 0
        },
        {
          "attributes": [
            {
              "spec_id": 13,
              "value": "yy"
            },
            {
              "spec_id": 14,
              "value": "1"
            }
          ],
          "elements": [],
          "frame": 0,
          "group": 2,
          "id": 105,
          "label_id": 67,
          "occluded": false,
          "outside": false,
          "points": [
            180.5615234375,
            19.54296875,
            202.1408203125011,
            41.771484375
          ],
          "rotation": 0.0,
          "source": "manual",
          "type": "rectangle",
          "z_order": 0
        },
        {
          "attributes": [
            {
              "spec_id": 13,
              "value": "yy"
            },
            {
              "spec_id": 14,
              "value": "1"
            }
          ],
          "elements": [],
          "frame": 0,
          "group": 2,
          "id": 106,
          "label_id": 67,
          "occluded": false,
          "outside": false,
          "points": [
            213.2763671875,
            18.234375,
            236.82363281250036,
            44.371484375000364
          ],
          "rotation": 0.0,
          "source": "manual",
          "type": "rectangle",
          "z_order": 0
        },
        {
          "attributes": [
            {
              "spec_id": 13,
              "value": "yy"
            },
            {
              "spec_id": 14,
              "value": "1"
            }
          ],
          "elements": [],
          "frame": 0,
          "group": 3,
          "id": 107,
          "label_id": 67,
          "occluded": false,
          "outside": false,
          "points": [
            567.9000000000015,
            14.30859375,
            595.3747291564941,
            43.80000000000109
          ],
          "rotation": 0.0,
          "source": "manual",
          "type": "rectangle",
          "z_order": 0
        },
        {
          "attributes": [
            {
              "spec_id": 13,
              "value": "yy"
            },
            {
              "spec_id": 14,
              "value": "1"
            }
          ],
          "elements": [],
          "frame": 0,
          "group": 3,
          "id": 108,
          "label_id": 67,
          "occluded": false,
          "outside": false,
          "points": [
            603.9000000000015,
            13.654296875,
            632.0144577026367,
            43.100000000000364
          ],
          "rotation": 0.0,
          "source": "manual",
          "type": "rectangle",
          "z_order": 0
        },
        {
          "attributes": [
            {
              "spec_id": 13,
              "value": "yy"
            },
            {
              "spec_id": 14,
              "value": "1"
            }
          ],
          "elements": [],
          "frame": 0,
          "group": 3,
          "id": 109,
          "label_id": 67,
          "occluded": false,
          "outside": false,
          "points": [
            643.8000000000011,
            12.345703125,
            671.9000015258789,
            43.80000000000109
          ],
          "rotation": 0.0,
          "source": "manual",
          "type": "rectangle",
          "z_order": 0
        },
        {
          "attributes": [
            {
              "spec_id": 13,
              "value": "yy"
            },
            {
              "spec_id": 14,
              "value": "1"
            }
          ],
          "elements": [],
          "frame": 0,
          "group": 3,
          "id": 110,
          "label_id": 67,
          "occluded": false,
          "outside": false,
          "points": [
            681.0859375,
            14.30859375,
            711.8000000000011,
            43.80000000000109
          ],
          "rotation": 0.0,
          "source": "manual",
          "type": "rectangle",
          "z_order": 0
        },
        {
          "attributes": [
            {
              "spec_id": 13,
              "value": "yy"
            },
            {
              "spec_id": 14,
              "value": "1"
            }
          ],
          "elements": [],
          "frame": 0,
          "group": 0,
          "id": 111,
          "label_id": 67,
          "occluded": false,
          "outside": false,
          "points": [
            112.5166015625,
            47.0224609375,
            138.03356448933664,
            69.92229946158295
          ],
          "rotation": 0.0,
          "source": "manual",
          "type": "rectangle",
          "z_order": 0
        },
        {
          "attributes": [
            {
              "spec_id": 13,
              "value": "yy"
            },
            {
              "spec_id": 14,
              "value": "1"
            }
          ],
          "elements": [],
          "frame": 0,
          "group": 4,
          "id": 112,
          "label_id": 67,
          "occluded": false,
          "outside": false,
          "points": [
            147.84737542554103,
            47.02265780950256,
            172.05577615100083,
            72.5396207363392
          ],
          "rotation": 0.0,
          "source": "manual",
          "type": "rectangle",
          "z_order": 0
        },
        {
          "attributes": [
            {
              "spec_id": 13,
              "value": "yy"
            },
            {
              "spec_id": 14,
              "value": "1"
            }
          ],
          "elements": [],
          "frame": 0,
          "group": 4,
          "id": 113,
          "label_id": 67,
          "occluded": false,
          "outside": false,
          "points": [
            181.21571156063328,
            47.67693891019189,
            205.42411228609308,
            73.84818293771605
          ],
          "rotation": 0.0,
          "source": "manual",
          "type": "rectangle",
          "z_order": 0
        },
        {
          "attributes": [
            {
              "spec_id": 13,
              "value": "yy"
            },
            {
              "spec_id": 14,
              "value": "1"
            }
          ],
          "elements": [],
          "frame": 0,
          "group": 4,
          "id": 114,
          "label_id": 67,
          "occluded": false,
          "outside": false,
          "points": [
            213.2754854943505,
            47.67693891019189,
            238.13816732049781,
            73.84818293771605
          ],
          "rotation": 0.0,
          "source": "manual",
          "type": "rectangle",
          "z_order": 0
        },
        {
          "attributes": [
            {
              "spec_id": 13,
              "value": "yy"
            },
            {
              "spec_id": 14,
              "value": "1"
            }
          ],
          "elements": [],
          "frame": 0,
          "group": 0,
          "id": 115,
          "label_id": 67,
          "occluded": false,
          "outside": false,
          "points": [
            527.0,
            319.60000000000036,
            530.3000000000011,
            372.60000000000036,
            500.83202924677244,
            375.2100579146554,
            502.7948725488368,
            319.5961643561677
          ],
          "rotation": 0.0,
          "source": "manual",
          "type": "polygon",
          "z_order": 0
        },
        {
          "attributes": [
            {
              "spec_id": 13,
              "value": "yy"
            },
            {
              "spec_id": 14,
              "value": "1"
            }
          ],
          "elements": [],
          "frame": 0,
          "group": 5,
          "id": 116,
          "label_id": 67,
          "occluded": false,
          "outside": false,
          "points": [
            672.5810546875,
            219.0986328125,
            692.2092511980463,
            239.3813014118059,
            671.2722559760259,
            257.70117223107445,
            655.5695095595111,
            239.3813014118059
          ],
          "rotation": 0.0,
          "source": "manual",
          "type": "polygon",
          "z_order": 0
        },
        {
          "attributes": [
            {
              "spec_id": 13,
              "value": "yy"
            },
            {
              "spec_id": 14,
              "value": "1"
            }
          ],
          "elements": [],
          "frame": 0,
          "group": 5,
          "id": 117,
          "label_id": 67,
          "occluded": false,
          "outside": false,
          "points": [
            21.0,
            5.0,
            32.0,
            10.0,
            30.0,
            12.0,
            27.0,
            15.0,
            25.0,
            17.0,
            23.0,
            19.0,
            21.0,
            21.0,
            19.0,
            23.0,
            17.0,
            25.0,
            14.0,
            28.0,
            12.0,
            30.0,
            10.0,
            31.0,
            9.0,
            33.0,
            8.0,
            34.0,
            6.0,
            36.0,
            5.0,
            36.0,
            5.0,
            36.0,
            4.0,
            38.0,
            2.0,
            39.0,
            2.0,
            326.0,
            2.0,
            38.0,
            3.0,
            38.0,
            3.0,
            37.0,
            5.0,
            35.0,
            6.0,
            34.0,
            8.0,
            31.0,
            10.0,
            29.0,
            13.0,
            26.0,
            16.0,
            23.0,
            19.0,
            21.0,
            21.0,
            18.0,
            24.0,
            15.0,
            27.0,
            13.0,
            29.0,
            9.0,
            22.0,
            627.0,
            244.0,
            667.0,
            284.0
          ],
          "rotation": 0.0,
          "source": "manual",
          "type": "mask",
          "z_order": 0
        },
        {
          "attributes": [
            {
              "spec_id": 13,
              "value": "yy"
            },
            {
              "spec_id": 14,
              "value": "1"
            }
          ],
          "elements": [],
          "frame": 0,
          "group": 7,
          "id": 118,
          "label_id": 67,
          "occluded": false,
          "outside": false,
          "points": [
            37.2744140625,
            267.5166015625,
            83.07409111066772,
            328.36474392649325
          ],
          "rotation": 0.0,
          "source": "manual",
          "type": "rectangle",
          "z_order": 0
        },
        {
          "attributes": [
            {
              "spec_id": 13,
              "value": "yy"
            },
            {
              "spec_id": 14,
              "value": "1"
            }
          ],
          "elements": [],
          "frame": 0,
          "group": 7,
          "id": 119,
          "label_id": 67,
          "occluded": false,
          "outside": false,
          "points": [
            46.43359375,
            290.4150390625
          ],
          "rotation": 0.0,
          "source": "manual",
          "type": "points",
          "z_order": 0
        },
        {
          "attributes": [
            {
              "spec_id": 13,
              "value": "yy"
            },
            {
              "spec_id": 14,
              "value": "1"
            }
          ],
          "elements": [],
          "frame": 0,
          "group": 7,
          "id": 120,
          "label_id": 67,
          "occluded": false,
          "outside": false,
          "points": [
            64.75390625,
            302.1923828125
          ],
          "rotation": 0.0,
          "source": "manual",
          "type": "points",
          "z_order": 0
        },
        {
          "attributes": [
            {
              "spec_id": 13,
              "value": "yy"
            },
            {
              "spec_id": 14,
              "value": "1"
            }
          ],
          "elements": [],
          "frame": 0,
          "group": 7,
          "id": 121,
          "label_id": 67,
          "occluded": false,
          "outside": false,
          "points": [
            47.7421875,
            309.3896484375
          ],
          "rotation": 0.0,
          "source": "manual",
          "type": "points",
          "z_order": 0
        },
        {
          "attributes": [
            {
              "spec_id": 13,
              "value": "yy"
            },
            {
              "spec_id": 14,
              "value": "1"
            }
          ],
          "elements": [],
          "frame": 0,
          "group": 0,
          "id": 123,
          "label_id": 67,
          "occluded": false,
          "outside": false,
          "points": [
            225.0,
            315.2000000000007
          ],
          "rotation": 0.0,
          "source": "manual",
          "type": "points",
          "z_order": 0
        },
        {
          "attributes": [],
          "elements": [
            {
              "attributes": [],
              "frame": 0,
              "group": 0,
              "id": 136,
              "label_id": 72,
              "occluded": true,
              "outside": false,
              "points": [
                697.5912898439183,
                126.84447272867328
              ],
              "rotation": 0.0,
              "source": "manual",
              "type": "points",
              "z_order": 0
            },
            {
              "attributes": [],
              "frame": 0,
              "group": 0,
              "id": 135,
              "label_id": 71,
              "occluded": false,
              "outside": true,
              "points": [
                695.9322103203158,
                102.5765956792493
              ],
              "rotation": 0.0,
              "source": "manual",
              "type": "points",
              "z_order": 0
            },
            {
              "attributes": [],
              "frame": 0,
              "group": 0,
              "id": 133,
              "label_id": 69,
              "occluded": true,
              "outside": false,
              "points": [
                694.826171875,
                75.810546875
              ],
              "rotation": 0.0,
              "source": "manual",
              "type": "points",
              "z_order": 0
            },
            {
              "attributes": [],
              "frame": 0,
              "group": 0,
              "id": 134,
              "label_id": 70,
              "occluded": true,
              "outside": false,
              "points": [
                741.2801300238552,
                102.21971169729295
              ],
              "rotation": 0.0,
              "source": "manual",
              "type": "points",
              "z_order": 0
            }
          ],
          "frame": 0,
          "group": 0,
          "id": 131,
          "label_id": 68,
          "occluded": false,
          "outside": false,
          "points": [],
          "rotation": 0.0,
          "source": "manual",
          "type": "skeleton",
          "z_order": 0
        },
        {
          "attributes": [],
          "elements": [],
          "frame": 0,
          "group": 0,
          "id": 122,
          "label_id": 66,
          "occluded": false,
          "outside": false,
          "points": [
            140.70000000000073,
            338.8000000000011
          ],
          "rotation": 0.0,
          "source": "manual",
          "type": "points",
          "z_order": 0
        },
        {
          "attributes": [],
          "elements": [],
          "frame": 0,
          "group": 0,
          "id": 97,
          "label_id": 66,
          "occluded": false,
          "outside": false,
          "points": [
            455.359375,
            88.2421875,
            463.2108659572077,
            158.9047260271691,
            545.6502846439089,
            155.6333205237297,
            536.4903492342764,
            84.97096164941286
          ],
          "rotation": 0.0,
          "source": "manual",
          "type": "polygon",
          "z_order": 0
        },
        {
          "attributes": [],
          "elements": [
            {
              "attributes": [],
              "frame": 0,
              "group": 0,
              "id": 138,
              "label_id": 70,
              "occluded": false,
              "outside": false,
              "points": [
                614.3498129962172,
                98.06965739794214
              ],
              "rotation": 0.0,
              "source": "manual",
              "type": "points",
              "z_order": 0
            },
            {
              "attributes": [],
              "frame": 0,
              "group": 0,
              "id": 137,
              "label_id": 69,
              "occluded": false,
              "outside": false,
              "points": [
                582.2900390625,
                68.61328125
              ],
              "rotation": 0.0,
              "source": "manual",
              "type": "points",
              "z_order": 0
            },
            {
              "attributes": [],
              "frame": 0,
              "group": 0,
              "id": 139,
              "label_id": 71,
              "occluded": false,
              "outside": false,
              "points": [
                583.0533613698299,
                98.46772030089414
              ],
              "rotation": 0.0,
              "source": "manual",
              "type": "points",
              "z_order": 0
            },
            {
              "attributes": [],
              "frame": 0,
              "group": 0,
              "id": 140,
              "label_id": 72,
              "occluded": false,
              "outside": true,
              "points": [
                584.1983599142877,
                125.53573700986453
              ],
              "rotation": 0.0,
              "source": "manual",
              "type": "points",
              "z_order": 0
            }
          ],
          "frame": 0,
          "group": 0,
          "id": 132,
          "label_id": 68,
          "occluded": false,
          "outside": false,
          "points": [],
          "rotation": 0.0,
          "source": "manual",
          "type": "skeleton",
          "z_order": 0
        },
        {
          "attributes": [
            {
              "spec_id": 13,
              "value": "yy"
            },
            {
              "spec_id": 14,
              "value": "1"
            }
          ],
          "elements": [],
          "frame": 1,
          "group": 0,
          "id": 130,
          "label_id": 67,
          "occluded": false,
          "outside": false,
          "points": [
            420.9888074576247,
            33.50157624620988,
            450.58492975752233,
            62.357795488609554
          ],
          "rotation": 0.0,
          "source": "manual",
          "type": "rectangle",
          "z_order": 0
        },
        {
          "attributes": [
            {
              "spec_id": 13,
              "value": "yy"
            },
            {
              "spec_id": 14,
              "value": "1"
            }
          ],
          "elements": [],
          "frame": 1,
          "group": 0,
          "id": 124,
          "label_id": 67,
          "occluded": false,
          "outside": false,
          "points": [
            213.076171875,
            27.58203125,
            242.67217060073926,
            54.958764913635605,
            220.4750788758156,
            73.4563413510732,
            182.00011988594815,
            63.097698546107495,
            165.72225262100437,
            25.36264261373799
          ],
          "rotation": 0.0,
          "source": "manual",
          "type": "polygon",
          "z_order": 0
        },
        {
          "attributes": [
            {
              "spec_id": 13,
              "value": "yy"
            },
            {
              "spec_id": 14,
              "value": "1"
            }
          ],
          "elements": [],
          "frame": 1,
          "group": 0,
          "id": 125,
          "label_id": 67,
          "occluded": false,
          "outside": false,
          "points": [
            359.22314453125,
            57.5439453125,
            381.7900390625,
            37.9365234375
          ],
          "rotation": 0.0,
          "source": "manual",
          "type": "ellipse",
          "z_order": 0
        },
        {
          "attributes": [
            {
              "spec_id": 13,
              "value": "yy"
            },
            {
              "spec_id": 14,
              "value": "1"
            }
          ],
          "elements": [],
          "frame": 1,
          "group": 0,
          "id": 126,
          "label_id": 67,
          "occluded": false,
          "outside": false,
          "points": [
            503.8579498973395,
            51.35924962614954,
            503.8579498973395,
            95.65343307599687,
            574.1487403595966,
            51.25924962614954,
            574.1487403595966,
            95.65343307599687,
            581.1778194058222,
            46.91983128116481,
            581.1778194058222,
            91.11401473101215,
            510.88702894356516,
            46.91983128116481,
            510.88702894356516,
            91.11401473101215
          ],
          "rotation": 0.0,
          "source": "manual",
          "type": "cuboid",
          "z_order": 0
        },
        {
          "attributes": [
            {
              "spec_id": 13,
              "value": "yy"
            },
            {
              "spec_id": 14,
              "value": "1"
            }
          ],
          "elements": [],
          "frame": 1,
          "group": 0,
          "id": 127,
          "label_id": 67,
          "occluded": false,
          "outside": false,
          "points": [
            45.0,
            8.0,
            64.0,
            5.0,
            7.0,
            11.0,
            61.0,
            7.0,
            5.0,
            14.0,
            58.0,
            9.0,
            3.0,
            16.0,
            56.0,
            11.0,
            2.0,
            18.0,
            54.0,
            11.0,
            2.0,
            20.0,
            52.0,
            35.0,
            50.0,
            36.0,
            49.0,
            38.0,
            47.0,
            39.0,
            45.0,
            42.0,
            43.0,
            43.0,
            42.0,
            45.0,
            40.0,
            46.0,
            39.0,
            47.0,
            16.0,
            7.0,
            15.0,
            48.0,
            14.0,
            9.0,
            14.0,
            48.0,
            13.0,
            12.0,
            12.0,
            13.0,
            11.0,
            25.0,
            11.0,
            14.0,
            10.0,
            13.0,
            14.0,
            24.0,
            10.0,
            15.0,
            9.0,
            13.0,
            16.0,
            23.0,
            8.0,
            17.0,
            7.0,
            14.0,
            16.0,
            23.0,
            8.0,
            18.0,
            5.0,
            15.0,
            17.0,
            23.0,
            6.0,
            19.0,
            5.0,
            15.0,
            18.0,
            23.0,
            4.0,
            21.0,
            3.0,
            16.0,
            19.0,
            23.0,
            3.0,
            22.0,
            2.0,
            16.0,
            19.0,
            23.0,
            3.0,
            40.0,
            19.0,
            24.0,
            2.0,
            40.0,
            20.0,
            23.0,
            2.0,
            41.0,
            19.0,
            23.0,
            2.0,
            41.0,
            19.0,
            11.0,
            1.0,
            12.0,
            1.0,
            11.0,
            1.0,
            29.0,
            19.0,
            11.0,
            1.0,
            12.0,
            1.0,
            11.0,
            1.0,
            29.0,
            19.0,
            11.0,
            2.0,
            23.0,
            2.0,
            29.0,
            18.0,
            11.0,
            2.0,
            23.0,
            3.0,
            28.0,
            18.0,
            11.0,
            2.0,
            24.0,
            3.0,
            28.0,
            17.0,
            11.0,
            3.0,
            24.0,
            3.0,
            27.0,
            16.0,
            12.0,
            3.0,
            25.0,
            2.0,
            28.0,
            15.0,
            12.0,
            2.0,
            12.0,
            1.0,
            43.0,
            14.0,
            12.0,
            3.0,
            12.0,
            2.0,
            43.0,
            13.0,
            12.0,
            3.0,
            12.0,
            2.0,
            44.0,
            11.0,
            13.0,
            3.0,
            12.0,
            3.0,
            43.0,
            11.0,
            13.0,
            3.0,
            11.0,
            4.0,
            43.0,
            10.0,
            13.0,
            4.0,
            11.0,
            5.0,
            44.0,
            8.0,
            12.0,
            5.0,
            11.0,
            6.0,
            44.0,
            7.0,
            12.0,
            5.0,
            11.0,
            7.0,
            45.0,
            4.0,
            12.0,
            5.0,
            12.0,
            9.0,
            14.0,
            3.0,
            27.0,
            3.0,
            12.0,
            5.0,
            12.0,
            11.0,
            9.0,
            7.0,
            41.0,
            5.0,
            12.0,
            12.0,
            7.0,
            9.0,
            40.0,
            5.0,
            12.0,
            28.0,
            39.0,
            5.0,
            12.0,
            30.0,
            38.0,
            5.0,
            11.0,
            32.0,
            37.0,
            5.0,
            11.0,
            33.0,
            35.0,
            5.0,
            12.0,
            34.0,
            33.0,
            6.0,
            12.0,
            35.0,
            32.0,
            6.0,
            11.0,
            37.0,
            31.0,
            6.0,
            11.0,
            39.0,
            29.0,
            5.0,
            12.0,
            40.0,
            28.0,
            5.0,
            12.0,
            42.0,
            26.0,
            4.0,
            13.0,
            44.0,
            40.0,
            46.0,
            39.0,
            47.0,
            38.0,
            49.0,
            35.0,
            57.0,
            27.0,
            60.0,
            24.0,
            62.0,
            22.0,
            65.0,
            19.0,
            68.0,
            15.0,
            71.0,
            13.0,
            77.0,
            7.0,
            14.0,
            23.0,
            57.0,
            107.0,
            124.0
          ],
          "rotation": 0.0,
          "source": "manual",
          "type": "mask",
          "z_order": 0
        },
        {
          "attributes": [
            {
              "spec_id": 13,
              "value": "yy"
            },
            {
              "spec_id": 14,
              "value": "1"
            }
          ],
          "elements": [],
          "frame": 1,
          "group": 0,
          "id": 128,
          "label_id": 67,
          "occluded": false,
          "outside": false,
          "points": [
            276.7080078125,
            105.2724609375,
            301.1245121430384,
            121.5500400884066,
            273.74809901563276,
            137.08800429585244,
            252.29091034820522,
            122.28994314590454
          ],
          "rotation": 0.0,
          "source": "manual",
          "type": "points",
          "z_order": 0
        },
        {
          "attributes": [
            {
              "spec_id": 13,
              "value": "yy"
            },
            {
              "spec_id": 14,
              "value": "1"
            }
          ],
          "elements": [],
          "frame": 1,
          "group": 0,
          "id": 129,
          "label_id": 67,
          "occluded": false,
          "outside": false,
          "points": [
            393.6123046875,
            109.7119140625,
            417.28929217013683,
            139.30771346834626,
            432.08735332008655,
            123.02984620340249,
            461.68347561998416,
            140.0476165258424
          ],
          "rotation": 0.0,
          "source": "manual",
          "type": "polyline",
          "z_order": 0
        }
      ],
      "tags": [
        {
          "attributes": [
            {
              "spec_id": 13,
              "value": "yy"
            },
            {
              "spec_id": 14,
              "value": "1"
            }
          ],
          "frame": 0,
          "group": 0,
          "id": 7,
          "label_id": 67,
          "source": "manual"
        },
        {
          "attributes": [
            {
              "spec_id": 13,
              "value": "yy"
            },
            {
              "spec_id": 14,
              "value": "1"
            }
          ],
          "frame": 1,
          "group": 0,
          "id": 8,
          "label_id": 67,
          "source": "manual"
        }
      ],
      "tracks": [],
      "version": 0
    },
    "29": {
<<<<<<< HEAD
      "shapes": [
        {
          "attributes": [],
          "elements": [],
          "frame": 0,
          "group": 0,
          "id": 133,
          "label_id": 68,
          "occluded": false,
          "outside": false,
          "points": [
            132.603515625,
            29.8369140625,
            183.20125539369474,
            79.12609159579733
          ],
          "rotation": 0.0,
          "source": "manual",
          "type": "rectangle",
          "z_order": 0
        },
        {
          "attributes": [],
          "elements": [],
          "frame": 0,
          "group": 0,
          "id": 134,
          "label_id": 68,
          "occluded": false,
          "outside": false,
          "points": [
            252.9912109375,
            65.6044921875,
            300.5356388235996,
            100.06329771962737
          ],
          "rotation": 0.0,
          "source": "manual",
          "type": "rectangle",
          "z_order": 0
        }
      ],
      "tags": [],
      "tracks": [],
      "version": 0
    },
    "30": {
      "shapes": [
        {
          "attributes": [],
          "elements": [],
          "frame": 0,
          "group": 0,
          "id": 131,
          "label_id": 68,
          "occluded": false,
          "outside": false,
          "points": [
            128.24107697411455,
            36.3800080492274,
            178.83881674280929,
            78.69018699373919
          ],
          "rotation": 0.0,
          "source": "manual",
          "type": "rectangle",
          "z_order": 0
        },
        {
          "attributes": [],
          "elements": [],
          "frame": 0,
          "group": 0,
          "id": 132,
          "label_id": 69,
          "occluded": false,
          "outside": false,
          "points": [
            235.97936768848922,
            59.93412828637884,
            281.34285851559434,
            103.55286946628803
          ],
          "rotation": 0.0,
          "source": "manual",
          "type": "rectangle",
          "z_order": 0
        }
      ],
      "tags": [],
      "tracks": [],
      "version": 0
    },
    "31": {
      "shapes": [],
      "tags": [],
      "tracks": [
        {
          "attributes": [],
          "frame": 0,
          "group": 0,
          "id": 16,
          "label_id": 71,
          "shapes": [
            {
              "attributes": [],
              "frame": 0,
              "id": 21,
              "occluded": false,
              "outside": false,
              "points": [
                38.4326171875,
                91.8544921875,
                49.44162327356753,
                82.15152077792482,
                51.12094478182735,
                66.85103592488849,
                34.32772969922553,
                58.26783710489326
              ],
              "rotation": 0.0,
              "type": "polyline",
              "z_order": 0
            }
          ],
          "source": "manual"
        },
        {
          "attributes": [],
          "frame": 0,
          "group": 1,
          "id": 17,
          "label_id": 71,
          "shapes": [
            {
              "attributes": [],
              "frame": 0,
              "id": 22,
              "occluded": false,
              "outside": false,
              "points": [
                60.263671875,
                14.978515625,
                82.2814427610756,
                39.6085644128143
              ],
              "rotation": 0.0,
              "type": "rectangle",
              "z_order": 0
            }
          ],
          "source": "manual"
        },
        {
          "attributes": [],
          "frame": 0,
          "group": 1,
          "id": 18,
          "label_id": 70,
          "shapes": [
            {
              "attributes": [],
              "frame": 0,
              "id": 23,
              "occluded": false,
              "outside": false,
              "points": [
                111.017578125,
                50.431640625,
                105.04662941026072,
                70.5838112755373,
                119.22756659112383,
                78.04746242336114,
                132.84872993589852,
                66.66539442293106,
                127.25099157503246,
                50.618544455113806
              ],
              "rotation": 0.0,
              "type": "polygon",
              "z_order": 0
            }
          ],
          "source": "manual"
        }
      ],
      "version": 0
    },
    "32": {
      "shapes": [
        {
          "attributes": [],
          "elements": [],
          "frame": 0,
          "group": 0,
          "id": 137,
          "label_id": 70,
          "occluded": false,
          "outside": false,
          "points": [
            379.9212135821872,
            45.53994369700922,
            407.83720793732937,
            85.66918558252473
          ],
          "rotation": 0.0,
          "source": "manual",
          "type": "rectangle",
          "z_order": 0
        },
        {
          "attributes": [],
          "elements": [],
          "frame": 0,
          "group": 0,
          "id": 138,
          "label_id": 71,
          "occluded": false,
          "outside": false,
          "points": [
            184.28857421875,
            121.01171875,
            213.294921875,
            101.8193359375
          ],
          "rotation": 0.0,
          "source": "manual",
          "type": "ellipse",
          "z_order": 0
        }
      ],
      "tags": [],
      "tracks": [],
      "version": 0
    },
    "33": {
      "shapes": [
        {
          "attributes": [],
          "elements": [],
          "frame": 0,
          "group": 0,
          "id": 136,
          "label_id": 70,
          "occluded": false,
          "outside": false,
          "points": [
            465.00795185947754,
            135.2279825411897,
            576.3673016885205,
            289.5681340586343
          ],
          "rotation": 0.0,
          "source": "manual",
          "type": "rectangle",
          "z_order": 0
        },
        {
          "attributes": [],
          "elements": [],
          "frame": 0,
          "group": 0,
          "id": 135,
          "label_id": 70,
          "occluded": false,
          "outside": false,
          "points": [
            201.26212331700845,
            135.2279825411897,
            328.25085557819693,
            223.14325872201334
          ],
          "rotation": 0.0,
          "source": "manual",
          "type": "rectangle",
          "z_order": 0
        }
      ],
      "tags": [],
      "tracks": [],
      "version": 0
    },
    "34": {
      "shapes": [
        {
          "attributes": [],
          "elements": [],
          "frame": 0,
          "group": 0,
          "id": 139,
          "label_id": 70,
          "occluded": false,
          "outside": false,
          "points": [
            367.2717786400135,
            38.12475769642333,
            419.6142680559042,
            94.82912123030474
          ],
          "rotation": 0.0,
          "source": "manual",
          "type": "rectangle",
          "z_order": 0
        },
        {
          "attributes": [],
          "elements": [],
          "frame": 0,
          "group": 0,
          "id": 140,
          "label_id": 71,
          "occluded": false,
          "outside": false,
          "points": [
            166.189453125,
            82.1796875,
            218.9680586283248,
            117.94705405565765,
            193.2330013321789,
            158.07629594117316,
            141.7628867398871,
            131.46886382142839,
            167.06175662423448,
            114.02136734946544
          ],
          "rotation": 0.0,
          "source": "manual",
          "type": "polygon",
          "z_order": 0
        }
      ],
      "tags": [],
      "tracks": [],
      "version": 0
    },
    "35": {
      "shapes": [
        {
          "attributes": [],
          "elements": [],
          "frame": 0,
          "group": 0,
          "id": 142,
          "label_id": 70,
          "occluded": false,
          "outside": false,
          "points": [
            111.39047053005743,
            50.80428233760904,
            140.87189256395686,
            76.55387879759655
          ],
          "rotation": 0.0,
          "source": "manual",
          "type": "rectangle",
          "z_order": 0
        },
        {
          "attributes": [],
          "elements": [],
          "frame": 0,
          "group": 0,
          "id": 143,
          "label_id": 70,
          "occluded": false,
          "outside": false,
          "points": [
            33.3955078125,
            60.8798828125,
            55.039904363997266,
            64.98521951847215,
            49.06898344574074,
            82.33820843715876,
            35.261228822268095,
            87.37617296193821
          ],
          "rotation": 0.0,
          "source": "manual",
          "type": "polyline",
          "z_order": 0
        },
        {
          "attributes": [],
          "elements": [],
          "frame": 0,
          "group": 0,
          "id": 141,
          "label_id": 70,
          "occluded": false,
          "outside": false,
          "points": [
            59.33150377399579,
            20.763086467622998,
            87.6933781357202,
            43.900405025871805
          ],
          "rotation": 0.0,
          "source": "manual",
          "type": "rectangle",
          "z_order": 0
        }
      ],
      "tags": [],
      "tracks": [],
      "version": 0
    }
  },
  "task": {
    "2": {
=======
>>>>>>> 3caac72f
      "shapes": [
        {
          "attributes": [],
          "elements": [],
          "frame": 0,
          "group": 0,
          "id": 151,
          "label_id": 73,
          "occluded": false,
          "outside": false,
          "points": [
            44.898003339767456,
            63.52153968811035,
            426.46817803382874,
            271.5955777168274
          ],
          "rotation": 0.0,
          "source": "manual",
          "type": "rectangle",
          "z_order": 0
        },
        {
          "attributes": [],
          "elements": [],
          "frame": 1,
          "group": 0,
          "id": 152,
          "label_id": 73,
          "occluded": false,
          "outside": false,
          "points": [
            43.79357561469078,
            28.97564932703972,
            136.88880816102028,
            164.59188774228096
          ],
          "rotation": 0.0,
          "source": "manual",
          "type": "rectangle",
          "z_order": 0
        },
        {
          "attributes": [],
          "elements": [],
          "frame": 2,
          "group": 0,
          "id": 153,
          "label_id": 73,
          "occluded": false,
          "outside": false,
          "points": [
            108.50460643768383,
            165.35334844589306,
            795.2833482742317,
            679.8631751060493
          ],
          "rotation": 0.0,
          "source": "manual",
          "type": "rectangle",
          "z_order": 0
        },
        {
          "attributes": [],
          "elements": [],
          "frame": 3,
          "group": 0,
          "id": 154,
          "label_id": 73,
          "occluded": false,
          "outside": false,
          "points": [
            40.11789474487341,
            128.13260302543677,
            104.97083768844641,
            182.6914280414585
          ],
          "rotation": 0.0,
          "source": "manual",
          "type": "rectangle",
          "z_order": 0
        },
        {
          "attributes": [],
          "elements": [],
          "frame": 4,
          "group": 0,
          "id": 155,
          "label_id": 73,
          "occluded": false,
          "outside": false,
          "points": [
            19.106867015361786,
            71.99510070085489,
            200.8463572859764,
            196.5581221222874
          ],
          "rotation": 0.0,
          "source": "manual",
          "type": "rectangle",
          "z_order": 0
        }
      ],
      "tags": [],
      "tracks": [],
      "version": 0
    },
    "30": {
      "shapes": [
        {
          "attributes": [],
          "elements": [],
          "frame": 5,
          "group": 0,
          "id": 156,
          "label_id": 73,
          "occluded": false,
          "outside": false,
          "points": [
            55.147965204716456,
            27.993821200729144,
            354.91261003613545,
            129.34078386128022
          ],
          "rotation": 0.0,
          "source": "manual",
          "type": "rectangle",
          "z_order": 0
        },
        {
          "attributes": [],
          "elements": [],
          "frame": 6,
          "group": 0,
          "id": 157,
          "label_id": 73,
          "occluded": false,
          "outside": false,
          "points": [
            55.67655109167208,
            27.202181529999507,
            314.5855129838001,
            333.9054008126259
          ],
          "rotation": 0.0,
          "source": "manual",
          "type": "rectangle",
          "z_order": 0
        },
        {
          "attributes": [],
          "elements": [],
          "frame": 7,
          "group": 0,
          "id": 158,
          "label_id": 73,
          "occluded": false,
          "outside": false,
          "points": [
            30.75535711050179,
            51.1681019723419,
            245.49246947169377,
            374.42159963250197
          ],
          "rotation": 0.0,
          "source": "manual",
          "type": "rectangle",
          "z_order": 0
        },
        {
          "attributes": [],
          "elements": [],
          "frame": 8,
          "group": 0,
          "id": 159,
          "label_id": 73,
          "occluded": false,
          "outside": false,
          "points": [
            78.72917294502258,
            28.6186763048172,
            456.07723474502563,
            214.25403320789337
          ],
          "rotation": 0.0,
          "source": "manual",
          "type": "rectangle",
          "z_order": 0
        },
        {
          "attributes": [],
          "elements": [],
          "frame": 9,
          "group": 0,
          "id": 160,
          "label_id": 73,
          "occluded": false,
          "outside": false,
          "points": [
            40.30229317843805,
            20.90870136916601,
            277.9420801371325,
            141.0943407505747
          ],
          "rotation": 0.0,
          "source": "manual",
          "type": "rectangle",
          "z_order": 0
        }
      ],
      "tags": [],
      "tracks": [],
      "version": 0
    },
    "31": {
      "shapes": [
        {
          "attributes": [],
          "elements": [],
          "frame": 10,
          "group": 0,
          "id": 161,
          "label_id": 73,
          "occluded": false,
          "outside": false,
          "points": [
            37.5426108896736,
            44.316280591488976,
            109.0776273667816,
            115.21824382543673
          ],
          "rotation": 0.0,
          "source": "manual",
          "type": "rectangle",
          "z_order": 0
        }
      ],
      "tags": [],
      "tracks": [],
      "version": 0
    },
    "32": {
      "shapes": [
        {
          "attributes": [],
          "elements": [],
          "frame": 4,
          "group": 0,
          "id": 162,
          "label_id": 73,
          "occluded": false,
          "outside": false,
          "points": [
            24.722413063049316,
            37.791320228576296,
            270.78543078899384,
            610.5770170927044
          ],
          "rotation": 0.0,
          "source": "Ground truth",
          "type": "rectangle",
          "z_order": 0
        },
        {
          "attributes": [],
          "elements": [],
          "frame": 5,
          "group": 0,
          "id": 163,
          "label_id": 73,
          "occluded": false,
          "outside": false,
          "points": [
            87.86122530400826,
            22.648517262936366,
            277.2987968593843,
            128.69934738874508
          ],
          "rotation": 0.0,
          "source": "Ground truth",
          "type": "rectangle",
          "z_order": 0
        },
        {
          "attributes": [],
          "elements": [],
          "frame": 6,
          "group": 0,
          "id": 164,
          "label_id": 73,
          "occluded": false,
          "outside": false,
          "points": [
            8.219268488885064,
            76.40050053596497,
            46.97136907577624,
            76.9621251821518
          ],
          "rotation": 0.0,
          "source": "Ground truth",
          "type": "rectangle",
          "z_order": 0
        },
        {
          "attributes": [],
          "elements": [],
          "frame": 7,
          "group": 0,
          "id": 165,
          "label_id": 73,
          "occluded": false,
          "outside": false,
          "points": [
            40.372303777934576,
            55.821463263035184,
            232.15283377170636,
            366.6659974813465
          ],
          "rotation": 0.0,
          "source": "Ground truth",
          "type": "rectangle",
          "z_order": 0
        },
        {
          "attributes": [],
          "elements": [],
          "frame": 8,
          "group": 0,
          "id": 166,
          "label_id": 73,
          "occluded": false,
          "outside": false,
          "points": [
            114.91701781749725,
            49.88939428329468,
            426.5192240476608,
            201.82309412956238
          ],
          "rotation": 0.0,
          "source": "Ground truth",
          "type": "rectangle",
          "z_order": 0
        },
        {
          "attributes": [],
          "elements": [],
          "frame": 9,
          "group": 0,
          "id": 167,
          "label_id": 73,
          "occluded": false,
          "outside": false,
          "points": [
            69.46096818744991,
            42.89721039235519,
            143.9282634973515,
            85.61091347932779
          ],
          "rotation": 0.0,
          "source": "Ground truth",
          "type": "rectangle",
          "z_order": 0
        },
        {
          "attributes": [],
          "elements": [],
          "frame": 10,
          "group": 0,
          "id": 168,
          "label_id": 73,
          "occluded": false,
          "outside": false,
          "points": [
            35.64345116019285,
            190.86810638308634,
            41.340930348635084,
            213.02496989369502
          ],
          "rotation": 0.0,
          "source": "Ground truth",
          "type": "rectangle",
          "z_order": 0
        }
      ],
      "tags": [],
      "tracks": [],
      "version": 0
    },
    "33": {
      "shapes": [],
      "tags": [],
      "tracks": [],
      "version": 0
    },
    "34": {
      "shapes": [],
      "tags": [],
      "tracks": [],
      "version": 0
    },
    "35": {
      "shapes": [],
      "tags": [],
      "tracks": [],
      "version": 0
    },
    "36": {
      "shapes": [],
      "tags": [],
      "tracks": [],
      "version": 0
    },
    "37": {
      "shapes": [],
      "tags": [],
      "tracks": [],
      "version": 0
    },
    "38": {
      "shapes": [
        {
          "attributes": [
            {
              "spec_id": 15,
              "value": "j1 frame1 n1"
            }
          ],
          "elements": [],
          "frame": 0,
          "group": 0,
          "id": 169,
          "label_id": 77,
          "occluded": false,
          "outside": false,
          "points": [
            19.650000000003274,
            13.100000000002183,
            31.850000000004002,
            18.900000000001455
          ],
          "rotation": 0.0,
          "source": "manual",
          "type": "rectangle",
          "z_order": 0
        },
        {
          "attributes": [
            {
              "spec_id": 15,
              "value": "j1 frame2 n1"
            }
          ],
          "elements": [],
          "frame": 1,
          "group": 0,
          "id": 170,
          "label_id": 77,
          "occluded": false,
          "outside": false,
          "points": [
            18.650000000003274,
            10.500000000001819,
            28.650000000003274,
            15.200000000002547
          ],
          "rotation": 0.0,
          "source": "manual",
          "type": "rectangle",
          "z_order": 0
        },
        {
          "attributes": [
            {
              "spec_id": 15,
              "value": "j1 frame2 n2"
            }
          ],
          "elements": [],
          "frame": 1,
          "group": 0,
          "id": 171,
          "label_id": 77,
          "occluded": false,
          "outside": false,
          "points": [
            18.850000000002183,
            19.50000000000182,
            27.05000000000291,
            24.900000000001455
          ],
          "rotation": 0.0,
          "source": "manual",
          "type": "rectangle",
          "z_order": 0
        },
        {
          "attributes": [
            {
              "spec_id": 15,
              "value": "j1 frame6 n1"
            }
          ],
          "elements": [],
          "frame": 5,
          "group": 0,
          "id": 172,
          "label_id": 77,
          "occluded": false,
          "outside": false,
          "points": [
            26.25000000000182,
            16.50000000000182,
            40.95000000000255,
            23.900000000001455
          ],
          "rotation": 0.0,
          "source": "manual",
          "type": "rectangle",
          "z_order": 0
        }
      ],
      "tags": [],
      "tracks": [],
      "version": 0
    },
    "39": {
      "shapes": [
        {
          "attributes": [
            {
              "spec_id": 15,
              "value": "j2 frame1 n1"
            }
          ],
          "elements": [],
          "frame": 8,
          "group": 0,
          "id": 173,
          "label_id": 77,
          "occluded": false,
          "outside": false,
          "points": [
            14.650000000003274,
            10.000000000001819,
            25.750000000003638,
            17.30000000000109
          ],
          "rotation": 0.0,
          "source": "manual",
          "type": "rectangle",
          "z_order": 0
        },
        {
          "attributes": [
            {
              "spec_id": 15,
              "value": "j2 frame1 n2"
            }
          ],
          "elements": [],
          "frame": 8,
          "group": 0,
          "id": 174,
          "label_id": 77,
          "occluded": false,
          "outside": false,
          "points": [
            30.350000000002183,
            18.700000000002547,
            43.05000000000291,
            26.400000000003274
          ],
          "rotation": 0.0,
          "source": "manual",
          "type": "rectangle",
          "z_order": 0
        },
        {
          "attributes": [
            {
              "spec_id": 15,
              "value": "j2 frame2 n1"
            }
          ],
          "elements": [],
          "frame": 9,
          "group": 0,
          "id": 175,
          "label_id": 77,
          "occluded": false,
          "outside": false,
          "points": [
            9.200000000002547,
            34.35000000000218,
            21.900000000003274,
            38.55000000000291
          ],
          "rotation": 0.0,
          "source": "manual",
          "type": "rectangle",
          "z_order": 0
        },
        {
          "attributes": [
            {
              "spec_id": 15,
              "value": "j2 frame2 n2"
            }
          ],
          "elements": [],
          "frame": 9,
          "group": 0,
          "id": 176,
          "label_id": 77,
          "occluded": false,
          "outside": false,
          "points": [
            40.900390625,
            29.0498046875,
            48.80000000000291,
            30.350000000002183,
            45.10000000000218,
            39.25000000000182,
            45.70000000000255,
            24.450000000002547
          ],
          "rotation": 0.0,
          "source": "manual",
          "type": "points",
          "z_order": 0
        },
        {
          "attributes": [
            {
              "spec_id": 15,
              "value": "j2 frame5 n1"
            }
          ],
          "elements": [],
          "frame": 12,
          "group": 0,
          "id": 177,
          "label_id": 77,
          "occluded": false,
          "outside": false,
          "points": [
            16.791015625,
            32.8505859375,
            27.858705213058784,
            37.01258996859542,
            21.633141273523506,
            39.77950727505595
          ],
          "rotation": 0.0,
          "source": "manual",
          "type": "points",
          "z_order": 0
        }
      ],
      "tags": [],
      "tracks": [],
      "version": 0
    },
    "40": {
      "shapes": [
        {
          "attributes": [
            {
              "spec_id": 15,
              "value": "j3 frame1 n1"
            }
          ],
          "elements": [],
          "frame": 16,
          "group": 0,
          "id": 178,
          "label_id": 77,
          "occluded": false,
          "outside": false,
          "points": [
            29.0498046875,
            14.2998046875,
            30.350000000002183,
            22.00000000000182,
            20.650000000003274,
            21.600000000002183,
            20.650000000003274,
            11.30000000000291
          ],
          "rotation": 0.0,
          "source": "manual",
          "type": "polygon",
          "z_order": 0
        },
        {
          "attributes": [
            {
              "spec_id": 15,
              "value": "j3 frame2 n1"
            }
          ],
          "elements": [],
          "frame": 17,
          "group": 0,
          "id": 179,
          "label_id": 77,
          "occluded": false,
          "outside": false,
          "points": [
            51.2001953125,
            10.900390625,
            56.60000000000218,
            15.700000000002547,
            48.400000000003274,
            20.400000000003274
          ],
          "rotation": 0.0,
          "source": "manual",
          "type": "polygon",
          "z_order": 0
        },
        {
          "attributes": [
            {
              "spec_id": 15,
              "value": "j3 frame5 n1"
            }
          ],
          "elements": [],
          "frame": 20,
          "group": 0,
          "id": 180,
          "label_id": 77,
          "occluded": false,
          "outside": false,
          "points": [
            37.2998046875,
            7.7001953125,
            42.400000000003274,
            11.900000000003274,
            35.80000000000291,
            17.200000000002547,
            28.400000000003274,
            8.80000000000291,
            37.400000000003274,
            12.100000000002183
          ],
          "rotation": 0.0,
          "source": "manual",
          "type": "polygon",
          "z_order": 0
        },
        {
          "attributes": [
            {
              "spec_id": 15,
              "value": "j3 frame5 n2"
            }
          ],
          "elements": [],
          "frame": 20,
          "group": 0,
          "id": 181,
          "label_id": 77,
          "occluded": false,
          "outside": false,
          "points": [
            17.600000000002183,
            14.900000000003274,
            27.200000000002547,
            21.600000000004002
          ],
          "rotation": 0.0,
          "source": "manual",
          "type": "rectangle",
          "z_order": 0
        },
        {
          "attributes": [
            {
              "spec_id": 15,
              "value": "j3 frame6 n1"
            }
          ],
          "elements": [],
          "frame": 21,
          "group": 0,
          "id": 182,
          "label_id": 77,
          "occluded": false,
          "outside": false,
          "points": [
            43.15465253950242,
            24.59525439814206,
            55.395253809205315,
            35.071444674014856
          ],
          "rotation": 0.0,
          "source": "manual",
          "type": "rectangle",
          "z_order": 0
        },
        {
          "attributes": [
            {
              "spec_id": 15,
              "value": "j3 frame7 n1"
            }
          ],
          "elements": [],
          "frame": 22,
          "group": 0,
          "id": 183,
          "label_id": 77,
          "occluded": false,
          "outside": false,
          "points": [
            38.50000000000182,
            9.600000000002183,
            51.80000000000109,
            17.100000000002183
          ],
          "rotation": 0.0,
          "source": "manual",
          "type": "rectangle",
          "z_order": 0
        },
        {
          "attributes": [
            {
              "spec_id": 15,
              "value": "j3 frame7 n2"
            }
          ],
          "elements": [],
          "frame": 22,
          "group": 0,
          "id": 184,
          "label_id": 77,
          "occluded": false,
          "outside": false,
          "points": [
            52.10000000000218,
            17.30000000000291,
            59.400000000001455,
            21.500000000003638
          ],
          "rotation": 0.0,
          "source": "manual",
          "type": "rectangle",
          "z_order": 0
        }
      ],
      "tags": [],
      "tracks": [],
      "version": 0
    },
    "41": {
      "shapes": [
        {
          "attributes": [
            {
              "spec_id": 15,
              "value": "gt frame1 n1"
            }
          ],
          "elements": [],
          "frame": 23,
          "group": 0,
          "id": 185,
          "label_id": 77,
          "occluded": false,
          "outside": false,
          "points": [
            17.650000000003274,
            11.30000000000291,
            30.55000000000291,
            21.700000000002547
          ],
          "rotation": 0.0,
          "source": "Ground truth",
          "type": "rectangle",
          "z_order": 0
        },
        {
          "attributes": [
            {
              "spec_id": 15,
              "value": "gt frame2 n2"
            }
          ],
          "elements": [],
          "frame": 24,
          "group": 0,
          "id": 186,
          "label_id": 77,
          "occluded": false,
          "outside": false,
          "points": [
            18.850000000002183,
            12.000000000001819,
            25.850000000002183,
            19.50000000000182
          ],
          "rotation": 0.0,
          "source": "Ground truth",
          "type": "rectangle",
          "z_order": 0
        },
        {
          "attributes": [
            {
              "spec_id": 15,
              "value": "gt frame2 n1"
            }
          ],
          "elements": [],
          "frame": 24,
          "group": 0,
          "id": 187,
          "label_id": 77,
          "occluded": false,
          "outside": false,
          "points": [
            26.150000000003274,
            25.00000000000182,
            34.150000000003274,
            34.50000000000182
          ],
          "rotation": 0.0,
          "source": "Ground truth",
          "type": "rectangle",
          "z_order": 0
        },
        {
          "attributes": [
            {
              "spec_id": 15,
              "value": "gt frame3 n1"
            }
          ],
          "elements": [],
          "frame": 25,
          "group": 0,
          "id": 188,
          "label_id": 77,
          "occluded": false,
          "outside": false,
          "points": [
            24.600000000002183,
            11.500000000001819,
            37.10000000000218,
            18.700000000002547
          ],
          "rotation": 0.0,
          "source": "Ground truth",
          "type": "rectangle",
          "z_order": 0
        },
        {
          "attributes": [
            {
              "spec_id": 15,
              "value": "gt frame5 n1"
            }
          ],
          "elements": [],
          "frame": 27,
          "group": 0,
          "id": 189,
          "label_id": 77,
          "occluded": false,
          "outside": false,
          "points": [
            17.863216443472993,
            36.43614886308387,
            41.266725327279346,
            42.765472201610464
          ],
          "rotation": 0.0,
          "source": "Ground truth",
          "type": "rectangle",
          "z_order": 0
        },
        {
          "attributes": [
            {
              "spec_id": 15,
              "value": "gt frame5 n2"
            }
          ],
          "elements": [],
          "frame": 27,
          "group": 0,
          "id": 190,
          "label_id": 77,
          "occluded": false,
          "outside": false,
          "points": [
            34.349609375,
            52.806640625,
            27.086274131672326,
            63.1830161588623,
            40.229131337355284,
            67.44868033965395,
            48.87574792004307,
            59.03264019917333,
            45.53238950807099,
            53.3835173651496
          ],
          "rotation": 0.0,
          "source": "Ground truth",
          "type": "polygon",
          "z_order": 0
        }
      ],
      "tags": [],
      "tracks": [],
      "version": 0
    },
    "42": {
      "shapes": [
        {
          "attributes": [
            {
              "spec_id": 16,
              "value": "j1 frame 1 (32) ann 1"
            }
          ],
          "elements": [],
          "frame": 0,
          "group": 0,
          "id": 199,
          "label_id": 78,
          "occluded": false,
          "outside": false,
          "points": [
            260.20437641345416,
            64.96839991694105,
            339.7988160670684,
            103.23495744271713
          ],
          "rotation": 0.0,
          "source": "manual",
          "type": "rectangle",
          "z_order": 0
        }
      ],
      "tags": [],
      "tracks": [],
      "version": 0
    },
    "43": {
      "shapes": [
        {
          "attributes": [
            {
              "spec_id": 16,
              "value": "j1 r1 frame 1 (32) ann 1"
            }
          ],
          "elements": [],
          "frame": 0,
          "group": 0,
          "id": 200,
          "label_id": 78,
          "occluded": false,
          "outside": false,
          "points": [
            236.47911074747208,
            63.43773761591001,
            335.20682916397527,
            123.1335673561207
          ],
          "rotation": 0.0,
          "source": "manual",
          "type": "rectangle",
          "z_order": 0
        }
      ],
      "tags": [],
      "tracks": [],
      "version": 0
    },
    "44": {
      "shapes": [],
      "tags": [],
      "tracks": [],
      "version": 0
    },
    "45": {
      "shapes": [],
      "tags": [],
      "tracks": [],
      "version": 0
    },
    "46": {
      "shapes": [
        {
          "attributes": [
            {
              "spec_id": 16,
              "value": "j2 frame 2 (32) ann 1"
            }
          ],
          "elements": [],
          "frame": 6,
          "group": 0,
          "id": 194,
          "label_id": 78,
          "occluded": false,
          "outside": false,
          "points": [
            472.58377068151276,
            63.05507204065361,
            535.3409250237855,
            110.50560337261595
          ],
          "rotation": 0.0,
          "source": "manual",
          "type": "rectangle",
          "z_order": 0
        }
      ],
      "tags": [],
      "tracks": [],
      "version": 0
    },
    "47": {
      "shapes": [
        {
          "attributes": [
            {
              "spec_id": 16,
              "value": "j2 r1 frame 1 (35) ann 1"
            }
          ],
          "elements": [],
          "frame": 5,
          "group": 0,
          "id": 195,
          "label_id": 78,
          "occluded": false,
          "outside": false,
          "points": [
            183.389531668141,
            181.09253910664302,
            247.88201512555497,
            226.14893165908325
          ],
          "rotation": 0.0,
          "source": "manual",
          "type": "rectangle",
          "z_order": 0
        },
        {
          "attributes": [
            {
              "spec_id": 16,
              "value": "j2 r1 frame 1 (35) ann 2"
            }
          ],
          "elements": [],
          "frame": 5,
          "group": 0,
          "id": 196,
          "label_id": 78,
          "occluded": false,
          "outside": false,
          "points": [
            344.1790109729245,
            311.8444233764694,
            391.8857795578606,
            376.3369068338834
          ],
          "rotation": 0.0,
          "source": "manual",
          "type": "rectangle",
          "z_order": 0
        }
      ],
      "tags": [],
      "tracks": [],
      "version": 0
    },
    "48": {
      "shapes": [],
      "tags": [],
      "tracks": [],
      "version": 0
    },
    "49": {
      "shapes": [
        {
          "attributes": [
            {
              "spec_id": 16,
              "value": "j2 r3 frame 1 (35) ann 1"
            }
          ],
          "elements": [],
          "frame": 5,
          "group": 0,
          "id": 197,
          "label_id": 78,
          "occluded": false,
          "outside": false,
          "points": [
            169.25419282815892,
            210.24667546410456,
            239.0474283505664,
            239.4008118215661
          ],
          "rotation": 0.0,
          "source": "manual",
          "type": "rectangle",
          "z_order": 0
        },
        {
          "attributes": [
            {
              "spec_id": 16,
              "value": "j2 r3 frame 1 (35) ann 2"
            }
          ],
          "elements": [],
          "frame": 5,
          "group": 0,
          "id": 198,
          "label_id": 78,
          "occluded": false,
          "outside": false,
          "points": [
            336.22788287543517,
            361.3181093164021,
            398.9534489778507,
            424.9271340963169
          ],
          "rotation": 0.0,
          "source": "manual",
          "type": "rectangle",
          "z_order": 0
        }
      ],
      "tags": [],
      "tracks": [],
      "version": 0
    },
    "50": {
      "shapes": [
        {
          "attributes": [
            {
              "spec_id": 16,
              "value": "gt job frame 1 (32) ann 1"
            }
          ],
          "elements": [],
          "frame": 8,
          "group": 0,
          "id": 191,
          "label_id": 78,
          "occluded": false,
          "outside": false,
          "points": [
            160.71132684643453,
            59.61108186333331,
            254.8470583598446,
            111.65360009838878
          ],
          "rotation": 0.0,
          "source": "Ground truth",
          "type": "rectangle",
          "z_order": 0
        },
        {
          "attributes": [
            {
              "spec_id": 16,
              "value": "gt job frame 1 (32) ann 2"
            }
          ],
          "elements": [],
          "frame": 8,
          "group": 0,
          "id": 192,
          "label_id": 78,
          "occluded": false,
          "outside": false,
          "points": [
            434.6998787309949,
            78.74436062622226,
            502.0490199763608,
            127.72555425921564
          ],
          "rotation": 0.0,
          "source": "Ground truth",
          "type": "rectangle",
          "z_order": 0
        },
        {
          "attributes": [
            {
              "spec_id": 16,
              "value": "gt job frame 2 (35) ann 1"
            }
          ],
          "elements": [],
          "frame": 9,
          "group": 0,
          "id": 193,
          "label_id": 78,
          "occluded": false,
          "outside": false,
          "points": [
            245.67336843180783,
            162.98163621791718,
            334.90269485918907,
            215.98915686784676
          ],
          "rotation": 0.0,
          "source": "Ground truth",
          "type": "rectangle",
          "z_order": 0
        }
      ],
      "tags": [],
      "tracks": [],
      "version": 0
    }
  },
  "task": {
    "2": {
      "shapes": [
        {
          "attributes": [],
          "elements": [],
          "frame": 0,
          "group": 0,
          "id": 1,
          "label_id": 3,
          "occluded": false,
          "outside": false,
          "points": [
            223.39453125,
            226.0751953125,
            513.7663269042969,
            377.9619903564453
          ],
          "rotation": 0.0,
          "source": "manual",
          "type": "rectangle",
          "z_order": 0
        },
        {
          "attributes": [],
          "elements": [],
          "frame": 1,
          "group": 0,
          "id": 2,
          "label_id": 3,
          "occluded": false,
          "outside": false,
          "points": [
            63.0791015625,
            139.75390625,
            132.19337349397574,
            112.3867469879533,
            189.71144578313397,
            159.23614457831354,
            191.1030120481937,
            246.9048192771097,
            86.73554216867524,
            335.5012048192784,
            32.00060240964012,
            250.15180722891637
          ],
          "rotation": 0.0,
          "source": "manual",
          "type": "polygon",
          "z_order": 0
        },
        {
          "attributes": [],
          "elements": [],
          "frame": 1,
          "group": 0,
          "id": 3,
          "label_id": 4,
          "occluded": false,
          "outside": false,
          "points": [
            83.0244140625,
            216.75390625,
            112.24759036144678,
            162.48313253012202,
            167.44638554216908,
            183.35662650602535,
            149.35602409638705,
            252.0072289156633,
            84.41626506024113,
            292.8265060240974,
            72.81987951807241,
            258.9650602409638
          ],
          "rotation": 0.0,
          "source": "manual",
          "type": "polygon",
          "z_order": 0
        },
        {
          "attributes": [],
          "elements": [],
          "frame": 2,
          "group": 0,
          "id": 4,
          "label_id": 3,
          "occluded": false,
          "outside": false,
          "points": [
            24.443359375,
            107.2275390625,
            84.91109877913368,
            61.125083240844106,
            169.4316315205324,
            75.1561598224198,
            226.5581576026634,
            113.90865704772477,
            240.5892341842391,
            205.77880133185317,
            210.52264150943483,
            270.9230854605994
          ],
          "rotation": 0.0,
          "source": "manual",
          "type": "polyline",
          "z_order": 0
        },
        {
          "attributes": [],
          "elements": [],
          "frame": 22,
          "group": 0,
          "id": 5,
          "label_id": 3,
          "occluded": false,
          "outside": false,
          "points": [
            148.94921875,
            285.6865234375,
            313.515094339622,
            400.32830188679145,
            217.36415094339463,
            585.2339622641503,
            64.81698113207494,
            499.25283018867776
          ],
          "rotation": 0.0,
          "source": "manual",
          "type": "points",
          "z_order": 0
        }
      ],
      "tags": [],
      "tracks": [],
      "version": 0
    },
    "5": {
      "shapes": [
        {
          "attributes": [],
          "elements": [],
          "frame": 0,
          "group": 0,
          "id": 29,
          "label_id": 9,
          "occluded": false,
          "outside": false,
          "points": [
            364.0361328125,
            528.87890625,
            609.5286041189956,
            586.544622425632,
            835.2494279176244,
            360.0000000000018,
            543.6247139588122,
            175.4691075514893,
            326.9656750572103,
            192.76887871853796,
            244.58581235698148,
            319.63386727689067
          ],
          "rotation": 0.0,
          "source": "manual",
          "type": "polygon",
          "z_order": 0
        }
      ],
      "tags": [],
      "tracks": [],
      "version": 0
    },
    "6": {
      "shapes": [],
      "tags": [],
      "tracks": [],
      "version": 0
    },
    "7": {
      "shapes": [
        {
          "attributes": [],
          "elements": [],
          "frame": 0,
          "group": 0,
          "id": 27,
          "label_id": 11,
          "occluded": false,
          "outside": false,
          "points": [
            448.3779296875,
            356.4892578125,
            438.2558352402775,
            761.3861556064112,
            744.1780320366161,
            319.37356979405195,
            446.1288329519466,
            163.03832951945333
          ],
          "rotation": 0.0,
          "source": "manual",
          "type": "polygon",
          "z_order": 0
        }
      ],
      "tags": [],
      "tracks": [],
      "version": 0
    },
    "8": {
      "shapes": [
        {
          "attributes": [],
          "elements": [],
          "frame": 0,
          "group": 0,
          "id": 30,
          "label_id": 13,
          "occluded": false,
          "outside": false,
          "points": [
            440.0439453125,
            84.0791015625,
            71.83311938382576,
            249.81514762516053,
            380.4441591784325,
            526.585365853658,
            677.6251604621302,
            260.42875481386363,
            629.4557124518615,
            127.35044929396645
          ],
          "rotation": 0.0,
          "source": "manual",
          "type": "polygon",
          "z_order": 0
        }
      ],
      "tags": [],
      "tracks": [],
      "version": 0
    },
    "9": {
      "shapes": [
        {
          "attributes": [],
          "elements": [],
          "frame": 0,
          "group": 0,
          "id": 31,
          "label_id": 6,
          "occluded": false,
          "outside": false,
          "points": [
            65.6189987163034,
            100.96585365853753,
            142.12734274711147,
            362.6243902439037
          ],
          "rotation": 0.0,
          "source": "manual",
          "type": "rectangle",
          "z_order": 0
        },
        {
          "attributes": [],
          "elements": [],
          "frame": 15,
          "group": 0,
          "id": 41,
          "label_id": 6,
          "occluded": false,
          "outside": false,
          "points": [
            53.062929061787145,
            301.6390160183091,
            197.94851258581548,
            763.3266590389048
          ],
          "rotation": 0.0,
          "source": "manual",
          "type": "rectangle",
          "z_order": 0
        },
        {
          "attributes": [
            {
              "spec_id": 1,
              "value": "mazda"
            }
          ],
          "elements": [],
          "frame": 16,
          "group": 0,
          "id": 42,
          "label_id": 5,
          "occluded": false,
          "outside": false,
          "points": [
            172.0810546875,
            105.990234375,
            285.97262095255974,
            138.40000000000146
          ],
          "rotation": 0.0,
          "source": "manual",
          "type": "rectangle",
          "z_order": 0
        }
      ],
      "tags": [],
      "tracks": [],
      "version": 0
    },
    "11": {
      "shapes": [
        {
          "attributes": [],
          "elements": [],
          "frame": 0,
          "group": 0,
          "id": 33,
          "label_id": 7,
          "occluded": false,
          "outside": false,
          "points": [
            100.14453125,
            246.03515625,
            408.8692551505537,
            327.5483359746413,
            588.5839936608554,
            289.0380348652925,
            623.8851030110927,
            183.77654516640177,
            329.2812995245622,
            71.45483359746322
          ],
          "rotation": 0.0,
          "source": "manual",
          "type": "polyline",
          "z_order": 0
        }
      ],
      "tags": [],
      "tracks": [],
      "version": 0
    },
    "13": {
      "shapes": [
        {
          "attributes": [],
          "elements": [],
          "frame": 0,
          "group": 0,
          "id": 34,
          "label_id": 16,
          "occluded": false,
          "outside": false,
          "points": [
            106.361328125,
            85.150390625,
            240.083984375,
            241.263671875
          ],
          "rotation": 45.9,
          "source": "manual",
          "type": "rectangle",
          "z_order": 0
        },
        {
          "attributes": [],
          "elements": [],
          "frame": 1,
          "group": 0,
          "id": 35,
          "label_id": 16,
          "occluded": false,
          "outside": false,
          "points": [
            414.29522752496996,
            124.8035516093205,
            522.2641509433943,
            286.75693673695605
          ],
          "rotation": 0.0,
          "source": "manual",
          "type": "rectangle",
          "z_order": 0
        }
      ],
      "tags": [
        {
          "attributes": [],
          "frame": 2,
          "group": 0,
          "id": 1,
          "label_id": 17,
          "source": "manual"
        },
        {
          "attributes": [],
          "frame": 3,
          "group": 0,
          "id": 2,
          "label_id": 16,
          "source": "manual"
        }
      ],
      "tracks": [],
      "version": 0
    },
    "14": {
      "shapes": [
        {
          "attributes": [
            {
              "spec_id": 2,
              "value": "white"
            }
          ],
          "elements": [
            {
              "attributes": [
                {
                  "spec_id": 3,
                  "value": "val1"
                }
              ],
              "frame": 0,
              "group": 0,
              "id": 39,
              "label_id": 25,
              "occluded": false,
              "outside": false,
              "points": [
                259.91862203681984,
                67.8260869565238
              ],
              "rotation": 0.0,
              "source": "manual",
              "type": "points",
              "z_order": 0
            },
            {
              "attributes": [],
              "frame": 0,
              "group": 0,
              "id": 40,
              "label_id": 26,
              "occluded": false,
              "outside": false,
              "points": [
                283.65217391304554,
                276.52173913043686
              ],
              "rotation": 0.0,
              "source": "manual",
              "type": "points",
              "z_order": 0
            },
            {
              "attributes": [],
              "frame": 0,
              "group": 0,
              "id": 37,
              "label_id": 23,
              "occluded": false,
              "outside": false,
              "points": [
                135.8260869565238,
                118.10276296228554
              ],
              "rotation": 0.0,
              "source": "manual",
              "type": "points",
              "z_order": 0
            },
            {
              "attributes": [],
              "frame": 0,
              "group": 0,
              "id": 38,
              "label_id": 24,
              "occluded": false,
              "outside": false,
              "points": [
                172.10450871201368,
                274.6245183225243
              ],
              "rotation": 0.0,
              "source": "manual",
              "type": "points",
              "z_order": 0
            }
          ],
          "frame": 0,
          "group": 0,
          "id": 36,
          "label_id": 22,
          "occluded": false,
          "outside": false,
          "points": [],
          "rotation": 0.0,
          "source": "manual",
          "type": "skeleton",
          "z_order": 0
        }
      ],
      "tags": [],
      "tracks": [
        {
          "attributes": [
            {
              "spec_id": 2,
              "value": "white"
            }
          ],
          "elements": [
            {
              "attributes": [],
              "frame": 0,
              "group": 0,
              "id": 2,
              "label_id": 23,
              "shapes": [
                {
                  "attributes": [],
                  "frame": 0,
                  "id": 2,
                  "occluded": false,
                  "outside": false,
                  "points": [
                    381.9130434782637,
                    355.0592829431864
                  ],
                  "rotation": 0.0,
                  "type": "points",
                  "z_order": 0
                },
                {
                  "attributes": [],
                  "frame": 3,
                  "id": 6,
                  "occluded": false,
                  "outside": false,
                  "points": [
                    137.0966796875,
                    156.11214469590232
                  ],
                  "rotation": 0.0,
                  "type": "points",
                  "z_order": 0
                }
              ],
              "source": "manual"
            },
            {
              "attributes": [],
              "frame": 0,
              "group": 0,
              "id": 3,
              "label_id": 24,
              "shapes": [
                {
                  "attributes": [],
                  "frame": 0,
                  "id": 3,
                  "occluded": false,
                  "outside": false,
                  "points": [
                    461.9389738212561,
                    583.320176176868
                  ],
                  "rotation": 0.0,
                  "type": "points",
                  "z_order": 0
                },
                {
                  "attributes": [],
                  "frame": 3,
                  "id": 7,
                  "occluded": false,
                  "outside": false,
                  "points": [
                    217.12261003049207,
                    384.3730379295848
                  ],
                  "rotation": 0.0,
                  "type": "points",
                  "z_order": 0
                }
              ],
              "source": "manual"
            },
            {
              "attributes": [
                {
                  "spec_id": 3,
                  "value": "val1"
                }
              ],
              "frame": 0,
              "group": 0,
              "id": 4,
              "label_id": 25,
              "shapes": [
                {
                  "attributes": [],
                  "frame": 0,
                  "id": 4,
                  "occluded": false,
                  "outside": false,
                  "points": [
                    655.6465767436227,
                    281.7391304347839
                  ],
                  "rotation": 0.0,
                  "type": "points",
                  "z_order": 0
                },
                {
                  "attributes": [],
                  "frame": 3,
                  "id": 8,
                  "occluded": false,
                  "outside": false,
                  "points": [
                    410.83021295285835,
                    82.7919921875
                  ],
                  "rotation": 0.0,
                  "type": "points",
                  "z_order": 0
                }
              ],
              "source": "manual"
            },
            {
              "attributes": [],
              "frame": 0,
              "group": 0,
              "id": 5,
              "label_id": 26,
              "shapes": [
                {
                  "attributes": [],
                  "frame": 0,
                  "id": 5,
                  "occluded": false,
                  "outside": false,
                  "points": [
                    708.000000000003,
                    586.0869565217404
                  ],
                  "rotation": 0.0,
                  "type": "points",
                  "z_order": 0
                },
                {
                  "attributes": [],
                  "frame": 3,
                  "id": 9,
                  "occluded": false,
                  "outside": false,
                  "points": [
                    463.1836362092399,
                    387.13981827445605
                  ],
                  "rotation": 0.0,
                  "type": "points",
                  "z_order": 0
                }
              ],
              "source": "manual"
            }
          ],
          "frame": 0,
          "group": 0,
          "id": 1,
          "label_id": 22,
          "shapes": [
            {
              "attributes": [],
              "frame": 0,
              "id": 1,
              "occluded": false,
              "outside": false,
              "points": [],
              "rotation": 0.0,
              "type": "skeleton",
              "z_order": 0
            }
          ],
          "source": "manual"
        }
      ],
      "version": 0
    },
    "15": {
      "shapes": [
        {
          "attributes": [],
          "elements": [],
          "frame": 0,
          "group": 0,
          "id": 44,
          "label_id": 29,
          "occluded": false,
          "outside": false,
          "points": [
            479.97322623828586,
            408.0053547523421,
            942.6238286479238,
            513.3868808567604
          ],
          "rotation": 0.0,
          "source": "manual",
          "type": "rectangle",
          "z_order": 0
        },
        {
          "attributes": [],
          "elements": [],
          "frame": 0,
          "group": 0,
          "id": 43,
          "label_id": 30,
          "occluded": false,
          "outside": false,
          "points": [
            120.81927710843593,
            213.52074966532928,
            258.7576974564945,
            643.614457831327
          ],
          "rotation": 0.0,
          "source": "manual",
          "type": "rectangle",
          "z_order": 0
        }
      ],
      "tags": [],
      "tracks": [],
      "version": 0
    },
    "17": {
      "shapes": [
        {
          "attributes": [],
          "elements": [],
          "frame": 0,
          "group": 0,
          "id": 47,
          "label_id": 38,
          "occluded": false,
          "outside": false,
          "points": [
            106.361328125,
            85.150390625,
            240.083984375,
            241.263671875
          ],
          "rotation": 45.9,
          "source": "manual",
          "type": "rectangle",
          "z_order": 0
        },
        {
          "attributes": [],
          "elements": [],
          "frame": 1,
          "group": 0,
          "id": 48,
          "label_id": 38,
          "occluded": false,
          "outside": false,
          "points": [
            414.29522752496996,
            124.8035516093205,
            522.2641509433943,
            286.75693673695605
          ],
          "rotation": 0.0,
          "source": "manual",
          "type": "rectangle",
          "z_order": 0
        }
      ],
      "tags": [
        {
          "attributes": [],
          "frame": 2,
          "group": 0,
          "id": 5,
          "label_id": 39,
          "source": "manual"
        },
        {
          "attributes": [],
          "frame": 3,
          "group": 0,
          "id": 6,
          "label_id": 38,
          "source": "manual"
        }
      ],
      "tracks": [],
      "version": 0
    },
    "18": {
      "shapes": [
        {
          "attributes": [],
          "elements": [
            {
              "attributes": [],
              "frame": 0,
              "group": 0,
              "id": 52,
              "label_id": 49,
              "occluded": false,
              "outside": false,
              "points": [
                326.2062528608664,
                107.42983682983868
              ],
              "rotation": 0.0,
              "source": "manual",
              "type": "points",
              "z_order": 0
            },
            {
              "attributes": [],
              "frame": 0,
              "group": 0,
              "id": 50,
              "label_id": 47,
              "occluded": false,
              "outside": false,
              "points": [
                136.46993006993034,
                138.72697241590762
              ],
              "rotation": 0.0,
              "source": "manual",
              "type": "points",
              "z_order": 0
            },
            {
              "attributes": [],
              "frame": 0,
              "group": 0,
              "id": 51,
              "label_id": 48,
              "occluded": false,
              "outside": false,
              "points": [
                192.9001336620433,
                421.9659673659692
              ],
              "rotation": 0.0,
              "source": "manual",
              "type": "points",
              "z_order": 0
            },
            {
              "attributes": [],
              "frame": 0,
              "group": 0,
              "id": 53,
              "label_id": 50,
              "occluded": false,
              "outside": false,
              "points": [
                412.07832167832197,
                337.46374412038085
              ],
              "rotation": 0.0,
              "source": "manual",
              "type": "points",
              "z_order": 0
            }
          ],
          "frame": 0,
          "group": 0,
          "id": 49,
          "label_id": 46,
          "occluded": false,
          "outside": false,
          "points": [],
          "rotation": 0.0,
          "source": "manual",
          "type": "skeleton",
          "z_order": 0
        }
      ],
      "tags": [],
      "tracks": [],
      "version": 0
    },
    "19": {
      "shapes": [
        {
          "attributes": [
            {
              "spec_id": 7,
              "value": "non-default"
            }
          ],
          "elements": [],
          "frame": 0,
          "group": 0,
          "id": 54,
          "label_id": 51,
          "occluded": false,
          "outside": false,
          "points": [
            244.32906271072352,
            57.53054619015711,
            340.34389750505943,
            191.28914362778414
          ],
          "rotation": 0.0,
          "source": "manual",
          "type": "rectangle",
          "z_order": 0
        },
        {
          "attributes": [
            {
              "spec_id": 8,
              "value": "black"
            }
          ],
          "elements": [],
          "frame": 0,
          "group": 0,
          "id": 55,
          "label_id": 52,
          "occluded": false,
          "outside": false,
          "points": [
            424.4396493594086,
            86.6660822656795,
            664.8078219824692,
            251.54672960215976
          ],
          "rotation": 0.0,
          "source": "manual",
          "type": "rectangle",
          "z_order": 0
        }
      ],
      "tags": [],
      "tracks": [],
      "version": 0
    },
    "20": {
      "shapes": [
        {
          "attributes": [
            {
              "spec_id": 9,
              "value": "non-default"
            }
          ],
          "elements": [],
          "frame": 0,
          "group": 0,
          "id": 56,
          "label_id": 53,
          "occluded": false,
          "outside": false,
          "points": [
            35.913636363637124,
            80.58636363636288,
            94.8227272727272,
            170.58636363636288
          ],
          "rotation": 0.0,
          "source": "manual",
          "type": "rectangle",
          "z_order": 0
        },
        {
          "attributes": [
            {
              "spec_id": 10,
              "value": "black"
            }
          ],
          "elements": [],
          "frame": 0,
          "group": 0,
          "id": 57,
          "label_id": 54,
          "occluded": false,
          "outside": false,
          "points": [
            190.95909090909117,
            100.22272727272684,
            297.7318181818191,
            209.8590909090908
          ],
          "rotation": 0.0,
          "source": "manual",
          "type": "rectangle",
          "z_order": 0
        }
      ],
      "tags": [],
      "tracks": [],
      "version": 0
    },
    "21": {
      "shapes": [
        {
          "attributes": [],
          "elements": [
            {
              "attributes": [],
              "frame": 6,
              "group": 0,
              "id": 62,
              "label_id": 61,
              "occluded": false,
              "outside": false,
              "points": [
                155.7276059652392,
                30.260833689097126
              ],
              "rotation": 0.0,
              "source": "manual",
              "type": "points",
              "z_order": 0
            },
            {
              "attributes": [],
              "frame": 6,
              "group": 0,
              "id": 60,
              "label_id": 59,
              "occluded": false,
              "outside": false,
              "points": [
                103.73647295885894,
                51.085564225393554
              ],
              "rotation": 0.0,
              "source": "manual",
              "type": "points",
              "z_order": 0
            },
            {
              "attributes": [],
              "frame": 6,
              "group": 0,
              "id": 61,
              "label_id": 60,
              "occluded": false,
              "outside": false,
              "points": [
                125.86783527366472,
                101.86367376801435
              ],
              "rotation": 0.0,
              "source": "manual",
              "type": "points",
              "z_order": 0
            },
            {
              "attributes": [],
              "frame": 6,
              "group": 0,
              "id": 63,
              "label_id": 62,
              "occluded": false,
              "outside": false,
              "points": [
                199.28775272671066,
                114.13029555429613
              ],
              "rotation": 0.0,
              "source": "manual",
              "type": "points",
              "z_order": 0
            }
          ],
          "frame": 6,
          "group": 0,
          "id": 59,
          "label_id": 58,
          "occluded": false,
          "outside": false,
          "points": [],
          "rotation": 0.0,
          "source": "manual",
          "type": "skeleton",
          "z_order": 0
        },
        {
          "attributes": [],
          "elements": [],
          "frame": 6,
          "group": 0,
          "id": 58,
          "label_id": 57,
          "occluded": false,
          "outside": false,
          "points": [
            42.63157931421483,
            51.228199155397306,
            106.13274329786509,
            138.0929989443539
          ],
          "rotation": 0.0,
          "source": "manual",
          "type": "rectangle",
          "z_order": 0
        }
      ],
      "tags": [],
      "tracks": [
        {
          "attributes": [],
          "elements": [
            {
              "attributes": [],
              "frame": 0,
              "group": 0,
              "id": 7,
              "label_id": 59,
              "shapes": [
                {
                  "attributes": [],
                  "frame": 0,
                  "id": 11,
                  "occluded": false,
                  "outside": true,
                  "points": [
                    230.39103314621025,
                    149.98846070356873
                  ],
                  "rotation": 0.0,
                  "type": "points",
                  "z_order": 0
                },
                {
                  "attributes": [],
                  "frame": 3,
                  "id": 12,
                  "occluded": false,
                  "outside": false,
                  "points": [
                    230.39103314621025,
                    149.98846070356873
                  ],
                  "rotation": 0.0,
                  "type": "points",
                  "z_order": 0
                },
                {
                  "attributes": [],
                  "frame": 6,
                  "id": 12,
                  "occluded": false,
                  "outside": true,
                  "points": [
                    230.39103314621025,
                    149.98846070356873
                  ],
                  "rotation": 0.0,
                  "type": "points",
                  "z_order": 0
                }
              ],
              "source": "manual"
            },
            {
              "attributes": [],
              "frame": 0,
              "group": 0,
              "id": 8,
              "label_id": 60,
              "shapes": [
                {
                  "attributes": [],
                  "frame": 0,
                  "id": 13,
                  "occluded": false,
                  "outside": false,
                  "points": [
                    292.80597636674844,
                    284.1818841927473
                  ],
                  "rotation": 0.0,
                  "type": "points",
                  "z_order": 0
                },
                {
                  "attributes": [],
                  "frame": 6,
                  "id": 13,
                  "occluded": false,
                  "outside": true,
                  "points": [
                    292.80597636674844,
                    284.1818841927473
                  ],
                  "rotation": 0.0,
                  "type": "points",
                  "z_order": 0
                }
              ],
              "source": "manual"
            },
            {
              "attributes": [],
              "frame": 0,
              "group": 0,
              "id": 9,
              "label_id": 61,
              "shapes": [
                {
                  "attributes": [],
                  "frame": 0,
                  "id": 14,
                  "occluded": false,
                  "outside": false,
                  "points": [
                    377.016603158851,
                    94.95407858346152
                  ],
                  "rotation": 0.0,
                  "type": "points",
                  "z_order": 0
                },
                {
                  "attributes": [],
                  "frame": 6,
                  "id": 14,
                  "occluded": false,
                  "outside": true,
                  "points": [
                    377.016603158851,
                    94.95407858346152
                  ],
                  "rotation": 0.0,
                  "type": "points",
                  "z_order": 0
                }
              ],
              "source": "manual"
            },
            {
              "attributes": [],
              "frame": 0,
              "group": 0,
              "id": 10,
              "label_id": 62,
              "shapes": [
                {
                  "attributes": [],
                  "frame": 0,
                  "id": 15,
                  "occluded": false,
                  "outside": false,
                  "points": [
                    499.86507710826913,
                    316.59939612801213
                  ],
                  "rotation": 0.0,
                  "type": "points",
                  "z_order": 0
                },
                {
                  "attributes": [],
                  "frame": 6,
                  "id": 15,
                  "occluded": false,
                  "outside": true,
                  "points": [
                    499.86507710826913,
                    316.59939612801213
                  ],
                  "rotation": 0.0,
                  "type": "points",
                  "z_order": 0
                }
              ],
              "source": "manual"
            }
          ],
          "frame": 0,
          "group": 0,
          "id": 6,
          "label_id": 58,
          "shapes": [
            {
              "attributes": [],
              "frame": 0,
              "id": 10,
              "occluded": false,
              "outside": false,
              "points": [],
              "rotation": 0.0,
              "type": "skeleton",
              "z_order": 0
            },
            {
              "attributes": [],
              "frame": 6,
              "id": 10,
              "occluded": false,
              "outside": true,
              "points": [],
              "rotation": 0.0,
              "type": "skeleton",
              "z_order": 0
            }
          ],
          "source": "manual"
        },
        {
          "attributes": [],
          "elements": [
            {
              "attributes": [],
              "frame": 6,
              "group": 0,
              "id": 12,
              "label_id": 59,
              "shapes": [
                {
                  "attributes": [],
                  "frame": 6,
                  "id": 17,
                  "occluded": false,
                  "outside": false,
                  "points": [
                    92.95325643333308,
                    129.2954675940839
                  ],
                  "rotation": 0.0,
                  "type": "points",
                  "z_order": 0
                }
              ],
              "source": "manual"
            },
            {
              "attributes": [],
              "frame": 6,
              "group": 0,
              "id": 13,
              "label_id": 60,
              "shapes": [
                {
                  "attributes": [],
                  "frame": 6,
                  "id": 18,
                  "occluded": false,
                  "outside": false,
                  "points": [
                    133.81649280769233,
                    195.4883603907146
                  ],
                  "rotation": 0.0,
                  "type": "points",
                  "z_order": 0
                }
              ],
              "source": "manual"
            },
            {
              "attributes": [],
              "frame": 6,
              "group": 0,
              "id": 14,
              "label_id": 61,
              "shapes": [
                {
                  "attributes": [],
                  "frame": 6,
                  "id": 19,
                  "occluded": false,
                  "outside": false,
                  "points": [
                    188.94942364574058,
                    102.14894385926891
                  ],
                  "rotation": 0.0,
                  "type": "points",
                  "z_order": 0
                }
              ],
              "source": "manual"
            },
            {
              "attributes": [],
              "frame": 6,
              "group": 0,
              "id": 15,
              "label_id": 62,
              "shapes": [
                {
                  "attributes": [],
                  "frame": 6,
                  "id": 20,
                  "occluded": false,
                  "outside": false,
                  "points": [
                    269.3786601426267,
                    211.47877807640333
                  ],
                  "rotation": 0.0,
                  "type": "points",
                  "z_order": 0
                }
              ],
              "source": "manual"
            }
          ],
          "frame": 6,
          "group": 0,
          "id": 11,
          "label_id": 58,
          "shapes": [
            {
              "attributes": [],
              "frame": 6,
              "id": 16,
              "occluded": false,
              "outside": false,
              "points": [],
              "rotation": 0.0,
              "type": "skeleton",
              "z_order": 0
            }
          ],
          "source": "manual"
        }
      ],
      "version": 0
    },
    "22": {
      "shapes": [
        {
          "attributes": [
            {
              "spec_id": 13,
              "value": "yy"
            },
            {
              "spec_id": 14,
              "value": "1"
            }
          ],
          "elements": [],
          "frame": 0,
          "group": 3,
          "id": 64,
          "label_id": 67,
          "occluded": false,
          "outside": false,
          "points": [
            439.001953125,
            238.072265625,
            442.27361979103625,
            279.29221193910234
          ],
          "rotation": 0.0,
          "source": "manual",
          "type": "polyline",
          "z_order": 0
        },
        {
          "attributes": [
            {
              "spec_id": 13,
              "value": "yz"
            },
            {
              "spec_id": 14,
              "value": "2"
            }
          ],
          "elements": [],
          "frame": 0,
          "group": 1,
          "id": 65,
          "label_id": 67,
          "occluded": false,
          "outside": false,
          "points": [
            109.6181640625,
            93.6806640625,
            150.7451171875,
            154.708984375
          ],
          "rotation": 118.39999999999998,
          "source": "manual",
          "type": "rectangle",
          "z_order": 0
        },
        {
          "attributes": [
            {
              "spec_id": 13,
              "value": "yy"
            },
            {
              "spec_id": 14,
              "value": "1"
            }
          ],
          "elements": [],
          "frame": 0,
          "group": 3,
          "id": 66,
          "label_id": 67,
          "occluded": false,
          "outside": false,
          "points": [
            414.140625,
            256.392578125,
            467.1372624053729,
            255.08366924483562
          ],
          "rotation": 0.0,
          "source": "manual",
          "type": "polyline",
          "z_order": 0
        },
        {
          "attributes": [
            {
              "spec_id": 13,
              "value": "yy"
            },
            {
              "spec_id": 14,
              "value": "1"
            }
          ],
          "elements": [],
          "frame": 0,
          "group": 4,
          "id": 67,
          "label_id": 67,
          "occluded": false,
          "outside": false,
          "points": [
            210.00390625,
            274.0576171875,
            240.10078833736043,
            258.3547764811883,
            267.10000000000036,
            266.40000000000146,
            278.7035955631618,
            261.62685883520135,
            281.32071996591367,
            253.77548562694574
          ],
          "rotation": 0.0,
          "source": "manual",
          "type": "polyline",
          "z_order": 0
        },
        {
          "attributes": [
            {
              "spec_id": 13,
              "value": "yy"
            },
            {
              "spec_id": 14,
              "value": "1"
            }
          ],
          "elements": [],
          "frame": 0,
          "group": 5,
          "id": 68,
          "label_id": 67,
          "occluded": false,
          "outside": false,
          "points": [
            227.015625,
            87.587890625,
            225.052845018663,
            153.01643273565423,
            283.90000000000146,
            158.20000000000073,
            251.90000000000146,
            121.0
          ],
          "rotation": 0.0,
          "source": "manual",
          "type": "polygon",
          "z_order": 0
        },
        {
          "attributes": [
            {
              "spec_id": 13,
              "value": "yy"
            },
            {
              "spec_id": 14,
              "value": "1"
            }
          ],
          "elements": [],
          "frame": 0,
          "group": 2,
          "id": 69,
          "label_id": 67,
          "occluded": false,
          "outside": false,
          "points": [
            37.0,
            25.0,
            49.0,
            32.0,
            23.0,
            59.0,
            19.0,
            61.0,
            17.0,
            63.0,
            15.0,
            65.0,
            14.0,
            66.0,
            12.0,
            68.0,
            11.0,
            69.0,
            10.0,
            70.0,
            9.0,
            70.0,
            9.0,
            70.0,
            9.0,
            70.0,
            9.0,
            71.0,
            8.0,
            71.0,
            8.0,
            72.0,
            7.0,
            72.0,
            7.0,
            72.0,
            7.0,
            72.0,
            7.0,
            72.0,
            7.0,
            73.0,
            6.0,
            73.0,
            5.0,
            74.0,
            5.0,
            74.0,
            5.0,
            74.0,
            5.0,
            74.0,
            5.0,
            74.0,
            5.0,
            74.0,
            5.0,
            74.0,
            5.0,
            74.0,
            5.0,
            74.0,
            5.0,
            74.0,
            5.0,
            74.0,
            5.0,
            74.0,
            4.0,
            75.0,
            4.0,
            75.0,
            4.0,
            75.0,
            3.0,
            76.0,
            3.0,
            76.0,
            3.0,
            77.0,
            2.0,
            77.0,
            2.0,
            77.0,
            2.0,
            77.0,
            2.0,
            77.0,
            2.0,
            77.0,
            1.0,
            1184.0,
            1.0,
            77.0,
            3.0,
            76.0,
            4.0,
            75.0,
            4.0,
            75.0,
            4.0,
            74.0,
            5.0,
            73.0,
            7.0,
            71.0,
            9.0,
            67.0,
            13.0,
            65.0,
            15.0,
            9.0,
            1.0,
            53.0,
            29.0,
            16.0,
            4.0,
            29.0,
            31.0,
            11.0,
            16.0,
            20.0,
            12.0,
            458.0,
            87.0,
            536.0,
            158.0
          ],
          "rotation": 0.0,
          "source": "manual",
          "type": "mask",
          "z_order": 0
        },
        {
          "attributes": [
            {
              "spec_id": 13,
              "value": "yy"
            },
            {
              "spec_id": 14,
              "value": "1"
            }
          ],
          "elements": [],
          "frame": 0,
          "group": 6,
          "id": 71,
          "label_id": 67,
          "occluded": false,
          "outside": false,
          "points": [
            414.48681640625,
            261.001953125,
            467.4834538116229,
            259.6930442448356
          ],
          "rotation": 0.0,
          "source": "manual",
          "type": "polyline",
          "z_order": 0
        },
        {
          "attributes": [
            {
              "spec_id": 13,
              "value": "yy"
            },
            {
              "spec_id": 14,
              "value": "1"
            }
          ],
          "elements": [],
          "frame": 0,
          "group": 0,
          "id": 72,
          "label_id": 67,
          "occluded": false,
          "outside": false,
          "points": [
            502.5,
            319.90000000000146,
            635.3000000000011,
            319.90000000000146,
            651.0,
            374.7000000000007,
            499.90000000000146,
            375.5
          ],
          "rotation": 0.0,
          "source": "manual",
          "type": "polygon",
          "z_order": 3
        },
        {
          "attributes": [
            {
              "spec_id": 13,
              "value": "yy"
            },
            {
              "spec_id": 14,
              "value": "1"
            }
          ],
          "elements": [],
          "frame": 0,
          "group": 0,
          "id": 75,
          "label_id": 67,
          "occluded": false,
          "outside": false,
          "points": [
            673.2000000000007,
            222.40000000000146,
            693.5177345278626,
            240.03542476937582,
            647.8000000000011,
            287.2000000000007,
            620.8925323514832,
            266.8609498975875
          ],
          "rotation": 0.0,
          "source": "manual",
          "type": "polygon",
          "z_order": 1
        },
        {
          "attributes": [
            {
              "spec_id": 13,
              "value": "yy"
            },
            {
              "spec_id": 14,
              "value": "1"
            }
          ],
          "elements": [],
          "frame": 0,
          "group": 0,
          "id": 76,
          "label_id": 67,
          "occluded": false,
          "outside": false,
          "points": [
            310.763369496879,
            196.19874876639187,
            339.55173792715505,
            228.9128038007966
          ],
          "rotation": 0.0,
          "source": "manual",
          "type": "rectangle",
          "z_order": 4
        },
        {
          "attributes": [
            {
              "spec_id": 13,
              "value": "yy"
            },
            {
              "spec_id": 14,
              "value": "1"
            }
          ],
          "elements": [],
          "frame": 0,
          "group": 15,
          "id": 77,
          "label_id": 67,
          "occluded": false,
          "outside": false,
          "points": [
            213.966796875,
            46.7294921875,
            239.5,
            72.30000000000109
          ],
          "rotation": 0.0,
          "source": "manual",
          "type": "rectangle",
          "z_order": 1
        },
        {
          "attributes": [
            {
              "spec_id": 13,
              "value": "yy"
            },
            {
              "spec_id": 14,
              "value": "1"
            }
          ],
          "elements": [],
          "frame": 0,
          "group": 16,
          "id": 78,
          "label_id": 67,
          "occluded": false,
          "outside": false,
          "points": [
            147.900390625,
            45.4208984375,
            171.40000000000146,
            70.30000000000109
          ],
          "rotation": 0.0,
          "source": "manual",
          "type": "rectangle",
          "z_order": 1
        },
        {
          "attributes": [
            {
              "spec_id": 13,
              "value": "yy"
            },
            {
              "spec_id": 14,
              "value": "1"
            }
          ],
          "elements": [],
          "frame": 0,
          "group": 16,
          "id": 79,
          "label_id": 67,
          "occluded": false,
          "outside": false,
          "points": [
            179.9443359375,
            46.0751953125,
            206.0,
            72.80000000000109
          ],
          "rotation": 0.0,
          "source": "manual",
          "type": "rectangle",
          "z_order": 1
        },
        {
          "attributes": [
            {
              "spec_id": 13,
              "value": "yy"
            },
            {
              "spec_id": 14,
              "value": "1"
            }
          ],
          "elements": [],
          "frame": 0,
          "group": 16,
          "id": 80,
          "label_id": 67,
          "occluded": false,
          "outside": false,
          "points": [
            113.80000000000109,
            45.400000000001455,
            137.3818359375,
            69.0
          ],
          "rotation": 0.0,
          "source": "manual",
          "type": "rectangle",
          "z_order": 1
        },
        {
          "attributes": [
            {
              "spec_id": 13,
              "value": "yy"
            },
            {
              "spec_id": 14,
              "value": "1"
            }
          ],
          "elements": [],
          "frame": 0,
          "group": 12,
          "id": 81,
          "label_id": 67,
          "occluded": false,
          "outside": false,
          "points": [
            147.8466796875,
            17.6083984375,
            170.1457031250011,
            39.871289443968635
          ],
          "rotation": 0.0,
          "source": "manual",
          "type": "rectangle",
          "z_order": 1
        },
        {
          "attributes": [
            {
              "spec_id": 13,
              "value": "yy"
            },
            {
              "spec_id": 14,
              "value": "1"
            }
          ],
          "elements": [],
          "frame": 0,
          "group": 7,
          "id": 82,
          "label_id": 67,
          "occluded": false,
          "outside": false,
          "points": [
            113.80000000000109,
            17.600000000000364,
            138.65410232543945,
            40.47109413146973
          ],
          "rotation": 0.0,
          "source": "manual",
          "type": "rectangle",
          "z_order": 1
        },
        {
          "attributes": [
            {
              "spec_id": 13,
              "value": "yy"
            },
            {
              "spec_id": 14,
              "value": "1"
            }
          ],
          "elements": [],
          "frame": 0,
          "group": 7,
          "id": 83,
          "label_id": 67,
          "occluded": false,
          "outside": false,
          "points": [
            179.908203125,
            18.216796875,
            203.40000000000146,
            41.80000000000109
          ],
          "rotation": 0.0,
          "source": "manual",
          "type": "rectangle",
          "z_order": 1
        },
        {
          "attributes": [
            {
              "spec_id": 13,
              "value": "yy"
            },
            {
              "spec_id": 14,
              "value": "1"
            }
          ],
          "elements": [],
          "frame": 0,
          "group": 11,
          "id": 84,
          "label_id": 67,
          "occluded": false,
          "outside": false,
          "points": [
            603.9000000000015,
            13.654296875,
            632.6692943572998,
            42.400000000001455
          ],
          "rotation": 0.0,
          "source": "manual",
          "type": "rectangle",
          "z_order": 1
        },
        {
          "attributes": [
            {
              "spec_id": 13,
              "value": "yy"
            },
            {
              "spec_id": 14,
              "value": "1"
            }
          ],
          "elements": [],
          "frame": 0,
          "group": 11,
          "id": 85,
          "label_id": 67,
          "occluded": false,
          "outside": false,
          "points": [
            641.2000000000007,
            13.0,
            670.6457023620605,
            42.5
          ],
          "rotation": 0.0,
          "source": "manual",
          "type": "rectangle",
          "z_order": 1
        },
        {
          "attributes": [
            {
              "spec_id": 13,
              "value": "yy"
            },
            {
              "spec_id": 14,
              "value": "1"
            }
          ],
          "elements": [],
          "frame": 0,
          "group": 11,
          "id": 86,
          "label_id": 67,
          "occluded": false,
          "outside": false,
          "points": [
            681.0859375,
            13.0,
            711.3000000000011,
            43.20000000000073
          ],
          "rotation": 0.0,
          "source": "manual",
          "type": "rectangle",
          "z_order": 1
        },
        {
          "attributes": [
            {
              "spec_id": 13,
              "value": "yy"
            },
            {
              "spec_id": 14,
              "value": "1"
            }
          ],
          "elements": [],
          "frame": 0,
          "group": 12,
          "id": 87,
          "label_id": 67,
          "occluded": false,
          "outside": false,
          "points": [
            212.6220703125,
            18.9169921875,
            236.8000000000011,
            42.5
          ],
          "rotation": 0.0,
          "source": "manual",
          "type": "rectangle",
          "z_order": 1
        },
        {
          "attributes": [
            {
              "spec_id": 13,
              "value": "yy"
            },
            {
              "spec_id": 14,
              "value": "1"
            }
          ],
          "elements": [],
          "frame": 0,
          "group": 0,
          "id": 88,
          "label_id": 67,
          "occluded": false,
          "outside": false,
          "points": [
            361.0,
            302.10000000000036,
            368.90000000000146,
            316.0,
            348.10000000000036,
            318.60000000000036
          ],
          "rotation": 0.0,
          "source": "manual",
          "type": "points",
          "z_order": 4
        },
        {
          "attributes": [
            {
              "spec_id": 13,
              "value": "yy"
            },
            {
              "spec_id": 14,
              "value": "1"
            }
          ],
          "elements": [],
          "frame": 0,
          "group": 17,
          "id": 90,
          "label_id": 67,
          "occluded": false,
          "outside": false,
          "points": [
            60.828125,
            302.1923828125
          ],
          "rotation": 0.0,
          "source": "manual",
          "type": "points",
          "z_order": 4
        },
        {
          "attributes": [
            {
              "spec_id": 13,
              "value": "yy"
            },
            {
              "spec_id": 14,
              "value": "1"
            }
          ],
          "elements": [],
          "frame": 0,
          "group": 17,
          "id": 91,
          "label_id": 67,
          "occluded": false,
          "outside": false,
          "points": [
            34.65674500649766,
            268.16966984208375,
            75.22217324915982,
            324.43784450126077
          ],
          "rotation": 0.0,
          "source": "manual",
          "type": "rectangle",
          "z_order": 4
        },
        {
          "attributes": [
            {
              "spec_id": 13,
              "value": "yy"
            },
            {
              "spec_id": 14,
              "value": "1"
            }
          ],
          "elements": [],
          "frame": 0,
          "group": 0,
          "id": 93,
          "label_id": 67,
          "occluded": false,
          "outside": false,
          "points": [
            138.0,
            339.5,
            155.0,
            338.8000000000011
          ],
          "rotation": 0.0,
          "source": "manual",
          "type": "points",
          "z_order": 4
        },
        {
          "attributes": [
            {
              "spec_id": 13,
              "value": "yy"
            },
            {
              "spec_id": 14,
              "value": "1"
            }
          ],
          "elements": [],
          "frame": 0,
          "group": 0,
          "id": 94,
          "label_id": 67,
          "occluded": false,
          "outside": false,
          "points": [
            43.162109375,
            178.533203125,
            59.51942683264497,
            190.96449996088631,
            71.29648664503111,
            177.22459684643582,
            100.08485507530895,
            167.41038033611403
          ],
          "rotation": 0.0,
          "source": "manual",
          "type": "polyline",
          "z_order": 4
        },
        {
          "attributes": [
            {
              "spec_id": 13,
              "value": "yy"
            },
            {
              "spec_id": 14,
              "value": "1"
            }
          ],
          "elements": [],
          "frame": 0,
          "group": 0,
          "id": 95,
          "label_id": 67,
          "occluded": false,
          "outside": false,
          "points": [
            101.3935546875,
            200.7783203125,
            135.41603451246556,
            214.5186195856586,
            117.75044479388816,
            248.54123682144018,
            85.03638975948161,
            235.4556148076772,
            73.25932994709547,
            204.0501219746493
          ],
          "rotation": 0.0,
          "source": "manual",
          "type": "polygon",
          "z_order": 4
        },
        {
          "attributes": [
            {
              "spec_id": 13,
              "value": "yy"
            },
            {
              "spec_id": 14,
              "value": "1"
            }
          ],
          "elements": [],
          "frame": 0,
          "group": 0,
          "id": 96,
          "label_id": 67,
          "occluded": false,
          "outside": false,
          "points": [
            216.5673828125,
            208.00537109375,
            252.552734375,
            191.6484375
          ],
          "rotation": 0.0,
          "source": "manual",
          "type": "ellipse",
          "z_order": 4
        },
        {
          "attributes": [],
          "elements": [
            {
              "attributes": [],
              "frame": 0,
              "group": 0,
              "id": 149,
              "label_id": 71,
              "occluded": true,
              "outside": false,
              "points": [
                699.3046875,
                102.618369002279
              ],
              "rotation": 0.0,
              "source": "manual",
              "type": "points",
              "z_order": 4
            },
            {
              "attributes": [],
              "frame": 0,
              "group": 0,
              "id": 148,
              "label_id": 70,
              "occluded": false,
              "outside": false,
              "points": [
                738.9471427604549,
                102.15625
              ],
              "rotation": 0.0,
              "source": "manual",
              "type": "points",
              "z_order": 4
            },
            {
              "attributes": [],
              "frame": 0,
              "group": 0,
              "id": 147,
              "label_id": 69,
              "occluded": false,
              "outside": true,
              "points": [
                698.337805670104,
                67.95976734549367
              ],
              "rotation": 0.0,
              "source": "manual",
              "type": "points",
              "z_order": 4
            },
            {
              "attributes": [],
              "frame": 0,
              "group": 0,
              "id": 150,
              "label_id": 72,
              "occluded": false,
              "outside": true,
              "points": [
                700.7550293506938,
                134.04215851499248
              ],
              "rotation": 0.0,
              "source": "manual",
              "type": "points",
              "z_order": 4
            }
          ],
          "frame": 0,
          "group": 0,
          "id": 142,
          "label_id": 68,
          "occluded": false,
          "outside": false,
          "points": [],
          "rotation": 0.0,
          "source": "manual",
          "type": "skeleton",
          "z_order": 4
        },
        {
          "attributes": [],
          "elements": [],
          "frame": 0,
          "group": 0,
          "id": 89,
          "label_id": 66,
          "occluded": false,
          "outside": false,
          "points": [
            225.70703125,
            314.6240234375
          ],
          "rotation": 0.0,
          "source": "manual",
          "type": "points",
          "z_order": 4
        },
        {
          "attributes": [],
          "elements": [],
          "frame": 0,
          "group": 0,
          "id": 73,
          "label_id": 66,
          "occluded": false,
          "outside": false,
          "points": [
            532.6000000000004,
            300.2000000000007,
            533.2000000000007,
            391.8000000000011,
            678.4693480835958,
            393.13736007351145,
            639.866763142998,
            300.8837248764885
          ],
          "rotation": 0.0,
          "source": "manual",
          "type": "polygon",
          "z_order": 4
        },
        {
          "attributes": [],
          "elements": [],
          "frame": 0,
          "group": 0,
          "id": 74,
          "label_id": 66,
          "occluded": false,
          "outside": false,
          "points": [
            618.228515625,
            215.12753906250146,
            688.3285156250004,
            284.5275390625011,
            690.2463290244214,
            278.63711201903425,
            626.1000000000004,
            206.70000000000073
          ],
          "rotation": 0.0,
          "source": "manual",
          "type": "polygon",
          "z_order": 3
        },
        {
          "attributes": [],
          "elements": [
            {
              "attributes": [],
              "frame": 0,
              "group": 0,
              "id": 146,
              "label_id": 72,
              "occluded": false,
              "outside": true,
              "points": [
                615.6438723666288,
                128.1533203125
              ],
              "rotation": 0.0,
              "source": "manual",
              "type": "points",
              "z_order": 4
            },
            {
              "attributes": [],
              "frame": 0,
              "group": 0,
              "id": 143,
              "label_id": 69,
              "occluded": false,
              "outside": false,
              "points": [
                616.3137942416288,
                65.9970703125
              ],
              "rotation": 0.0,
              "source": "manual",
              "type": "points",
              "z_order": 4
            },
            {
              "attributes": [],
              "frame": 0,
              "group": 0,
              "id": 145,
              "label_id": 71,
              "occluded": false,
              "outside": false,
              "points": [
                585.0322265625,
                97.32024233915763
              ],
              "rotation": 0.0,
              "source": "manual",
              "type": "points",
              "z_order": 4
            },
            {
              "attributes": [],
              "frame": 0,
              "group": 0,
              "id": 144,
              "label_id": 70,
              "occluded": false,
              "outside": false,
              "points": [
                616.9673812833025,
                96.87642507954297
              ],
              "rotation": 0.0,
              "source": "manual",
              "type": "points",
              "z_order": 4
            }
          ],
          "frame": 0,
          "group": 0,
          "id": 141,
          "label_id": 68,
          "occluded": false,
          "outside": false,
          "points": [],
          "rotation": 0.0,
          "source": "manual",
          "type": "skeleton",
          "z_order": 4
        },
        {
          "attributes": [],
          "elements": [],
          "frame": 0,
          "group": 17,
          "id": 92,
          "label_id": 66,
          "occluded": false,
          "outside": false,
          "points": [
            50.359375,
            283.8720703125
          ],
          "rotation": 0.0,
          "source": "manual",
          "type": "points",
          "z_order": 4
        },
        {
          "attributes": [],
          "elements": [],
          "frame": 0,
          "group": 0,
          "id": 70,
          "label_id": 66,
          "occluded": false,
          "outside": false,
          "points": [
            459.5,
            81.90000000000146,
            545.8000000000011,
            155.80020141601562
          ],
          "rotation": 0.0,
          "source": "manual",
          "type": "rectangle",
          "z_order": 1
        }
      ],
      "tags": [],
      "tracks": [],
      "version": 0
    },
    "23": {
      "shapes": [
        {
          "attributes": [],
          "elements": [],
          "frame": 0,
          "group": 0,
          "id": 151,
          "label_id": 73,
          "occluded": false,
          "outside": false,
          "points": [
            44.898003339767456,
            63.52153968811035,
            426.46817803382874,
            271.5955777168274
          ],
          "rotation": 0.0,
          "source": "manual",
          "type": "rectangle",
          "z_order": 0
        },
        {
          "attributes": [],
          "elements": [],
          "frame": 1,
          "group": 0,
          "id": 152,
          "label_id": 73,
          "occluded": false,
          "outside": false,
          "points": [
            43.79357561469078,
            28.97564932703972,
            136.88880816102028,
            164.59188774228096
          ],
          "rotation": 0.0,
          "source": "manual",
          "type": "rectangle",
          "z_order": 0
        },
        {
          "attributes": [],
          "elements": [],
          "frame": 2,
          "group": 0,
          "id": 153,
          "label_id": 73,
          "occluded": false,
          "outside": false,
          "points": [
            108.50460643768383,
            165.35334844589306,
            795.2833482742317,
            679.8631751060493
          ],
          "rotation": 0.0,
          "source": "manual",
          "type": "rectangle",
          "z_order": 0
        },
        {
          "attributes": [],
          "elements": [],
          "frame": 3,
          "group": 0,
          "id": 154,
          "label_id": 73,
          "occluded": false,
          "outside": false,
          "points": [
            40.11789474487341,
            128.13260302543677,
            104.97083768844641,
            182.6914280414585
          ],
          "rotation": 0.0,
          "source": "manual",
          "type": "rectangle",
          "z_order": 0
        },
        {
          "attributes": [],
          "elements": [],
          "frame": 4,
          "group": 0,
          "id": 155,
          "label_id": 73,
          "occluded": false,
          "outside": false,
          "points": [
            19.106867015361786,
            71.99510070085489,
            200.8463572859764,
            196.5581221222874
          ],
          "rotation": 0.0,
          "source": "manual",
          "type": "rectangle",
          "z_order": 0
        },
        {
          "attributes": [],
          "elements": [],
          "frame": 5,
          "group": 0,
          "id": 156,
          "label_id": 73,
          "occluded": false,
          "outside": false,
          "points": [
            55.147965204716456,
            27.993821200729144,
            354.91261003613545,
            129.34078386128022
          ],
          "rotation": 0.0,
          "source": "manual",
          "type": "rectangle",
          "z_order": 0
        },
        {
          "attributes": [],
          "elements": [],
          "frame": 6,
          "group": 0,
          "id": 157,
          "label_id": 73,
          "occluded": false,
          "outside": false,
          "points": [
            55.67655109167208,
            27.202181529999507,
            314.5855129838001,
            333.9054008126259
          ],
          "rotation": 0.0,
          "source": "manual",
          "type": "rectangle",
          "z_order": 0
        },
        {
          "attributes": [],
          "elements": [],
          "frame": 7,
          "group": 0,
          "id": 158,
          "label_id": 73,
          "occluded": false,
          "outside": false,
          "points": [
            30.75535711050179,
            51.1681019723419,
            245.49246947169377,
            374.42159963250197
          ],
          "rotation": 0.0,
          "source": "manual",
          "type": "rectangle",
          "z_order": 0
        },
        {
          "attributes": [],
          "elements": [],
          "frame": 8,
          "group": 0,
          "id": 159,
          "label_id": 73,
          "occluded": false,
          "outside": false,
          "points": [
            78.72917294502258,
            28.6186763048172,
            456.07723474502563,
            214.25403320789337
          ],
          "rotation": 0.0,
          "source": "manual",
          "type": "rectangle",
          "z_order": 0
        },
        {
          "attributes": [],
          "elements": [],
          "frame": 9,
          "group": 0,
          "id": 160,
          "label_id": 73,
          "occluded": false,
          "outside": false,
          "points": [
            40.30229317843805,
            20.90870136916601,
            277.9420801371325,
            141.0943407505747
          ],
          "rotation": 0.0,
          "source": "manual",
          "type": "rectangle",
          "z_order": 0
        },
        {
          "attributes": [],
          "elements": [],
          "frame": 10,
          "group": 0,
          "id": 161,
          "label_id": 73,
          "occluded": false,
          "outside": false,
          "points": [
            37.5426108896736,
            44.316280591488976,
            109.0776273667816,
            115.21824382543673
          ],
          "rotation": 0.0,
          "source": "manual",
          "type": "rectangle",
          "z_order": 0
        }
      ],
      "tags": [],
      "tracks": [],
      "version": 0
    },
    "24": {
      "shapes": [],
      "tags": [],
      "tracks": [],
      "version": 0
    },
    "25": {
      "shapes": [],
      "tags": [],
      "tracks": [],
      "version": 0
    },
    "26": {
      "shapes": [],
      "tags": [],
      "tracks": [],
      "version": 0
    },
    "27": {
      "shapes": [],
      "tags": [],
      "tracks": [],
      "version": 0
    },
    "28": {
      "shapes": [],
      "tags": [],
      "tracks": [],
      "version": 0
    },
    "29": {
      "shapes": [
        {
          "attributes": [
            {
              "spec_id": 15,
              "value": "j1 frame1 n1"
            }
          ],
          "elements": [],
          "frame": 0,
          "group": 0,
          "id": 169,
          "label_id": 77,
          "occluded": false,
          "outside": false,
          "points": [
            19.650000000003274,
            13.100000000002183,
            31.850000000004002,
            18.900000000001455
          ],
          "rotation": 0.0,
          "source": "manual",
          "type": "rectangle",
          "z_order": 0
        },
        {
          "attributes": [
            {
              "spec_id": 15,
              "value": "j1 frame2 n1"
            }
          ],
          "elements": [],
          "frame": 1,
          "group": 0,
          "id": 170,
          "label_id": 77,
          "occluded": false,
          "outside": false,
          "points": [
            18.650000000003274,
            10.500000000001819,
            28.650000000003274,
            15.200000000002547
          ],
          "rotation": 0.0,
          "source": "manual",
          "type": "rectangle",
          "z_order": 0
        },
        {
          "attributes": [
            {
              "spec_id": 15,
              "value": "j1 frame2 n2"
            }
          ],
          "elements": [],
          "frame": 1,
          "group": 0,
          "id": 171,
          "label_id": 77,
          "occluded": false,
          "outside": false,
          "points": [
            18.850000000002183,
            19.50000000000182,
            27.05000000000291,
            24.900000000001455
          ],
          "rotation": 0.0,
          "source": "manual",
          "type": "rectangle",
          "z_order": 0
        },
        {
          "attributes": [
            {
              "spec_id": 15,
              "value": "j1 frame6 n1"
            }
          ],
          "elements": [],
          "frame": 5,
          "group": 0,
          "id": 172,
          "label_id": 77,
          "occluded": false,
          "outside": false,
          "points": [
            26.25000000000182,
            16.50000000000182,
            40.95000000000255,
            23.900000000001455
          ],
          "rotation": 0.0,
          "source": "manual",
          "type": "rectangle",
          "z_order": 0
        },
        {
          "attributes": [
            {
              "spec_id": 15,
              "value": "j2 frame1 n1"
            }
          ],
          "elements": [],
          "frame": 8,
          "group": 0,
          "id": 173,
          "label_id": 77,
          "occluded": false,
          "outside": false,
          "points": [
            14.650000000003274,
            10.000000000001819,
            25.750000000003638,
            17.30000000000109
          ],
          "rotation": 0.0,
          "source": "manual",
          "type": "rectangle",
          "z_order": 0
        },
        {
          "attributes": [
            {
              "spec_id": 15,
              "value": "j2 frame1 n2"
            }
          ],
          "elements": [],
          "frame": 8,
          "group": 0,
          "id": 174,
          "label_id": 77,
          "occluded": false,
          "outside": false,
          "points": [
            30.350000000002183,
            18.700000000002547,
            43.05000000000291,
            26.400000000003274
          ],
          "rotation": 0.0,
          "source": "manual",
          "type": "rectangle",
          "z_order": 0
        },
        {
          "attributes": [
            {
              "spec_id": 15,
              "value": "j2 frame2 n1"
            }
          ],
          "elements": [],
          "frame": 9,
          "group": 0,
          "id": 175,
          "label_id": 77,
          "occluded": false,
          "outside": false,
          "points": [
            9.200000000002547,
            34.35000000000218,
            21.900000000003274,
            38.55000000000291
          ],
          "rotation": 0.0,
          "source": "manual",
          "type": "rectangle",
          "z_order": 0
        },
        {
          "attributes": [
            {
              "spec_id": 15,
              "value": "j2 frame2 n2"
            }
          ],
          "elements": [],
          "frame": 9,
          "group": 0,
          "id": 176,
          "label_id": 77,
          "occluded": false,
          "outside": false,
          "points": [
            40.900390625,
            29.0498046875,
            48.80000000000291,
            30.350000000002183,
            45.10000000000218,
            39.25000000000182,
            45.70000000000255,
            24.450000000002547
          ],
          "rotation": 0.0,
          "source": "manual",
          "type": "points",
          "z_order": 0
        },
        {
          "attributes": [
            {
              "spec_id": 15,
              "value": "j2 frame5 n1"
            }
          ],
          "elements": [],
          "frame": 12,
          "group": 0,
          "id": 177,
          "label_id": 77,
          "occluded": false,
          "outside": false,
          "points": [
            16.791015625,
            32.8505859375,
            27.858705213058784,
            37.01258996859542,
            21.633141273523506,
            39.77950727505595
          ],
          "rotation": 0.0,
          "source": "manual",
          "type": "points",
          "z_order": 0
        },
        {
          "attributes": [
            {
              "spec_id": 15,
              "value": "j3 frame1 n1"
            }
          ],
          "elements": [],
          "frame": 16,
          "group": 0,
          "id": 178,
          "label_id": 77,
          "occluded": false,
          "outside": false,
          "points": [
            29.0498046875,
            14.2998046875,
            30.350000000002183,
            22.00000000000182,
            20.650000000003274,
            21.600000000002183,
            20.650000000003274,
            11.30000000000291
          ],
          "rotation": 0.0,
          "source": "manual",
          "type": "polygon",
          "z_order": 0
        },
        {
          "attributes": [
            {
              "spec_id": 15,
              "value": "j3 frame2 n1"
            }
          ],
          "elements": [],
          "frame": 17,
          "group": 0,
          "id": 179,
          "label_id": 77,
          "occluded": false,
          "outside": false,
          "points": [
            51.2001953125,
            10.900390625,
            56.60000000000218,
            15.700000000002547,
            48.400000000003274,
            20.400000000003274
          ],
          "rotation": 0.0,
          "source": "manual",
          "type": "polygon",
          "z_order": 0
        },
        {
          "attributes": [
            {
              "spec_id": 15,
              "value": "j3 frame5 n1"
            }
          ],
          "elements": [],
          "frame": 20,
          "group": 0,
          "id": 180,
          "label_id": 77,
          "occluded": false,
          "outside": false,
          "points": [
            37.2998046875,
            7.7001953125,
            42.400000000003274,
            11.900000000003274,
            35.80000000000291,
            17.200000000002547,
            28.400000000003274,
            8.80000000000291,
            37.400000000003274,
            12.100000000002183
          ],
          "rotation": 0.0,
          "source": "manual",
          "type": "polygon",
          "z_order": 0
        },
        {
          "attributes": [
            {
              "spec_id": 15,
              "value": "j3 frame5 n2"
            }
          ],
          "elements": [],
          "frame": 20,
          "group": 0,
          "id": 181,
          "label_id": 77,
          "occluded": false,
          "outside": false,
          "points": [
            17.600000000002183,
            14.900000000003274,
            27.200000000002547,
            21.600000000004002
          ],
          "rotation": 0.0,
          "source": "manual",
          "type": "rectangle",
          "z_order": 0
        },
        {
          "attributes": [
            {
              "spec_id": 15,
              "value": "j3 frame6 n1"
            }
          ],
          "elements": [],
          "frame": 21,
          "group": 0,
          "id": 182,
          "label_id": 77,
          "occluded": false,
          "outside": false,
          "points": [
            43.15465253950242,
            24.59525439814206,
            55.395253809205315,
            35.071444674014856
          ],
          "rotation": 0.0,
          "source": "manual",
          "type": "rectangle",
          "z_order": 0
        },
        {
          "attributes": [
            {
              "spec_id": 15,
              "value": "j3 frame7 n1"
            }
          ],
          "elements": [],
          "frame": 22,
          "group": 0,
          "id": 183,
          "label_id": 77,
          "occluded": false,
          "outside": false,
          "points": [
            38.50000000000182,
            9.600000000002183,
            51.80000000000109,
            17.100000000002183
          ],
          "rotation": 0.0,
          "source": "manual",
          "type": "rectangle",
          "z_order": 0
        },
        {
          "attributes": [
            {
              "spec_id": 15,
              "value": "j3 frame7 n2"
            }
          ],
          "elements": [],
          "frame": 22,
          "group": 0,
          "id": 184,
          "label_id": 77,
          "occluded": false,
          "outside": false,
          "points": [
            52.10000000000218,
            17.30000000000291,
            59.400000000001455,
            21.500000000003638
          ],
          "rotation": 0.0,
          "source": "manual",
          "type": "rectangle",
          "z_order": 0
        },
        {
          "attributes": [
            {
              "spec_id": 15,
              "value": "gt frame1 n1"
            }
          ],
          "elements": [],
          "frame": 23,
          "group": 0,
          "id": 185,
          "label_id": 77,
          "occluded": false,
          "outside": false,
          "points": [
            17.650000000003274,
            11.30000000000291,
            30.55000000000291,
            21.700000000002547
          ],
          "rotation": 0.0,
          "source": "Ground truth",
          "type": "rectangle",
          "z_order": 0
        },
        {
          "attributes": [
            {
              "spec_id": 15,
              "value": "gt frame2 n2"
            }
          ],
          "elements": [],
          "frame": 24,
          "group": 0,
          "id": 186,
          "label_id": 77,
          "occluded": false,
          "outside": false,
          "points": [
            18.850000000002183,
            12.000000000001819,
            25.850000000002183,
            19.50000000000182
          ],
          "rotation": 0.0,
          "source": "Ground truth",
          "type": "rectangle",
          "z_order": 0
        },
        {
          "attributes": [
            {
              "spec_id": 15,
              "value": "gt frame2 n1"
            }
          ],
          "elements": [],
          "frame": 24,
          "group": 0,
          "id": 187,
          "label_id": 77,
          "occluded": false,
          "outside": false,
          "points": [
            26.150000000003274,
            25.00000000000182,
            34.150000000003274,
            34.50000000000182
          ],
          "rotation": 0.0,
          "source": "Ground truth",
          "type": "rectangle",
          "z_order": 0
        },
        {
          "attributes": [
            {
              "spec_id": 15,
              "value": "gt frame3 n1"
            }
          ],
          "elements": [],
          "frame": 25,
          "group": 0,
          "id": 188,
          "label_id": 77,
          "occluded": false,
          "outside": false,
          "points": [
            24.600000000002183,
            11.500000000001819,
            37.10000000000218,
            18.700000000002547
          ],
          "rotation": 0.0,
          "source": "Ground truth",
          "type": "rectangle",
          "z_order": 0
        },
        {
          "attributes": [
            {
              "spec_id": 15,
              "value": "gt frame5 n1"
            }
          ],
          "elements": [],
          "frame": 27,
          "group": 0,
          "id": 189,
          "label_id": 77,
          "occluded": false,
          "outside": false,
          "points": [
            17.863216443472993,
            36.43614886308387,
            41.266725327279346,
            42.765472201610464
          ],
          "rotation": 0.0,
          "source": "Ground truth",
          "type": "rectangle",
          "z_order": 0
        },
        {
          "attributes": [
            {
              "spec_id": 15,
              "value": "gt frame5 n2"
            }
          ],
          "elements": [],
          "frame": 27,
          "group": 0,
          "id": 190,
          "label_id": 77,
          "occluded": false,
          "outside": false,
          "points": [
            34.349609375,
            52.806640625,
            27.086274131672326,
            63.1830161588623,
            40.229131337355284,
            67.44868033965395,
            48.87574792004307,
            59.03264019917333,
            45.53238950807099,
            53.3835173651496
          ],
          "rotation": 0.0,
          "source": "Ground truth",
          "type": "polygon",
          "z_order": 0
        }
      ],
      "tags": [],
      "tracks": [],
      "version": 0
    },
    "30": {
      "shapes": [
        {
          "attributes": [
            {
              "spec_id": 16,
              "value": "j2 frame 2 (32) ann 1"
            }
          ],
          "elements": [],
          "frame": 6,
          "group": 0,
          "id": 194,
          "label_id": 78,
          "occluded": false,
          "outside": false,
          "points": [
            472.58377068151276,
            63.05507204065361,
            535.3409250237855,
            110.50560337261595
          ],
          "rotation": 0.0,
          "source": "manual",
          "type": "rectangle",
          "z_order": 0
        },
        {
          "attributes": [
            {
              "spec_id": 16,
              "value": "j1 frame 1 (32) ann 1"
            }
          ],
          "elements": [],
          "frame": 0,
          "group": 0,
          "id": 199,
          "label_id": 78,
          "occluded": false,
          "outside": false,
          "points": [
            260.20437641345416,
            64.96839991694105,
            339.7988160670684,
            103.23495744271713
          ],
          "rotation": 0.0,
          "source": "manual",
          "type": "rectangle",
          "z_order": 0
        },
        {
          "attributes": [
            {
              "spec_id": 16,
              "value": "gt job frame 1 (32) ann 1"
            }
          ],
          "elements": [],
          "frame": 8,
          "group": 0,
          "id": 191,
          "label_id": 78,
          "occluded": false,
          "outside": false,
          "points": [
            160.71132684643453,
            59.61108186333331,
            254.8470583598446,
            111.65360009838878
          ],
          "rotation": 0.0,
          "source": "Ground truth",
          "type": "rectangle",
          "z_order": 0
        },
        {
          "attributes": [
            {
              "spec_id": 16,
              "value": "gt job frame 1 (32) ann 2"
            }
          ],
          "elements": [],
          "frame": 8,
          "group": 0,
          "id": 192,
          "label_id": 78,
          "occluded": false,
          "outside": false,
          "points": [
            434.6998787309949,
            78.74436062622226,
            502.0490199763608,
            127.72555425921564
          ],
          "rotation": 0.0,
          "source": "Ground truth",
          "type": "rectangle",
          "z_order": 0
        },
        {
          "attributes": [
            {
              "spec_id": 16,
              "value": "gt job frame 2 (35) ann 1"
            }
          ],
          "elements": [],
          "frame": 9,
          "group": 0,
          "id": 193,
          "label_id": 78,
          "occluded": false,
          "outside": false,
          "points": [
            245.67336843180783,
            162.98163621791718,
            334.90269485918907,
            215.98915686784676
          ],
          "rotation": 0.0,
          "source": "Ground truth",
          "type": "rectangle",
          "z_order": 0
        }
      ],
      "tags": [],
      "tracks": [],
      "version": 0
    },
    "23": {
      "shapes": [
        {
          "attributes": [],
          "elements": [],
          "frame": 0,
          "group": 0,
          "id": 133,
          "label_id": 68,
          "occluded": false,
          "outside": false,
          "points": [
            132.603515625,
            29.8369140625,
            183.20125539369474,
            79.12609159579733
          ],
          "rotation": 0.0,
          "source": "manual",
          "type": "rectangle",
          "z_order": 0
        },
        {
          "attributes": [],
          "elements": [],
          "frame": 0,
          "group": 0,
          "id": 134,
          "label_id": 68,
          "occluded": false,
          "outside": false,
          "points": [
            252.9912109375,
            65.6044921875,
            300.5356388235996,
            100.06329771962737
          ],
          "rotation": 0.0,
          "source": "manual",
          "type": "rectangle",
          "z_order": 0
        }
      ],
      "tags": [],
      "tracks": [],
      "version": 0
    },
    "24": {
      "shapes": [],
      "tags": [],
      "tracks": [
        {
          "attributes": [],
          "frame": 0,
          "group": 0,
          "id": 16,
          "label_id": 71,
          "shapes": [
            {
              "attributes": [],
              "frame": 0,
              "id": 21,
              "occluded": false,
              "outside": false,
              "points": [
                38.4326171875,
                91.8544921875,
                49.44162327356753,
                82.15152077792482,
                51.12094478182735,
                66.85103592488849,
                34.32772969922553,
                58.26783710489326
              ],
              "rotation": 0.0,
              "type": "polyline",
              "z_order": 0
            }
          ],
          "source": "manual"
        },
        {
          "attributes": [],
          "frame": 0,
          "group": 1,
          "id": 17,
          "label_id": 71,
          "shapes": [
            {
              "attributes": [],
              "frame": 0,
              "id": 22,
              "occluded": false,
              "outside": false,
              "points": [
                60.263671875,
                14.978515625,
                82.2814427610756,
                39.6085644128143
              ],
              "rotation": 0.0,
              "type": "rectangle",
              "z_order": 0
            }
          ],
          "source": "manual"
        },
        {
          "attributes": [],
          "frame": 0,
          "group": 1,
          "id": 18,
          "label_id": 70,
          "shapes": [
            {
              "attributes": [],
              "frame": 0,
              "id": 23,
              "occluded": false,
              "outside": false,
              "points": [
                111.017578125,
                50.431640625,
                105.04662941026072,
                70.5838112755373,
                119.22756659112383,
                78.04746242336114,
                132.84872993589852,
                66.66539442293106,
                127.25099157503246,
                50.618544455113806
              ],
              "rotation": 0.0,
              "type": "polygon",
              "z_order": 0
            }
          ],
          "source": "manual"
        }
      ],
      "version": 0
    },
    "25": {
      "shapes": [
        {
          "attributes": [],
          "elements": [],
          "frame": 0,
          "group": 0,
          "id": 137,
          "label_id": 70,
          "occluded": false,
          "outside": false,
          "points": [
            379.9212135821872,
            45.53994369700922,
            407.83720793732937,
            85.66918558252473
          ],
          "rotation": 0.0,
          "source": "manual",
          "type": "rectangle",
          "z_order": 0
        },
        {
          "attributes": [],
          "elements": [],
          "frame": 0,
          "group": 0,
          "id": 138,
          "label_id": 71,
          "occluded": false,
          "outside": false,
          "points": [
            184.28857421875,
            121.01171875,
            213.294921875,
            101.8193359375
          ],
          "rotation": 0.0,
          "source": "manual",
          "type": "ellipse",
          "z_order": 0
        }
      ],
      "tags": [],
      "tracks": [],
      "version": 0
    },
    "26": {
      "shapes": [
        {
          "attributes": [],
          "elements": [],
          "frame": 0,
          "group": 0,
          "id": 136,
          "label_id": 70,
          "occluded": false,
          "outside": false,
          "points": [
            465.00795185947754,
            135.2279825411897,
            576.3673016885205,
            289.5681340586343
          ],
          "rotation": 0.0,
          "source": "manual",
          "type": "rectangle",
          "z_order": 0
        },
        {
          "attributes": [],
          "elements": [],
          "frame": 0,
          "group": 0,
          "id": 135,
          "label_id": 70,
          "occluded": false,
          "outside": false,
          "points": [
            201.26212331700845,
            135.2279825411897,
            328.25085557819693,
            223.14325872201334
          ],
          "rotation": 0.0,
          "source": "manual",
          "type": "rectangle",
          "z_order": 0
        }
      ],
      "tags": [],
      "tracks": [],
      "version": 0
    }
  }
}<|MERGE_RESOLUTION|>--- conflicted
+++ resolved
@@ -4227,418 +4227,6 @@
       "version": 0
     },
     "29": {
-<<<<<<< HEAD
-      "shapes": [
-        {
-          "attributes": [],
-          "elements": [],
-          "frame": 0,
-          "group": 0,
-          "id": 133,
-          "label_id": 68,
-          "occluded": false,
-          "outside": false,
-          "points": [
-            132.603515625,
-            29.8369140625,
-            183.20125539369474,
-            79.12609159579733
-          ],
-          "rotation": 0.0,
-          "source": "manual",
-          "type": "rectangle",
-          "z_order": 0
-        },
-        {
-          "attributes": [],
-          "elements": [],
-          "frame": 0,
-          "group": 0,
-          "id": 134,
-          "label_id": 68,
-          "occluded": false,
-          "outside": false,
-          "points": [
-            252.9912109375,
-            65.6044921875,
-            300.5356388235996,
-            100.06329771962737
-          ],
-          "rotation": 0.0,
-          "source": "manual",
-          "type": "rectangle",
-          "z_order": 0
-        }
-      ],
-      "tags": [],
-      "tracks": [],
-      "version": 0
-    },
-    "30": {
-      "shapes": [
-        {
-          "attributes": [],
-          "elements": [],
-          "frame": 0,
-          "group": 0,
-          "id": 131,
-          "label_id": 68,
-          "occluded": false,
-          "outside": false,
-          "points": [
-            128.24107697411455,
-            36.3800080492274,
-            178.83881674280929,
-            78.69018699373919
-          ],
-          "rotation": 0.0,
-          "source": "manual",
-          "type": "rectangle",
-          "z_order": 0
-        },
-        {
-          "attributes": [],
-          "elements": [],
-          "frame": 0,
-          "group": 0,
-          "id": 132,
-          "label_id": 69,
-          "occluded": false,
-          "outside": false,
-          "points": [
-            235.97936768848922,
-            59.93412828637884,
-            281.34285851559434,
-            103.55286946628803
-          ],
-          "rotation": 0.0,
-          "source": "manual",
-          "type": "rectangle",
-          "z_order": 0
-        }
-      ],
-      "tags": [],
-      "tracks": [],
-      "version": 0
-    },
-    "31": {
-      "shapes": [],
-      "tags": [],
-      "tracks": [
-        {
-          "attributes": [],
-          "frame": 0,
-          "group": 0,
-          "id": 16,
-          "label_id": 71,
-          "shapes": [
-            {
-              "attributes": [],
-              "frame": 0,
-              "id": 21,
-              "occluded": false,
-              "outside": false,
-              "points": [
-                38.4326171875,
-                91.8544921875,
-                49.44162327356753,
-                82.15152077792482,
-                51.12094478182735,
-                66.85103592488849,
-                34.32772969922553,
-                58.26783710489326
-              ],
-              "rotation": 0.0,
-              "type": "polyline",
-              "z_order": 0
-            }
-          ],
-          "source": "manual"
-        },
-        {
-          "attributes": [],
-          "frame": 0,
-          "group": 1,
-          "id": 17,
-          "label_id": 71,
-          "shapes": [
-            {
-              "attributes": [],
-              "frame": 0,
-              "id": 22,
-              "occluded": false,
-              "outside": false,
-              "points": [
-                60.263671875,
-                14.978515625,
-                82.2814427610756,
-                39.6085644128143
-              ],
-              "rotation": 0.0,
-              "type": "rectangle",
-              "z_order": 0
-            }
-          ],
-          "source": "manual"
-        },
-        {
-          "attributes": [],
-          "frame": 0,
-          "group": 1,
-          "id": 18,
-          "label_id": 70,
-          "shapes": [
-            {
-              "attributes": [],
-              "frame": 0,
-              "id": 23,
-              "occluded": false,
-              "outside": false,
-              "points": [
-                111.017578125,
-                50.431640625,
-                105.04662941026072,
-                70.5838112755373,
-                119.22756659112383,
-                78.04746242336114,
-                132.84872993589852,
-                66.66539442293106,
-                127.25099157503246,
-                50.618544455113806
-              ],
-              "rotation": 0.0,
-              "type": "polygon",
-              "z_order": 0
-            }
-          ],
-          "source": "manual"
-        }
-      ],
-      "version": 0
-    },
-    "32": {
-      "shapes": [
-        {
-          "attributes": [],
-          "elements": [],
-          "frame": 0,
-          "group": 0,
-          "id": 137,
-          "label_id": 70,
-          "occluded": false,
-          "outside": false,
-          "points": [
-            379.9212135821872,
-            45.53994369700922,
-            407.83720793732937,
-            85.66918558252473
-          ],
-          "rotation": 0.0,
-          "source": "manual",
-          "type": "rectangle",
-          "z_order": 0
-        },
-        {
-          "attributes": [],
-          "elements": [],
-          "frame": 0,
-          "group": 0,
-          "id": 138,
-          "label_id": 71,
-          "occluded": false,
-          "outside": false,
-          "points": [
-            184.28857421875,
-            121.01171875,
-            213.294921875,
-            101.8193359375
-          ],
-          "rotation": 0.0,
-          "source": "manual",
-          "type": "ellipse",
-          "z_order": 0
-        }
-      ],
-      "tags": [],
-      "tracks": [],
-      "version": 0
-    },
-    "33": {
-      "shapes": [
-        {
-          "attributes": [],
-          "elements": [],
-          "frame": 0,
-          "group": 0,
-          "id": 136,
-          "label_id": 70,
-          "occluded": false,
-          "outside": false,
-          "points": [
-            465.00795185947754,
-            135.2279825411897,
-            576.3673016885205,
-            289.5681340586343
-          ],
-          "rotation": 0.0,
-          "source": "manual",
-          "type": "rectangle",
-          "z_order": 0
-        },
-        {
-          "attributes": [],
-          "elements": [],
-          "frame": 0,
-          "group": 0,
-          "id": 135,
-          "label_id": 70,
-          "occluded": false,
-          "outside": false,
-          "points": [
-            201.26212331700845,
-            135.2279825411897,
-            328.25085557819693,
-            223.14325872201334
-          ],
-          "rotation": 0.0,
-          "source": "manual",
-          "type": "rectangle",
-          "z_order": 0
-        }
-      ],
-      "tags": [],
-      "tracks": [],
-      "version": 0
-    },
-    "34": {
-      "shapes": [
-        {
-          "attributes": [],
-          "elements": [],
-          "frame": 0,
-          "group": 0,
-          "id": 139,
-          "label_id": 70,
-          "occluded": false,
-          "outside": false,
-          "points": [
-            367.2717786400135,
-            38.12475769642333,
-            419.6142680559042,
-            94.82912123030474
-          ],
-          "rotation": 0.0,
-          "source": "manual",
-          "type": "rectangle",
-          "z_order": 0
-        },
-        {
-          "attributes": [],
-          "elements": [],
-          "frame": 0,
-          "group": 0,
-          "id": 140,
-          "label_id": 71,
-          "occluded": false,
-          "outside": false,
-          "points": [
-            166.189453125,
-            82.1796875,
-            218.9680586283248,
-            117.94705405565765,
-            193.2330013321789,
-            158.07629594117316,
-            141.7628867398871,
-            131.46886382142839,
-            167.06175662423448,
-            114.02136734946544
-          ],
-          "rotation": 0.0,
-          "source": "manual",
-          "type": "polygon",
-          "z_order": 0
-        }
-      ],
-      "tags": [],
-      "tracks": [],
-      "version": 0
-    },
-    "35": {
-      "shapes": [
-        {
-          "attributes": [],
-          "elements": [],
-          "frame": 0,
-          "group": 0,
-          "id": 142,
-          "label_id": 70,
-          "occluded": false,
-          "outside": false,
-          "points": [
-            111.39047053005743,
-            50.80428233760904,
-            140.87189256395686,
-            76.55387879759655
-          ],
-          "rotation": 0.0,
-          "source": "manual",
-          "type": "rectangle",
-          "z_order": 0
-        },
-        {
-          "attributes": [],
-          "elements": [],
-          "frame": 0,
-          "group": 0,
-          "id": 143,
-          "label_id": 70,
-          "occluded": false,
-          "outside": false,
-          "points": [
-            33.3955078125,
-            60.8798828125,
-            55.039904363997266,
-            64.98521951847215,
-            49.06898344574074,
-            82.33820843715876,
-            35.261228822268095,
-            87.37617296193821
-          ],
-          "rotation": 0.0,
-          "source": "manual",
-          "type": "polyline",
-          "z_order": 0
-        },
-        {
-          "attributes": [],
-          "elements": [],
-          "frame": 0,
-          "group": 0,
-          "id": 141,
-          "label_id": 70,
-          "occluded": false,
-          "outside": false,
-          "points": [
-            59.33150377399579,
-            20.763086467622998,
-            87.6933781357202,
-            43.900405025871805
-          ],
-          "rotation": 0.0,
-          "source": "manual",
-          "type": "rectangle",
-          "z_order": 0
-        }
-      ],
-      "tags": [],
-      "tracks": [],
-      "version": 0
-    }
-  },
-  "task": {
-    "2": {
-=======
->>>>>>> 3caac72f
       "shapes": [
         {
           "attributes": [],
@@ -9624,242 +9212,6 @@
       "tags": [],
       "tracks": [],
       "version": 0
-    },
-    "23": {
-      "shapes": [
-        {
-          "attributes": [],
-          "elements": [],
-          "frame": 0,
-          "group": 0,
-          "id": 133,
-          "label_id": 68,
-          "occluded": false,
-          "outside": false,
-          "points": [
-            132.603515625,
-            29.8369140625,
-            183.20125539369474,
-            79.12609159579733
-          ],
-          "rotation": 0.0,
-          "source": "manual",
-          "type": "rectangle",
-          "z_order": 0
-        },
-        {
-          "attributes": [],
-          "elements": [],
-          "frame": 0,
-          "group": 0,
-          "id": 134,
-          "label_id": 68,
-          "occluded": false,
-          "outside": false,
-          "points": [
-            252.9912109375,
-            65.6044921875,
-            300.5356388235996,
-            100.06329771962737
-          ],
-          "rotation": 0.0,
-          "source": "manual",
-          "type": "rectangle",
-          "z_order": 0
-        }
-      ],
-      "tags": [],
-      "tracks": [],
-      "version": 0
-    },
-    "24": {
-      "shapes": [],
-      "tags": [],
-      "tracks": [
-        {
-          "attributes": [],
-          "frame": 0,
-          "group": 0,
-          "id": 16,
-          "label_id": 71,
-          "shapes": [
-            {
-              "attributes": [],
-              "frame": 0,
-              "id": 21,
-              "occluded": false,
-              "outside": false,
-              "points": [
-                38.4326171875,
-                91.8544921875,
-                49.44162327356753,
-                82.15152077792482,
-                51.12094478182735,
-                66.85103592488849,
-                34.32772969922553,
-                58.26783710489326
-              ],
-              "rotation": 0.0,
-              "type": "polyline",
-              "z_order": 0
-            }
-          ],
-          "source": "manual"
-        },
-        {
-          "attributes": [],
-          "frame": 0,
-          "group": 1,
-          "id": 17,
-          "label_id": 71,
-          "shapes": [
-            {
-              "attributes": [],
-              "frame": 0,
-              "id": 22,
-              "occluded": false,
-              "outside": false,
-              "points": [
-                60.263671875,
-                14.978515625,
-                82.2814427610756,
-                39.6085644128143
-              ],
-              "rotation": 0.0,
-              "type": "rectangle",
-              "z_order": 0
-            }
-          ],
-          "source": "manual"
-        },
-        {
-          "attributes": [],
-          "frame": 0,
-          "group": 1,
-          "id": 18,
-          "label_id": 70,
-          "shapes": [
-            {
-              "attributes": [],
-              "frame": 0,
-              "id": 23,
-              "occluded": false,
-              "outside": false,
-              "points": [
-                111.017578125,
-                50.431640625,
-                105.04662941026072,
-                70.5838112755373,
-                119.22756659112383,
-                78.04746242336114,
-                132.84872993589852,
-                66.66539442293106,
-                127.25099157503246,
-                50.618544455113806
-              ],
-              "rotation": 0.0,
-              "type": "polygon",
-              "z_order": 0
-            }
-          ],
-          "source": "manual"
-        }
-      ],
-      "version": 0
-    },
-    "25": {
-      "shapes": [
-        {
-          "attributes": [],
-          "elements": [],
-          "frame": 0,
-          "group": 0,
-          "id": 137,
-          "label_id": 70,
-          "occluded": false,
-          "outside": false,
-          "points": [
-            379.9212135821872,
-            45.53994369700922,
-            407.83720793732937,
-            85.66918558252473
-          ],
-          "rotation": 0.0,
-          "source": "manual",
-          "type": "rectangle",
-          "z_order": 0
-        },
-        {
-          "attributes": [],
-          "elements": [],
-          "frame": 0,
-          "group": 0,
-          "id": 138,
-          "label_id": 71,
-          "occluded": false,
-          "outside": false,
-          "points": [
-            184.28857421875,
-            121.01171875,
-            213.294921875,
-            101.8193359375
-          ],
-          "rotation": 0.0,
-          "source": "manual",
-          "type": "ellipse",
-          "z_order": 0
-        }
-      ],
-      "tags": [],
-      "tracks": [],
-      "version": 0
-    },
-    "26": {
-      "shapes": [
-        {
-          "attributes": [],
-          "elements": [],
-          "frame": 0,
-          "group": 0,
-          "id": 136,
-          "label_id": 70,
-          "occluded": false,
-          "outside": false,
-          "points": [
-            465.00795185947754,
-            135.2279825411897,
-            576.3673016885205,
-            289.5681340586343
-          ],
-          "rotation": 0.0,
-          "source": "manual",
-          "type": "rectangle",
-          "z_order": 0
-        },
-        {
-          "attributes": [],
-          "elements": [],
-          "frame": 0,
-          "group": 0,
-          "id": 135,
-          "label_id": 70,
-          "occluded": false,
-          "outside": false,
-          "points": [
-            201.26212331700845,
-            135.2279825411897,
-            328.25085557819693,
-            223.14325872201334
-          ],
-          "rotation": 0.0,
-          "source": "manual",
-          "type": "rectangle",
-          "z_order": 0
-        }
-      ],
-      "tags": [],
-      "tracks": [],
-      "version": 0
     }
   }
 }