<<<<<<< HEAD
# Copyright (C) 2022-2025 CVAT.ai Corporation
=======
# Copyright (C) CVAT.ai Corporation
>>>>>>> c2bfb21e
#
# SPDX-License-Identifier: MIT

import json
from abc import ABCMeta, abstractmethod
from collections.abc import Hashable, Iterator, Sequence
from copy import deepcopy
from http import HTTPStatus
from time import sleep
from typing import Any, Callable, Iterable, Optional, TypeVar, Union

import requests
from cvat_sdk.api_client import apis, models
from cvat_sdk.api_client.api.jobs_api import JobsApi
from cvat_sdk.api_client.api.projects_api import ProjectsApi
from cvat_sdk.api_client.api.tasks_api import TasksApi
from cvat_sdk.api_client.api_client import ApiClient, Endpoint
from cvat_sdk.api_client.exceptions import ForbiddenException
from cvat_sdk.core.helpers import get_paginated_collection
from deepdiff import DeepDiff

from shared.utils.config import make_api_client


def initialize_export(endpoint: Endpoint, *, expect_forbidden: bool = False, **kwargs) -> str:
    (_, response) = endpoint.call_with_http_info(
        **kwargs, _parse_response=False, _check_status=False
    )
    if expect_forbidden:
        assert (
            response.status == HTTPStatus.FORBIDDEN
        ), f"Request should be forbidden, status: {response.status}"
        raise ForbiddenException()

    assert response.status == HTTPStatus.ACCEPTED, f"Status: {response.status}"

    # define background request ID returned in the server response
    rq_id = json.loads(response.data).get("rq_id")
    assert rq_id, "The rq_id parameter was not found in the server response"
    return rq_id


def wait_and_download_v1(
    endpoint: Endpoint,
    *,
    max_retries: int = 50,
    interval: float = 0.1,
    download_result: bool = True,
    **kwargs,
) -> Optional[bytes]:
    for _ in range(max_retries):
        (_, response) = endpoint.call_with_http_info(**kwargs, _parse_response=False)
        if response.status in (HTTPStatus.CREATED, HTTPStatus.OK):
            break
        assert response.status == HTTPStatus.ACCEPTED
        sleep(interval)
    else:
        assert (
            False
        ), f"Export process was not finished within allowed time ({interval * max_retries}, sec)"

    if not download_result:
        return None

    if response.status == HTTPStatus.CREATED:
        (_, response) = endpoint.call_with_http_info(
            **kwargs, action="download", _parse_response=False
        )
        assert response.status == HTTPStatus.OK

    return response.data or None  # return None when export was on cloud storage


def export_v1(
    endpoint: Endpoint,
    *,
    max_retries: int = 50,
    interval: float = 0.1,
    expect_forbidden: bool = False,
    wait_result: bool = True,
    download_result: bool = True,
    **kwargs,
) -> Optional[bytes]:
    """Export datasets|annotations|backups using first version of export API

    Args:
        endpoint (Endpoint): Export endpoint, will be called to initialize export process and to check status
        max_retries (int, optional): Number of retries when checking process status. Defaults to 30.
        interval (float, optional): Interval in seconds between retries. Defaults to 0.1.
        expect_forbidden (bool, optional): Should export request be forbidden or not. Defaults to False.
        wait_result (bool, optional): Wait until export process will be finished. Defaults to True.
        download_result (bool, optional): Download exported file. Defaults to True.

    Returns:
        bytes: The content of the file if downloaded locally.
        None: If `wait_result` or `download_result` were False or the file is downloaded to cloud storage.
    """
    # initialize background process and ensure that the first request returns 403 code if request should be forbidden
    initialize_export(endpoint, expect_forbidden=expect_forbidden, **kwargs)

    if not wait_result:
        return None

    return wait_and_download_v1(
        endpoint,
        max_retries=max_retries,
        interval=interval,
        download_result=download_result,
        **kwargs,
    )


def wait_and_download_v2(
    api_client: ApiClient,
    rq_id: str,
    *,
    max_retries: int = 50,
    interval: float = 0.1,
    download_result: bool = True,
) -> Optional[bytes]:
    for _ in range(max_retries):
        (background_request, response) = api_client.requests_api.retrieve(rq_id)
        assert response.status == HTTPStatus.OK
        if (
            background_request.status.value
            == models.RequestStatus.allowed_values[("value",)]["FINISHED"]
        ):
            break
        sleep(interval)
    else:
        assert False, (
            f"Export process was not finished within allowed time ({interval * max_retries}, sec). "
            + f"Last status was: {background_request.status.value}"
        )

    if not download_result:
        return None

    # return downloaded file in case of local downloading or None otherwise
    if background_request.result_url:
        response = requests.get(
            background_request.result_url,
            auth=(api_client.configuration.username, api_client.configuration.password),
        )
        assert response.status_code == HTTPStatus.OK

        return response.content

    return None


def export_v2(
    endpoint: Endpoint,
    *,
    max_retries: int = 50,
    interval: float = 0.1,
    expect_forbidden: bool = False,
    wait_result: bool = True,
    download_result: bool = True,
    **kwargs,
) -> Optional[bytes]:
    """Export datasets|annotations|backups using the second version of export API

    Args:
        endpoint (Endpoint): Export endpoint, will be called only to initialize export process
        max_retries (int, optional): Number of retries when checking process status. Defaults to 30.
        interval (float, optional): Interval in seconds between retries. Defaults to 0.1.
        expect_forbidden (bool, optional): Should export request be forbidden or not. Defaults to False.
        download_result (bool, optional): Download exported file. Defaults to True.

    Returns:
        bytes: The content of the file if downloaded locally.
        None: If `wait_result` or `download_result` were False or the file is downloaded to cloud storage.
    """
    # initialize background process and ensure that the first request returns 403 code if request should be forbidden
    rq_id = initialize_export(endpoint, expect_forbidden=expect_forbidden, **kwargs)

    if not wait_result:
        return None

    # check status of background process
    return wait_and_download_v2(
        endpoint.api_client,
        rq_id,
        max_retries=max_retries,
        interval=interval,
        download_result=download_result,
    )


def export_dataset(
    api: Union[ProjectsApi, TasksApi, JobsApi],
    api_version: Union[
        int, tuple[int]
    ],  # make this parameter required to be sure that all tests was updated and both API versions are used
    *,
    save_images: bool,
    max_retries: int = 300,
    interval: float = 0.1,
    format: str = "CVAT for images 1.1",  # pylint: disable=redefined-builtin
    **kwargs,
) -> Optional[bytes]:
    def _get_endpoint_and_kwargs(version: int) -> Endpoint:
        extra_kwargs = {
            "format": format,
        }
        if version == 1:
            endpoint = (
                api.retrieve_dataset_endpoint if save_images else api.retrieve_annotations_endpoint
            )
        else:
            endpoint = api.create_dataset_export_endpoint
            extra_kwargs["save_images"] = save_images
        return endpoint, extra_kwargs

    if api_version == 1:
        endpoint, extra_kwargs = _get_endpoint_and_kwargs(api_version)
        return export_v1(
            endpoint,
            max_retries=max_retries,
            interval=interval,
            **kwargs,
            **extra_kwargs,
        )
    elif api_version == 2:
        endpoint, extra_kwargs = _get_endpoint_and_kwargs(api_version)
        return export_v2(
            endpoint,
            max_retries=max_retries,
            interval=interval,
            **kwargs,
            **extra_kwargs,
        )
    elif isinstance(api_version, tuple):
        assert len(api_version) == 2, "Expected 2 elements in api_version tuple"
        initialize_endpoint, extra_kwargs = _get_endpoint_and_kwargs(api_version[0])
        rq_id = initialize_export(initialize_endpoint, **kwargs, **extra_kwargs)

        if api_version[1] == 1:
            endpoint, extra_kwargs = _get_endpoint_and_kwargs(api_version[1])
            return wait_and_download_v1(
                endpoint, max_retries=max_retries, interval=interval, **kwargs, **extra_kwargs
            )
        else:
            return wait_and_download_v2(
                api.api_client, rq_id, max_retries=max_retries, interval=interval
            )

    assert False, "Unsupported API version"


# FUTURE-TODO: support username: optional, api_client: optional
def export_project_dataset(
    username: str, api_version: Union[int, tuple[int]], *args, **kwargs
) -> Optional[bytes]:
    with make_api_client(username) as api_client:
        return export_dataset(api_client.projects_api, api_version, *args, **kwargs)


def export_task_dataset(
    username: str, api_version: Union[int, tuple[int]], *args, **kwargs
) -> Optional[bytes]:
    with make_api_client(username) as api_client:
        return export_dataset(api_client.tasks_api, api_version, *args, **kwargs)


def export_job_dataset(
    username: str, api_version: Union[int, tuple[int]], *args, **kwargs
) -> Optional[bytes]:
    with make_api_client(username) as api_client:
        return export_dataset(api_client.jobs_api, api_version, *args, **kwargs)


def export_backup(
    api: Union[ProjectsApi, TasksApi],
    api_version: Union[
        int, tuple[int]
    ],  # make this parameter required to be sure that all tests was updated and both API versions are used
    *,
    max_retries: int = 50,
    interval: float = 0.1,
    **kwargs,
) -> Optional[bytes]:
    if api_version == 1:
        endpoint = api.retrieve_backup_endpoint
        return export_v1(endpoint, max_retries=max_retries, interval=interval, **kwargs)
    elif api_version == 2:
        endpoint = api.create_backup_export_endpoint
        return export_v2(endpoint, max_retries=max_retries, interval=interval, **kwargs)
    elif isinstance(api_version, tuple):
        assert len(api_version) == 2, "Expected 2 elements in api_version tuple"
        initialize_endpoint = (
            api.retrieve_backup_endpoint
            if api_version[0] == 1
            else api.create_backup_export_endpoint
        )
        rq_id = initialize_export(initialize_endpoint, **kwargs)

        if api_version[1] == 1:
            return wait_and_download_v1(
                api.retrieve_backup_endpoint, max_retries=max_retries, interval=interval, **kwargs
            )
        else:
            return wait_and_download_v2(
                api.api_client, rq_id, max_retries=max_retries, interval=interval
            )

    assert False, "Unsupported API version"


def export_project_backup(
    username: str, api_version: Union[int, tuple[int]], *args, **kwargs
) -> Optional[bytes]:
    with make_api_client(username) as api_client:
        return export_backup(api_client.projects_api, api_version, *args, **kwargs)


def export_task_backup(
    username: str, api_version: Union[int, tuple[int]], *args, **kwargs
) -> Optional[bytes]:
    with make_api_client(username) as api_client:
        return export_backup(api_client.tasks_api, api_version, *args, **kwargs)


def import_resource(
    endpoint: Endpoint,
    *,
    max_retries: int = 50,
    interval: float = 0.1,
    expect_forbidden: bool = False,
    wait_result: bool = True,
    **kwargs,
) -> None:
    # initialize background process and ensure that the first request returns 403 code if request should be forbidden
    (_, response) = endpoint.call_with_http_info(
        **kwargs,
        _parse_response=False,
        _check_status=False,
        _content_type="multipart/form-data",
    )
    if expect_forbidden:
        assert response.status == HTTPStatus.FORBIDDEN, "Request should be forbidden"
        raise ForbiddenException()

    assert response.status == HTTPStatus.ACCEPTED

    if not wait_result:
        return None

    # define background request ID returned in the server response
    rq_id = json.loads(response.data).get("rq_id")
    assert rq_id, "The rq_id parameter was not found in the server response"

    # check status of background process
    for _ in range(max_retries):
        (background_request, response) = endpoint.api_client.requests_api.retrieve(rq_id)
        assert response.status == HTTPStatus.OK
        if background_request.status.value in (
            models.RequestStatus.allowed_values[("value",)]["FINISHED"],
            models.RequestStatus.allowed_values[("value",)]["FAILED"],
        ):
            break
        sleep(interval)
    else:
        assert False, (
            f"Import process was not finished within allowed time ({interval * max_retries}, sec). "
            + f"Last status was: {background_request.status.value}"
        )


def import_backup(
    api: Union[ProjectsApi, TasksApi],
    *,
    max_retries: int = 50,
    interval: float = 0.1,
    **kwargs,
) -> None:
    endpoint = api.create_backup_endpoint
    return import_resource(endpoint, max_retries=max_retries, interval=interval, **kwargs)


def import_project_backup(username: str, data: dict, **kwargs) -> None:
    with make_api_client(username) as api_client:
        return import_backup(api_client.projects_api, project_file_request=deepcopy(data), **kwargs)


def import_task_backup(username: str, data: dict, **kwargs) -> None:
    with make_api_client(username) as api_client:
        return import_backup(api_client.tasks_api, task_file_request=deepcopy(data), **kwargs)


FieldPath = Sequence[Union[str, Callable]]


class CollectionSimpleFilterTestBase(metaclass=ABCMeta):
    # These fields need to be defined in the subclass
    user: str
    samples: list[dict[str, Any]]
    field_lookups: dict[str, FieldPath] = None
    cmp_ignore_keys: list[str] = ["updated_date"]

    @abstractmethod
    def _get_endpoint(self, api_client: ApiClient) -> Endpoint: ...

    def _retrieve_collection(self, **kwargs) -> list:
        kwargs["return_json"] = True
        with make_api_client(self.user) as api_client:
            return get_paginated_collection(self._get_endpoint(api_client), **kwargs)

    @classmethod
    def _get_field(cls, d: dict[str, Any], path: Union[str, FieldPath]) -> Optional[Any]:
        assert path
        for key in path:
            if isinstance(d, dict):
                assert isinstance(key, str)
                d = d.get(key)
            else:
                if callable(key):
                    assert isinstance(d, str)
                    d = key(d)
                else:
                    d = None

        return d

    def _map_field(self, name: str) -> FieldPath:
        return (self.field_lookups or {}).get(name, [name])

    @classmethod
    def _find_valid_field_value(
        cls, samples: Iterator[dict[str, Any]], field_path: FieldPath
    ) -> Any:
        value = None
        for sample in samples:
            value = cls._get_field(sample, field_path)
            if value:
                break

        assert value, f"Failed to find a sample for the '{'.'.join(field_path)}' field"
        return value

    def _get_field_samples(self, field: str) -> tuple[Any, list[dict[str, Any]]]:
        field_path = self._map_field(field)
        field_value = self._find_valid_field_value(self.samples, field_path)

        gt_objects = filter(lambda p: field_value == self._get_field(p, field_path), self.samples)

        return field_value, gt_objects

    def _compare_results(self, gt_objects, received_objects):
        if self.cmp_ignore_keys:
            ignore_keys = [f"root['{k}']" for k in self.cmp_ignore_keys]
        else:
            ignore_keys = None

        diff = DeepDiff(
            list(gt_objects),
            received_objects,
            exclude_paths=ignore_keys,
            ignore_order=True,
        )

        assert diff == {}, diff

    def _test_can_use_simple_filter_for_object_list(
        self, field: str, field_values: Optional[list[Any]] = None
    ):
        gt_objects = []
        field_path = self._map_field(field)

        if not field_values:
            value, gt_objects = self._get_field_samples(field)
            field_values = [value]

        are_gt_objects_initialized = bool(gt_objects)

        for value in field_values:
            if not are_gt_objects_initialized:
                gt_objects = [
                    sample
                    for sample in self.samples
                    if value == self._get_field(sample, field_path)
                ]
            received_items = self._retrieve_collection(**{field: value})
            self._compare_results(gt_objects, received_items)


def get_attrs(obj: Any, attributes: Sequence[str]) -> tuple[Any, ...]:
    """Returns 1 or more object attributes as a tuple"""
    return (getattr(obj, attr) for attr in attributes)


def build_exclude_paths_expr(ignore_fields: Iterator[str]) -> list[str]:
    exclude_expr_parts = []
    for key in ignore_fields:
        if "." in key:
            key_parts = key.split(".")
            expr = r"root\['{}'\]".format(key_parts[0])
            expr += "".join(r"\[.*\]\['{}'\]".format(part) for part in key_parts[1:])
        else:
            expr = r"root\['{}'\]".format(key)

        exclude_expr_parts.append(expr)

    return exclude_expr_parts


def wait_until_task_is_created(api: apis.RequestsApi, rq_id: str) -> models.Request:
    for _ in range(100):
        (request_details, _) = api.retrieve(rq_id)

        if request_details.status.value in ("finished", "failed"):
            return request_details
        sleep(1)
    raise Exception("Cannot create task")


def create_task(username, spec, data, content_type="application/json", **kwargs):
    with make_api_client(username) as api_client:
        (task, response_) = api_client.tasks_api.create(spec, **kwargs)
        assert response_.status == HTTPStatus.CREATED

        sent_upload_start = False

        data_kwargs = (kwargs or {}).copy()
        data_kwargs.pop("org", None)
        data_kwargs.pop("org_id", None)

        if data.get("client_files") and "json" in content_type:
            (_, response) = api_client.tasks_api.create_data(
                task.id,
                data_request=models.DataRequest(image_quality=data["image_quality"]),
                upload_start=True,
                _content_type=content_type,
                **data_kwargs,
            )
            assert response.status == HTTPStatus.ACCEPTED
            sent_upload_start = True

            # Can't encode binary files in json
            (_, response) = api_client.tasks_api.create_data(
                task.id,
                data_request=models.DataRequest(
                    client_files=data["client_files"],
                    image_quality=data["image_quality"],
                ),
                upload_multiple=True,
                _content_type="multipart/form-data",
                **data_kwargs,
            )
            assert response.status == HTTPStatus.OK

            data = data.copy()
            del data["client_files"]

        last_kwargs = {}
        if sent_upload_start:
            last_kwargs["upload_finish"] = True

        (result, response) = api_client.tasks_api.create_data(
            task.id,
            data_request=deepcopy(data),
            _content_type=content_type,
            **data_kwargs,
            **last_kwargs,
        )
        assert response.status == HTTPStatus.ACCEPTED

        request_details = wait_until_task_is_created(api_client.requests_api, result.rq_id)
        assert request_details.status.value == "finished", request_details.message

    return task.id, response_.headers.get("X-Request-Id")


def compare_annotations(a: dict, b: dict) -> dict:
    def _exclude_cb(obj, path):
        return path.endswith("['elements']") and not obj

    return DeepDiff(
        a,
        b,
        ignore_order=True,
        significant_digits=2,  # annotations are stored with 2 decimal digit precision
        exclude_obj_callback=_exclude_cb,
        exclude_regex_paths=[
            r"root\['version|updated_date'\]",
            r"root(\['\w+'\]\[\d+\])+\['id'\]",
            r"root(\['\w+'\]\[\d+\])+\['label_id'\]",
            r"root(\['\w+'\]\[\d+\])+\['attributes'\]\[\d+\]\['spec_id'\]",
            r"root(\['\w+'\]\[\d+\])+\['source'\]",
        ],
    )


DATUMARO_FORMAT_FOR_DIMENSION = {
    "2d": "Datumaro 1.0",
    "3d": "Datumaro 3D 1.0",
}


def parse_frame_step(frame_filter: str) -> int:
    return int((frame_filter or "step=1").split("=")[1])


def calc_end_frame(start_frame: int, stop_frame: int, frame_step: int) -> int:
    return stop_frame - ((stop_frame - start_frame) % frame_step) + frame_step


_T = TypeVar("_T")


def unique(
    it: Union[Iterator[_T], Iterable[_T]], *, key: Callable[[_T], Hashable] = None
) -> Iterable[_T]:
    return {key(v): v for v in it}.values()<|MERGE_RESOLUTION|>--- conflicted
+++ resolved
@@ -1,8 +1,4 @@
-<<<<<<< HEAD
-# Copyright (C) 2022-2025 CVAT.ai Corporation
-=======
 # Copyright (C) CVAT.ai Corporation
->>>>>>> c2bfb21e
 #
 # SPDX-License-Identifier: MIT
 
