# Copyright (C) 2022 Intel Corporation
# Copyright (C) 2022-2024 CVAT.ai Corporation
#
# SPDX-License-Identifier: MIT

import io
import itertools
import json
import os
import os.path as osp
import zipfile
from copy import deepcopy
from functools import partial
from http import HTTPStatus
from itertools import chain, product
from math import ceil
from operator import itemgetter
from pathlib import Path
from tempfile import NamedTemporaryFile, TemporaryDirectory
from time import sleep, time
from typing import Any, Dict, List, Optional, Tuple, Union

import pytest
from cvat_sdk import Client, Config, exceptions
from cvat_sdk.api_client import models
from cvat_sdk.api_client.api_client import ApiClient, ApiException, Endpoint
from cvat_sdk.core.helpers import get_paginated_collection
from cvat_sdk.core.progress import NullProgressReporter
from cvat_sdk.core.proxies.tasks import ResourceType, Task
from cvat_sdk.core.uploading import Uploader
from deepdiff import DeepDiff
from PIL import Image

import shared.utils.s3 as s3
from shared.fixtures.init import docker_exec_cvat, kube_exec_cvat
from shared.utils.config import (
    BASE_URL,
    USER_PASS,
    delete_method,
    get_method,
    make_api_client,
    patch_method,
    post_method,
    put_method,
)
from shared.utils.helpers import (
    generate_image_file,
    generate_image_files,
    generate_manifest,
    generate_video_file,
)

from .utils import (
    CollectionSimpleFilterTestBase,
    compare_annotations,
    create_task,
    export_task_backup,
    export_task_dataset,
    wait_until_task_is_created,
)


def get_cloud_storage_content(username: str, cloud_storage_id: int, manifest: Optional[str] = None):
    with make_api_client(username) as api_client:
        kwargs = {"manifest_path": manifest} if manifest else {}

        (data, _) = api_client.cloudstorages_api.retrieve_content_v2(cloud_storage_id, **kwargs)
        return [f"{f['name']}{'/' if str(f['type']) == 'DIR' else ''}" for f in data["content"]]


@pytest.mark.usefixtures("restore_db_per_class")
class TestGetTasks:
    def _test_task_list_200(self, user, project_id, data, exclude_paths="", **kwargs):
        with make_api_client(user) as api_client:
            results = get_paginated_collection(
                api_client.tasks_api.list_endpoint,
                return_json=True,
                project_id=project_id,
                **kwargs,
            )
            assert DeepDiff(data, results, ignore_order=True, exclude_paths=exclude_paths) == {}

    def _test_users_to_see_task_list(
        self, project_id, tasks, users, is_staff, is_allow, is_project_staff, **kwargs
    ):
        if is_staff:
            users = [user for user in users if is_project_staff(user["id"], project_id)]
        else:
            users = [user for user in users if not is_project_staff(user["id"], project_id)]
        assert len(users)

        for user in users:
            if not is_allow:
                # Users outside project or org should not know if one exists.
                # Thus, no error should be produced on a list request.
                tasks = []

            self._test_task_list_200(user["username"], project_id, tasks, **kwargs)

    def _test_assigned_users_to_see_task_data(self, tasks, users, is_task_staff, **kwargs):
        for task in tasks:
            staff_users = [user for user in users if is_task_staff(user["id"], task["id"])]
            assert len(staff_users)

            for user in staff_users:
                with make_api_client(user["username"]) as api_client:
                    (_, response) = api_client.tasks_api.list(**kwargs)
                    assert response.status == HTTPStatus.OK
                    response_data = json.loads(response.data)

                assert any(_task["id"] == task["id"] for _task in response_data["results"])

    @pytest.mark.parametrize("project_id", [1])
    @pytest.mark.parametrize(
        "groups, is_staff, is_allow",
        [
            ("admin", False, True),
            ("business", False, False),
        ],
    )
    def test_project_tasks_visibility(
        self, project_id, groups, users, tasks, is_staff, is_allow, find_users, is_project_staff
    ):
        users = find_users(privilege=groups)
        tasks = list(filter(lambda x: x["project_id"] == project_id, tasks))
        assert len(tasks)

        self._test_users_to_see_task_list(
            project_id, tasks, users, is_staff, is_allow, is_project_staff
        )

    @pytest.mark.parametrize("project_id, groups", [(1, "user")])
    def test_task_assigned_to_see_task(
        self, project_id, groups, users, tasks, find_users, is_task_staff
    ):
        users = find_users(privilege=groups)
        tasks = list(filter(lambda x: x["project_id"] == project_id and x["assignee"], tasks))
        assert len(tasks)

        self._test_assigned_users_to_see_task_data(tasks, users, is_task_staff)

    @pytest.mark.parametrize("org, project_id", [({"id": 2, "slug": "org2"}, 2)])
    @pytest.mark.parametrize(
        "role, is_staff, is_allow",
        [
            ("maintainer", False, True),
            ("supervisor", False, False),
        ],
    )
    def test_org_project_tasks_visibility(
        self,
        org,
        project_id,
        role,
        is_staff,
        is_allow,
        tasks,
        is_task_staff,
        is_project_staff,
        find_users,
    ):
        users = find_users(org=org["id"], role=role)
        tasks = list(filter(lambda x: x["project_id"] == project_id, tasks))
        assert len(tasks)

        self._test_users_to_see_task_list(
            project_id, tasks, users, is_staff, is_allow, is_project_staff, org=org["slug"]
        )

    @pytest.mark.parametrize("org, project_id, role", [({"id": 2, "slug": "org2"}, 2, "worker")])
    def test_org_task_assigneed_to_see_task(
        self, org, project_id, role, users, tasks, find_users, is_task_staff
    ):
        users = find_users(org=org["id"], role=role)
        tasks = list(filter(lambda x: x["project_id"] == project_id and x["assignee"], tasks))
        assert len(tasks)

        self._test_assigned_users_to_see_task_data(tasks, users, is_task_staff, org=org["slug"])

    @pytest.mark.usefixtures("restore_db_per_function")
    def test_can_get_job_validation_summary(self, admin_user, tasks, jobs):
        task = next(t for t in tasks if t["jobs"]["count"] > 0 if t["jobs"]["validation"] == 0)
        job = next(j for j in jobs if j["task_id"] == task["id"])

        with make_api_client(admin_user) as api_client:
            api_client.jobs_api.partial_update(
                job["id"],
                patched_job_write_request=models.PatchedJobWriteRequest(stage="validation"),
            )

            (server_task, _) = api_client.tasks_api.retrieve(task["id"])

        assert server_task.jobs.validation == 1

    @pytest.mark.usefixtures("restore_db_per_function")
    def test_can_get_job_completed_summary(self, admin_user, tasks, jobs):
        task = next(t for t in tasks if t["jobs"]["count"] > 0 if t["jobs"]["completed"] == 0)
        job = next(j for j in jobs if j["task_id"] == task["id"])

        with make_api_client(admin_user) as api_client:
            api_client.jobs_api.partial_update(
                job["id"],
                patched_job_write_request=models.PatchedJobWriteRequest(
                    state="completed", stage="acceptance"
                ),
            )

            (server_task, _) = api_client.tasks_api.retrieve(task["id"])

        assert server_task.jobs.completed == 1

    @pytest.mark.usefixtures("restore_db_per_function")
    def test_can_remove_owner_and_fetch_with_sdk(self, admin_user, tasks):
        # test for API schema regressions
        source_task = next(
            t for t in tasks if t.get("owner") and t["owner"]["username"] != admin_user
        ).copy()

        with make_api_client(admin_user) as api_client:
            api_client.users_api.destroy(source_task["owner"]["id"])

            (_, response) = api_client.tasks_api.retrieve(source_task["id"])
            fetched_task = json.loads(response.data)

        source_task["owner"] = None
        assert DeepDiff(source_task, fetched_task, ignore_order=True) == {}

    @pytest.mark.usefixtures("restore_db_per_function")
    def test_check_task_status_after_changing_job_state(self, admin_user, tasks, jobs):
        task = next(t for t in tasks if t["jobs"]["count"] == 1 if t["jobs"]["completed"] == 0)
        job = next(j for j in jobs if j["task_id"] == task["id"])

        with make_api_client(admin_user) as api_client:
            api_client.jobs_api.partial_update(
                job["id"],
                patched_job_write_request=models.PatchedJobWriteRequest(stage="acceptance"),
            )

            api_client.jobs_api.partial_update(
                job["id"],
                patched_job_write_request=models.PatchedJobWriteRequest(state="completed"),
            )

            (server_task, _) = api_client.tasks_api.retrieve(task["id"])

        assert server_task.status == "completed"


class TestListTasksFilters(CollectionSimpleFilterTestBase):
    field_lookups = {
        "owner": ["owner", "username"],
        "assignee": ["assignee", "username"],
        "tracker_link": ["bug_tracker"],
    }

    @pytest.fixture(autouse=True)
    def setup(self, restore_db_per_class, admin_user, tasks):
        self.user = admin_user
        self.samples = tasks

    def _get_endpoint(self, api_client: ApiClient) -> Endpoint:
        return api_client.tasks_api.list_endpoint

    @pytest.mark.parametrize(
        "field",
        (
            "name",
            "owner",
            "status",
            "assignee",
            "subset",
            "mode",
            "dimension",
            "project_id",
            "tracker_link",
        ),
    )
    def test_can_use_simple_filter_for_object_list(self, field):
        return super()._test_can_use_simple_filter_for_object_list(field)


@pytest.mark.usefixtures("restore_db_per_function")
class TestPostTasks:
    def _test_create_task_201(self, user, spec, **kwargs):
        with make_api_client(user) as api_client:
            (_, response) = api_client.tasks_api.create(spec, **kwargs)
            assert response.status == HTTPStatus.CREATED

        return response

    def _test_create_task_403(self, user, spec, **kwargs):
        with make_api_client(user) as api_client:
            (_, response) = api_client.tasks_api.create(
                spec, **kwargs, _parse_response=False, _check_status=False
            )
            assert response.status == HTTPStatus.FORBIDDEN

        return response

    def _test_users_to_create_task_in_project(
        self, project_id, users, is_staff, is_allow, is_project_staff, **kwargs
    ):
        if is_staff:
            users = [user for user in users if is_project_staff(user["id"], project_id)]
        else:
            users = [user for user in users if not is_project_staff(user["id"], project_id)]
        assert len(users)

        for user in users:
            username = user["username"]
            spec = {
                "name": f"test {username} to create a task within a project",
                "project_id": project_id,
            }

            if is_allow:
                self._test_create_task_201(username, spec, **kwargs)
            else:
                self._test_create_task_403(username, spec, **kwargs)

    @pytest.mark.parametrize("project_id", [1])
    @pytest.mark.parametrize(
        "groups, is_staff, is_allow",
        [
            ("admin", False, True),
            ("business", False, False),
            ("user", True, True),
        ],
    )
    def test_users_to_create_task_in_project(
        self, project_id, groups, is_staff, is_allow, is_project_staff, find_users
    ):
        users = find_users(privilege=groups)
        self._test_users_to_create_task_in_project(
            project_id, users, is_staff, is_allow, is_project_staff
        )

    @pytest.mark.parametrize("org, project_id", [({"id": 2, "slug": "org2"}, 2)])
    @pytest.mark.parametrize(
        "role, is_staff, is_allow",
        [
            ("worker", False, False),
        ],
    )
    def test_worker_cannot_create_task_in_project_without_ownership(
        self, org, project_id, role, is_staff, is_allow, is_project_staff, find_users
    ):
        users = find_users(org=org["id"], role=role)
        self._test_users_to_create_task_in_project(
            project_id, users, is_staff, is_allow, is_project_staff, org=org["slug"]
        )

    def test_create_response_matches_get(self, admin_user):
        username = admin_user

        spec = {"name": "test create task", "labels": [{"name": "a"}]}

        response = self._test_create_task_201(username, spec)
        task = json.loads(response.data)

        with make_api_client(username) as api_client:
            (_, response) = api_client.tasks_api.retrieve(task["id"])
            assert DeepDiff(task, json.loads(response.data), ignore_order=True) == {}

    def test_can_create_task_with_skeleton(self, admin_user):
        username = admin_user

        spec = {
            "name": f"test admin1 to create a task with skeleton",
            "labels": [
                {
                    "name": "s1",
                    "color": "#5c5eba",
                    "attributes": [
                        {
                            "name": "color",
                            "mutable": False,
                            "input_type": "select",
                            "default_value": "white",
                            "values": ["white", "black"],
                        }
                    ],
                    "type": "skeleton",
                    "sublabels": [
                        {
                            "name": "1",
                            "color": "#d53957",
                            "attributes": [
                                {
                                    "id": 23,
                                    "name": "attr",
                                    "mutable": False,
                                    "input_type": "select",
                                    "default_value": "val1",
                                    "values": ["val1", "val2"],
                                }
                            ],
                            "type": "points",
                        },
                        {"name": "2", "color": "#4925ec", "attributes": [], "type": "points"},
                        {"name": "3", "color": "#59a8fe", "attributes": [], "type": "points"},
                    ],
                    "svg": '<line x1="36.329429626464844" y1="45.98662185668945" x2="59.07190704345703" y2="23.076923370361328" '
                    'stroke="black" data-type="edge" data-node-from="2" stroke-width="0.5" data-node-to="3"></line>'
                    '<line x1="22.61705780029297" y1="25.75250816345215" x2="36.329429626464844" y2="45.98662185668945" '
                    'stroke="black" data-type="edge" data-node-from="1" stroke-width="0.5" data-node-to="2"></line>'
                    '<circle r="1.5" stroke="black" fill="#b3b3b3" cx="22.61705780029297" cy="25.75250816345215" '
                    'stroke-width="0.1" data-type="element node" data-element-id="1" data-node-id="1" data-label-name="1">'
                    '</circle><circle r="1.5" stroke="black" fill="#b3b3b3" cx="36.329429626464844" cy="45.98662185668945" '
                    'stroke-width="0.1" data-type="element node" data-element-id="2" data-node-id="2" data-label-name="2"></circle>'
                    '<circle r="1.5" stroke="black" fill="#b3b3b3" cx="59.07190704345703" cy="23.076923370361328" '
                    'stroke-width="0.1" data-type="element node" data-element-id="3" data-node-id="3" data-label-name="3"></circle>',
                }
            ],
        }

        self._test_create_task_201(username, spec)

    @pytest.mark.parametrize("assignee", [None, "admin1"])
    def test_can_create_with_assignee(self, admin_user, users_by_name, assignee):
        task_spec = {
            "name": "test task creation with assignee",
            "labels": [{"name": "car"}],
            "assignee_id": users_by_name[assignee]["id"] if assignee else None,
        }

        with make_api_client(admin_user) as api_client:
            (task, _) = api_client.tasks_api.create(task_write_request=task_spec)

            if assignee:
                assert task.assignee.username == assignee
                assert task.assignee_updated_date
            else:
                assert task.assignee is None
                assert task.assignee_updated_date is None

    @pytest.mark.parametrize(
        "consensus_jobs_per_regular_job, success", [(0, True), (1, False), (2, True), (11, False)]
    )
    def test_can_create_with_consensus_jobs_per_regular_job(
        self, admin_user, consensus_jobs_per_regular_job, success
    ):
        task_spec = {
            "name": "test task creation with assignee",
            "labels": [{"name": "car"}],
            "consensus_jobs_per_regular_job": consensus_jobs_per_regular_job,
        }

        with make_api_client(admin_user) as api_client:
            if success:
                (task, response) = api_client.tasks_api.create(task_write_request=task_spec)
                assert response.status == HTTPStatus.CREATED
                assert task.consensus_jobs_per_regular_job == consensus_jobs_per_regular_job
            else:
                with pytest.raises(ApiException) as exc:
                    _ = api_client.tasks_api.create(task_write_request=task_spec)
                assert exc.status == HTTPStatus.BAD_REQUEST


@pytest.mark.usefixtures("restore_db_per_class")
class TestGetData:
    _USERNAME = "user1"

    @pytest.mark.parametrize(
        "content_type, task_id",
        [
            ("image/png", 8),
            ("image/png", 5),
            ("image/x.point-cloud-data", 6),
        ],
    )
    def test_frame_content_type(self, content_type, task_id):
        with make_api_client(self._USERNAME) as api_client:
            (_, response) = api_client.tasks_api.retrieve_data(
                task_id, type="frame", quality="original", number=0
            )
            assert response.status == HTTPStatus.OK
            assert response.headers["Content-Type"] == content_type


@pytest.mark.usefixtures("restore_db_per_function")
class TestPatchTaskAnnotations:
    def _test_check_response(self, is_allow, response, data=None):
        if is_allow:
            assert response.status == HTTPStatus.OK
            assert compare_annotations(data, json.loads(response.data)) == {}
        else:
            assert response.status == HTTPStatus.FORBIDDEN

    @pytest.fixture(scope="class")
    def request_data(self, annotations):
        def get_data(tid):
            data = deepcopy(annotations["task"][str(tid)])
            if data["shapes"][0]["type"] == "skeleton":
                data["shapes"][0]["elements"][0].update({"points": [2.0, 3.0, 4.0, 5.0]})
            else:
                data["shapes"][0].update({"points": [2.0, 3.0, 4.0, 5.0, 6.0, 7.0]})
            data["version"] += 1
            return data

        return get_data

    @pytest.mark.parametrize("org", [""])
    @pytest.mark.parametrize(
        "privilege, task_staff, is_allow",
        [
            ("admin", True, True),
            ("admin", False, True),
            ("business", True, True),
            ("business", False, False),
            ("worker", True, True),
            ("worker", False, False),
            ("user", True, True),
            ("user", False, False),
        ],
    )
    def test_user_update_task_annotations(
        self,
        org,
        privilege,
        task_staff,
        is_allow,
        find_task_staff_user,
        find_users,
        request_data,
        tasks_by_org,
        filter_tasks_with_shapes,
    ):
        users = find_users(privilege=privilege)
        tasks = tasks_by_org[org]
        filtered_tasks = filter_tasks_with_shapes(tasks)
        username, tid = find_task_staff_user(filtered_tasks, users, task_staff, [21])

        data = request_data(tid)
        with make_api_client(username) as api_client:
            (_, response) = api_client.tasks_api.partial_update_annotations(
                id=tid,
                action="update",
                patched_labeled_data_request=deepcopy(data),
                _parse_response=False,
                _check_status=False,
            )

        self._test_check_response(is_allow, response, data)

    @pytest.mark.parametrize("org", [2])
    @pytest.mark.parametrize(
        "role, task_staff, is_allow",
        [
            ("maintainer", False, True),
            ("owner", False, True),
            ("supervisor", False, False),
            ("worker", False, False),
            ("maintainer", True, True),
            ("owner", True, True),
            ("supervisor", True, True),
            ("worker", True, True),
        ],
    )
    def test_member_update_task_annotation(
        self,
        org,
        role,
        task_staff,
        is_allow,
        find_task_staff_user,
        find_users,
        tasks_by_org,
        request_data,
    ):
        users = find_users(role=role, org=org)
        tasks = tasks_by_org[org]
        username, tid = find_task_staff_user(tasks, users, task_staff)

        data = request_data(tid)
        with make_api_client(username) as api_client:
            (_, response) = api_client.tasks_api.partial_update_annotations(
                id=tid,
                action="update",
                patched_labeled_data_request=deepcopy(data),
                _parse_response=False,
                _check_status=False,
            )

        self._test_check_response(is_allow, response, data)

    def test_remove_first_keyframe(self):
        endpoint = "tasks/8/annotations"
        shapes0 = [
            {"type": "rectangle", "frame": 1, "points": [1, 2, 3, 4]},
            {"type": "rectangle", "frame": 4, "points": [5, 6, 7, 8]},
        ]

        annotations = {"tracks": [{"label_id": 13, "frame": 0, "shapes": shapes0}]}

        response = patch_method("admin1", endpoint, annotations, action="create")
        assert response.status_code == HTTPStatus.OK, response.content

        annotations["tracks"][0]["shapes"] = shapes0[1:]
        response = patch_method("admin1", endpoint, annotations, action="update")
        assert response.status_code == HTTPStatus.OK

    def test_can_split_skeleton_tracks_on_jobs(self, jobs):
        # https://github.com/cvat-ai/cvat/pull/6968
        task_id = 21

        task_jobs = [job for job in jobs if job["task_id"] == task_id]

        frame_ranges = {}
        for job in task_jobs:
            frame_ranges[job["id"]] = set(range(job["start_frame"], job["stop_frame"] + 1))

        # skeleton track that covers few jobs
        annotations = {
            "tracks": [
                {
                    "frame": 0,
                    "label_id": 58,
                    "shapes": [{"type": "skeleton", "frame": 0, "points": []}],
                    "elements": [
                        {
                            "label_id": 59,
                            "frame": 0,
                            "shapes": [
                                # https://github.com/cvat-ai/cvat/issues/7498
                                # https://github.com/cvat-ai/cvat/pull/7615
                                # This shape covers frame 0 to 7,
                                # We need to check if frame 5 is generated correctly for job#1
                                {"type": "points", "frame": 0, "points": [1.0, 2.0]},
                                {"type": "points", "frame": 7, "points": [2.0, 4.0]},
                            ],
                        },
                    ],
                }
            ]
        }

        # clear task annotations
        response = delete_method("admin1", f"tasks/{task_id}/annotations")
        assert response.status_code == 204, f"Cannot delete task's annotations: {response.content}"

        # create skeleton track that covers few jobs
        response = patch_method(
            "admin1", f"tasks/{task_id}/annotations", annotations, action="create"
        )
        assert response.status_code == 200, f"Cannot update task's annotations: {response.content}"

        # check that server splitted skeleton track's elements on jobs correctly
        for job_id, job_frame_range in frame_ranges.items():
            response = get_method("admin1", f"jobs/{job_id}/annotations")
            assert response.status_code == 200, f"Cannot get job's annotations: {response.content}"

            job_annotations = response.json()
            assert len(job_annotations["tracks"]) == 1, "Expected to see only one track"

            track = job_annotations["tracks"][0]
            assert track.get("elements", []), "Expected to see track with elements"

            def interpolate(frame):
                # simple interpolate from ([1, 2], 1) to ([2, 4], 7)
                return [(2.0 - 1.0) / 7 * (frame - 0) + 1.0, (4.0 - 2.0) / 7 * (frame - 0) + 2.0]

            for element in track["elements"]:
                element_frames = set(shape["frame"] for shape in element["shapes"])
                assert all(
                    [
                        not DeepDiff(
                            interpolate(shape["frame"]), shape["points"], significant_digits=2
                        )
                        for shape in element["shapes"]
                        if shape["frame"] >= 0 and shape["frame"] <= 7
                    ]
                )
                assert len(element["shapes"]) == 2
                assert element_frames <= job_frame_range, "Track shapes get out of job frame range"


@pytest.mark.usefixtures("restore_db_per_class")
@pytest.mark.usefixtures("restore_redis_inmem_per_function")
class TestGetTaskDataset:

    @staticmethod
    def _test_can_export_dataset(
        username: str,
        task_id: int,
        *,
        api_version: Union[int, Tuple[int]],
        local_download: bool = True,
        **kwargs,
    ) -> Optional[bytes]:
        dataset = export_task_dataset(username, api_version, save_images=True, id=task_id, **kwargs)
        if local_download:
            assert zipfile.is_zipfile(io.BytesIO(dataset))
        else:
            assert dataset is None

        return dataset

    @pytest.mark.usefixtures("restore_db_per_function")
    @pytest.mark.parametrize("api_version", product((1, 2), repeat=2))
    @pytest.mark.parametrize(
        "local_download", (True, pytest.param(False, marks=pytest.mark.with_external_services))
    )
    def test_can_export_task_dataset_locally_and_to_cloud_with_both_api_versions(
        self,
        admin_user,
        tasks_with_shapes,
        filter_tasks,
        api_version: Tuple[int],
        local_download: bool,
    ):
        filter_ = "target_storage__location"
        if local_download:
            filter_ = "exclude_" + filter_
        filtered_ids = {t["id"] for t in filter_tasks(**{filter_: "cloud_storage"})}

        task_id = next(iter(filtered_ids & {t["id"] for t in tasks_with_shapes}))
        self._test_can_export_dataset(
            admin_user,
            task_id,
            api_version=api_version,
            local_download=local_download,
        )

    @pytest.mark.parametrize("api_version", (1, 2))
    @pytest.mark.parametrize("tid", [21])
    @pytest.mark.parametrize(
        "format_name", ["CVAT for images 1.1", "CVAT for video 1.1", "COCO Keypoints 1.0"]
    )
    def test_can_export_task_with_several_jobs(
        self, admin_user, tid, format_name, api_version: int
    ):
        self._test_can_export_dataset(
            admin_user,
            tid,
            format=format_name,
            api_version=api_version,
        )

    @pytest.mark.parametrize("api_version", (1, 2))
    @pytest.mark.parametrize("tid", [8])
    def test_can_export_task_to_coco_format(self, admin_user: str, tid: int, api_version: int):
        # these annotations contains incorrect frame numbers
        # in order to check that server handle such cases
        annotations = {
            "version": 0,
            "tags": [],
            "shapes": [],
            "tracks": [
                {
                    "label_id": 63,
                    "frame": 1,
                    "group": 0,
                    "source": "manual",
                    "shapes": [
                        {
                            "type": "skeleton",
                            "frame": 1,
                            "occluded": False,
                            "outside": False,
                            "z_order": 0,
                            "rotation": 0,
                            "points": [],
                            "attributes": [],
                        }
                    ],
                    "attributes": [],
                    "elements": [
                        {
                            "label_id": 64,
                            "frame": 0,
                            "group": 0,
                            "source": "manual",
                            "shapes": [
                                {
                                    "type": "points",
                                    "frame": 1,
                                    "occluded": False,
                                    "outside": True,
                                    "z_order": 0,
                                    "rotation": 0,
                                    "points": [74.14935096036425, 79.09960455479086],
                                    "attributes": [],
                                },
                                {
                                    "type": "points",
                                    "frame": 7,
                                    "occluded": False,
                                    "outside": False,
                                    "z_order": 0,
                                    "rotation": 0,
                                    "points": [74.14935096036425, 79.09960455479086],
                                    "attributes": [],
                                },
                            ],
                            "attributes": [],
                        },
                        {
                            "label_id": 65,
                            "frame": 0,
                            "group": 0,
                            "source": "manual",
                            "shapes": [
                                {
                                    "type": "points",
                                    "frame": 0,
                                    "occluded": False,
                                    "outside": False,
                                    "z_order": 0,
                                    "rotation": 0,
                                    "points": [285.07319976630424, 353.51583641966175],
                                    "attributes": [],
                                }
                            ],
                            "attributes": [],
                        },
                    ],
                }
            ],
        }
        response = patch_method(
            admin_user, f"tasks/{tid}/annotations", annotations, action="update"
        )
        assert response.status_code == HTTPStatus.OK

        # check that we can export task dataset
        self._test_can_export_dataset(
            admin_user,
            tid,
            format="COCO Keypoints 1.0",
            api_version=api_version,
        )

        # check that server saved track annotations correctly
        response = get_method(admin_user, f"tasks/{tid}/annotations")
        assert response.status_code == HTTPStatus.OK

        annotations = response.json()
        assert annotations["tracks"][0]["frame"] == 0
        assert annotations["tracks"][0]["shapes"][0]["frame"] == 0
        assert annotations["tracks"][0]["elements"][0]["shapes"][0]["frame"] == 0

    @pytest.mark.parametrize("api_version", (1, 2))
    @pytest.mark.usefixtures("restore_db_per_function")
    def test_can_download_task_with_special_chars_in_name(self, admin_user: str, api_version: int):
        # Control characters in filenames may conflict with the Content-Disposition header
        # value restrictions, as it needs to include the downloaded file name.

        task_spec = {
            "name": "test_special_chars_{}_in_name".format("".join(chr(c) for c in range(1, 127))),
            "labels": [{"name": "cat"}],
        }

        task_data = {
            "image_quality": 75,
            "client_files": generate_image_files(1),
        }

        task_id, _ = create_task(admin_user, task_spec, task_data)

        dataset = self._test_can_export_dataset(admin_user, task_id, api_version=api_version)
        assert zipfile.is_zipfile(io.BytesIO(dataset))

    @pytest.mark.usefixtures("restore_db_per_function")
    @pytest.mark.parametrize("api_version", (1, 2))
    def test_export_dataset_after_deleting_related_cloud_storage(
        self, admin_user: str, tasks, api_version: int
    ):
        related_field = "target_storage"

        task = next(
            t for t in tasks if t[related_field] and t[related_field]["location"] == "cloud_storage"
        )
        task_id = task["id"]
        cloud_storage_id = task[related_field]["cloud_storage_id"]

        with make_api_client(admin_user) as api_client:
            _, response = api_client.cloudstorages_api.destroy(cloud_storage_id)
            assert response.status == HTTPStatus.NO_CONTENT

            result, response = api_client.tasks_api.retrieve(task_id)
            assert not result[related_field]

            self._test_can_export_dataset(admin_user, task["id"], api_version=api_version)

    @pytest.mark.parametrize(
        "export_format, default_subset_name, subset_path_template",
        [
            ("Datumaro 1.0", "", "images/{subset}"),
            ("YOLO 1.1", "train", "obj_{subset}_data"),
            ("YOLOv8 Detection 1.0", "train", "images/{subset}"),
        ],
    )
    @pytest.mark.parametrize("api_version", (1, 2))
    def test_uses_subset_name(
        self,
        admin_user,
        filter_tasks,
        export_format,
        default_subset_name,
        subset_path_template,
        api_version: int,
    ):
        tasks = filter_tasks(exclude_target_storage__location="cloud_storage")
        group_key_func = itemgetter("subset")
        subsets_and_tasks = [
            (subset, next(group))
            for subset, group in itertools.groupby(
                sorted(tasks, key=group_key_func),
                key=group_key_func,
            )
        ]
        for subset_name, task in subsets_and_tasks:
            dataset = self._test_can_export_dataset(
                admin_user,
                task["id"],
                api_version=api_version,
                format=export_format,
            )
            with zipfile.ZipFile(io.BytesIO(dataset)) as zip_file:
                subset_path = subset_path_template.format(subset=subset_name or default_subset_name)
                assert any(
                    subset_path in path for path in zip_file.namelist()
                ), f"No {subset_path} in {zip_file.namelist()}"


@pytest.mark.usefixtures("restore_db_per_function")
@pytest.mark.usefixtures("restore_cvat_data")
@pytest.mark.usefixtures("restore_redis_ondisk_per_function")
class TestPostTaskData:
    _USERNAME = "admin1"

    def _test_cannot_create_task(self, username, spec, data, **kwargs):
        with make_api_client(username) as api_client:
            (task, response) = api_client.tasks_api.create(spec, **kwargs)
            assert response.status == HTTPStatus.CREATED

            (result, response) = api_client.tasks_api.create_data(
                task.id, data_request=deepcopy(data), _content_type="application/json", **kwargs
            )
            assert response.status == HTTPStatus.ACCEPTED

            request_details = wait_until_task_is_created(api_client.requests_api, result.rq_id)
            assert request_details.status.value == "failed"

        return request_details

    def test_can_create_task_with_defined_start_and_stop_frames(self):
        task_spec = {
            "name": f"test {self._USERNAME} to create a task with defined start and stop frames",
            "labels": [
                {
                    "name": "car",
                    "color": "#ff00ff",
                    "attributes": [
                        {
                            "name": "a",
                            "mutable": True,
                            "input_type": "number",
                            "default_value": "5",
                            "values": ["4", "5", "6"],
                        }
                    ],
                }
            ],
        }

        task_data = {
            "image_quality": 75,
            "start_frame": 2,
            "stop_frame": 5,
            "client_files": generate_image_files(7),
        }

        task_id, _ = create_task(self._USERNAME, task_spec, task_data)

        # check task size
        with make_api_client(self._USERNAME) as api_client:
            (task, _) = api_client.tasks_api.retrieve(task_id)
            assert task.size == 4

    def test_default_overlap_for_small_segment_size(self):
        task_spec = {
            "name": f"test {self._USERNAME} with default overlap and small segment_size",
            "labels": [{"name": "car"}],
            "segment_size": 5,
        }

        task_data = {
            "image_quality": 75,
            "client_files": [generate_video_file(8)],
        }

        task_id, _ = create_task(self._USERNAME, task_spec, task_data)

        # check task size
        with make_api_client(self._USERNAME) as api_client:
            paginated_job_list, _ = api_client.jobs_api.list(task_id=task_id)

            jobs = paginated_job_list.results
            jobs.sort(key=lambda job: job.start_frame)

            assert len(jobs) == 2
            # overlap should be 2 frames (frames 3 & 4)
            assert jobs[0].start_frame == 0
            assert jobs[0].stop_frame == 4
            assert jobs[1].start_frame == 3
            assert jobs[1].stop_frame == 7

    @pytest.mark.parametrize(
        "size,expected_segments",
        [
            (2, [(0, 1)]),
            (3, [(0, 2)]),
            (4, [(0, 2), (2, 3)]),
            (5, [(0, 2), (2, 4)]),
            (6, [(0, 2), (2, 4), (4, 5)]),
        ],
    )
    def test_task_segmentation(self, size, expected_segments):
        task_spec = {
            "name": f"test {self._USERNAME} to check segmentation into jobs",
            "labels": [{"name": "car"}],
            "segment_size": 3,
            "overlap": 1,
        }

        task_data = {
            "image_quality": 75,
            "client_files": generate_image_files(size),
        }

        task_id, _ = create_task(self._USERNAME, task_spec, task_data)

        # check task size
        with make_api_client(self._USERNAME) as api_client:
            paginated_job_list, _ = api_client.jobs_api.list(task_id=task_id)

            jobs = paginated_job_list.results
            jobs.sort(key=lambda job: job.start_frame)

            assert [(j.start_frame, j.stop_frame) for j in jobs] == expected_segments

    def test_can_create_task_with_exif_rotated_images(self):
        task_spec = {
            "name": f"test {self._USERNAME} to create a task with exif rotated images",
            "labels": [
                {
                    "name": "car",
                }
            ],
        }

        image_files = ["images/exif_rotated/left.jpg", "images/exif_rotated/right.jpg"]
        task_data = {
            "server_files": image_files,
            "image_quality": 70,
            "segment_size": 500,
            "use_cache": True,
            "sorting_method": "natural",
        }

        task_id, _ = create_task(self._USERNAME, task_spec, task_data)

        # check that the frames have correct width and height
        for chunk_quality in ["original", "compressed"]:
            with make_api_client(self._USERNAME) as api_client:
                _, response = api_client.tasks_api.retrieve_data(
                    task_id, number=0, type="chunk", quality=chunk_quality
                )
                data_meta, _ = api_client.tasks_api.retrieve_data_meta(task_id)

                with zipfile.ZipFile(io.BytesIO(response.data)) as zip_file:
                    for name, frame_meta in zip(zip_file.namelist(), data_meta.frames):
                        with zip_file.open(name) as zipped_img:
                            im = Image.open(zipped_img)
                            # original is 480x640 with 90/-90 degrees rotation
                            assert frame_meta.height == 640 and frame_meta.width == 480
                            assert im.height == 640 and im.width == 480
                            assert im.getexif().get(274, 1) == 1

    def test_can_create_task_with_big_images(self):
        # Checks for regressions about the issue
        # https://github.com/cvat-ai/cvat/issues/6878
        # In the case of big files (>2.5 MB by default),
        # uploaded files could be write-appended twice,
        # leading to bigger raw file sizes than expected.

        task_spec = {
            "name": f"test {self._USERNAME} to create a task with big images",
            "labels": [
                {
                    "name": "car",
                }
            ],
        }

        # We need a big file to reproduce the problem
        image_file = generate_image_file("big_image.bmp", size=(4000, 4000), color=(100, 200, 30))
        image_bytes = image_file.getvalue()
        file_size = len(image_bytes)
        assert 10 * 2**20 < file_size

        task_data = {
            "client_files": [image_file],
            "image_quality": 70,
            "use_cache": False,
            "use_zip_chunks": True,
        }

        task_id, _ = create_task(self._USERNAME, task_spec, task_data)

        # check that the original chunk image have the original size
        # this is less accurate than checking the uploaded file directly, but faster
        with make_api_client(self._USERNAME) as api_client:
            _, response = api_client.tasks_api.retrieve_data(
                task_id, number=0, quality="original", type="chunk", _parse_response=False
            )
            chunk_file = io.BytesIO(response.data)

        with zipfile.ZipFile(chunk_file) as chunk_zip:
            infos = chunk_zip.infolist()
            assert len(infos) == 1
            assert infos[0].file_size == file_size

            chunk_image = chunk_zip.read(infos[0])
            assert chunk_image == image_bytes

    def test_can_create_task_with_exif_rotated_tif_image(self):
        task_spec = {
            "name": f"test {self._USERNAME} to create a task with exif rotated tif image",
            "labels": [
                {
                    "name": "car",
                }
            ],
        }

        image_files = ["images/exif_rotated/tif_left.tif"]
        task_data = {
            "server_files": image_files,
            "image_quality": 70,
            "segment_size": 500,
            "use_cache": False,
            "sorting_method": "natural",
        }

        task_id, _ = create_task(self._USERNAME, task_spec, task_data)

        for chunk_quality in ["original", "compressed"]:
            # check that the frame has correct width and height
            with make_api_client(self._USERNAME) as api_client:
                _, response = api_client.tasks_api.retrieve_data(
                    task_id, number=0, type="chunk", quality=chunk_quality
                )

                with zipfile.ZipFile(io.BytesIO(response.data)) as zip_file:
                    assert len(zip_file.namelist()) == 1
                    name = zip_file.namelist()[0]
                    assert name == "000000.tif" if chunk_quality == "original" else "000000.jpeg"
                    with zip_file.open(name) as zipped_img:
                        im = Image.open(zipped_img)
                        # raw image is horizontal 100x150 with -90 degrees rotation
                        assert im.height == 150 and im.width == 100
                        assert im.getexif().get(274, 1) == 1

    def test_can_create_task_with_sorting_method_natural(self):
        task_spec = {
            "name": f"test {self._USERNAME} to create a task with a custom sorting method",
            "labels": [
                {
                    "name": "car",
                }
            ],
        }

        image_files = generate_image_files(15)

        task_data = {
            "client_files": image_files[5:] + image_files[:5],  # perturb the order
            "image_quality": 70,
            "sorting_method": "natural",
        }

        task_id, _ = create_task(self._USERNAME, task_spec, task_data)

        # check that the frames were sorted again
        with make_api_client(self._USERNAME) as api_client:
            data_meta, _ = api_client.tasks_api.retrieve_data_meta(task_id)

            # generate_image_files produces files that are already naturally sorted
            for image_file, frame in zip(image_files, data_meta.frames):
                assert image_file.name == frame.name

    def test_can_create_task_with_video_without_keyframes(self):
        task_spec = {
            "name": f"test {self._USERNAME} to create a task with a video without keyframes",
            "labels": [
                {
                    "name": "label1",
                }
            ],
        }

        task_data = {
            "server_files": [osp.join("videos", "video_without_valid_keyframes.mp4")],
            "image_quality": 70,
        }

        task_id, _ = create_task(self._USERNAME, task_spec, task_data)

        with make_api_client(self._USERNAME) as api_client:
            (_, response) = api_client.tasks_api.retrieve(task_id)
            assert response.status == HTTPStatus.OK

    @pytest.mark.parametrize("data_source", ["client_files", "server_files"])
    def test_can_create_task_with_sorting_method_predefined(self, data_source):
        task_spec = {
            "name": f"test {self._USERNAME} to create a task with a custom sorting method",
            "labels": [
                {
                    "name": "car",
                }
            ],
        }

        if data_source == "client_files":
            image_files = generate_image_files(15)

            # shuffle to check for occasional sorting, e.g. in the DB
            image_files = image_files[7:] + image_files[5:7] + image_files[:5]
        elif data_source == "server_files":
            # Files from the test file share
            image_files = ["images/image_3.jpg", "images/image_1.jpg", "images/image_2.jpg"]
        else:
            assert False

        task_data = {
            data_source: image_files,
            "image_quality": 70,
            "sorting_method": "predefined",
        }

        (task_id, _) = create_task(self._USERNAME, task_spec, task_data)

        # check that the frames were sorted again
        with make_api_client(self._USERNAME) as api_client:
            (data_meta, _) = api_client.tasks_api.retrieve_data_meta(task_id)

            for image_file, frame in zip(image_files, data_meta.frames):
                if isinstance(image_file, str):
                    image_name = image_file
                else:
                    image_name = image_file.name

                assert image_name == frame.name

    def test_can_get_annotations_from_new_task_with_skeletons(self):
        spec = {
            "name": f"test admin1 to create a task with skeleton",
            "labels": [
                {
                    "name": "s1",
                    "color": "#5c5eba",
                    "attributes": [],
                    "type": "skeleton",
                    "sublabels": [
                        {"name": "1", "color": "#d12345", "attributes": [], "type": "points"},
                        {"name": "2", "color": "#350dea", "attributes": [], "type": "points"},
                    ],
                    "svg": '<line x1="19.464284896850586" y1="21.922269821166992" x2="54.08613586425781" y2="43.60293960571289" '
                    'stroke="black" data-type="edge" data-node-from="1" stroke-width="0.5" data-node-to="2"></line>'
                    '<circle r="1.5" stroke="black" fill="#b3b3b3" cx="19.464284896850586" cy="21.922269821166992" '
                    'stroke-width="0.1" data-type="element node" data-element-id="1" data-node-id="1" data-label-id="103"></circle>'
                    '<circle r="1.5" stroke="black" fill="#b3b3b3" cx="54.08613586425781" cy="43.60293960571289" '
                    'stroke-width="0.1" data-type="element node" data-element-id="2" data-node-id="2" data-label-id="104"></circle>',
                }
            ],
        }

        task_data = {
            "image_quality": 75,
            "client_files": generate_image_files(3),
        }

        task_id, _ = create_task(self._USERNAME, spec, task_data)

        response = get_method(self._USERNAME, "labels", task_id=f"{task_id}")
        label_ids = {}
        for root_label in response.json()["results"]:
            for label in [root_label] + root_label["sublabels"]:
                label_ids.setdefault(label["type"], []).append(label["id"])

        response = get_method(self._USERNAME, "jobs", task_id=f"{task_id}")
        job_id = response.json()["results"][0]["id"]
        patch_data = {
            "shapes": [
                {
                    "type": "skeleton",
                    "occluded": False,
                    "outside": False,
                    "z_order": 0,
                    "rotation": 0,
                    "points": [],
                    "frame": 0,
                    "label_id": label_ids["skeleton"][0],
                    "group": 0,
                    "source": "manual",
                    "attributes": [],
                    "elements": [
                        {
                            "type": "points",
                            "occluded": False,
                            "outside": False,
                            "z_order": 0,
                            "rotation": 0,
                            "points": [131.63947368421032, 165.0868421052637],
                            "frame": 0,
                            "label_id": label_ids["points"][0],
                            "group": 0,
                            "source": "manual",
                            "attributes": [],
                        },
                        {
                            "type": "points",
                            "occluded": False,
                            "outside": False,
                            "z_order": 0,
                            "rotation": 0,
                            "points": [354.98157894736823, 304.2710526315795],
                            "frame": 0,
                            "label_id": label_ids["points"][1],
                            "group": 0,
                            "source": "manual",
                            "attributes": [],
                        },
                    ],
                }
            ],
            "tracks": [
                {
                    "frame": 0,
                    "label_id": label_ids["skeleton"][0],
                    "group": 0,
                    "source": "manual",
                    "shapes": [
                        {
                            "type": "skeleton",
                            "occluded": False,
                            "outside": False,
                            "z_order": 0,
                            "rotation": 0,
                            "points": [],
                            "frame": 0,
                            "attributes": [],
                        }
                    ],
                    "attributes": [],
                    "elements": [
                        {
                            "frame": 0,
                            "label_id": label_ids["points"][0],
                            "group": 0,
                            "source": "manual",
                            "shapes": [
                                {
                                    "type": "points",
                                    "occluded": False,
                                    "outside": False,
                                    "z_order": 0,
                                    "rotation": 0,
                                    "points": [295.6394736842103, 472.5868421052637],
                                    "frame": 0,
                                    "attributes": [],
                                }
                            ],
                            "attributes": [],
                        },
                        {
                            "frame": 0,
                            "label_id": label_ids["points"][1],
                            "group": 0,
                            "source": "manual",
                            "shapes": [
                                {
                                    "type": "points",
                                    "occluded": False,
                                    "outside": False,
                                    "z_order": 0,
                                    "rotation": 0,
                                    "points": [619.3236842105262, 846.9815789473689],
                                    "frame": 0,
                                    "attributes": [],
                                }
                            ],
                            "attributes": [],
                        },
                    ],
                }
            ],
            "tags": [],
            "version": 0,
        }

        response = patch_method(
            self._USERNAME, f"jobs/{job_id}/annotations", patch_data, action="create"
        )
        response = get_method(self._USERNAME, f"jobs/{job_id}/annotations")
        assert response.status_code == HTTPStatus.OK

    @pytest.mark.with_external_services
    @pytest.mark.parametrize(
        "use_cache, cloud_storage_id, manifest, use_bucket_content, org",
        [
            (True, 1, "manifest.jsonl", False, ""),  # public bucket
            (True, 2, "sub/manifest.jsonl", True, "org2"),  # private bucket
            (True, 2, "sub/manifest.jsonl", True, "org2"),  # private bucket
            (True, 1, None, False, ""),
            (True, 2, None, True, "org2"),
            (True, 2, None, True, "org2"),
            (False, 1, None, False, ""),
            (False, 2, None, True, "org2"),
            (False, 2, None, True, "org2"),
        ],
    )
    def test_create_task_with_cloud_storage_files(
        self,
        use_cache: bool,
        cloud_storage_id: int,
        manifest: str,
        use_bucket_content: bool,
        org: str,
    ):
        if use_bucket_content:
            cloud_storage_content = get_cloud_storage_content(
                self._USERNAME, cloud_storage_id, manifest
            )
        else:
            cloud_storage_content = ["image_case_65_1.png", "image_case_65_2.png"]
        if manifest:
            cloud_storage_content.append(manifest)

        task_spec = {
            "name": f"Task with files from cloud storage {cloud_storage_id}",
            "labels": [
                {
                    "name": "car",
                }
            ],
        }

        data_spec = {
            "image_quality": 75,
            "use_cache": use_cache,
            "cloud_storage_id": cloud_storage_id,
            "server_files": cloud_storage_content,
        }

        kwargs = {"org": org} if org else {}
        create_task(self._USERNAME, task_spec, data_spec, **kwargs)

    def _create_task_with_cloud_data(
        self,
        request,
        cloud_storage: Any,
        use_manifest: bool,
        server_files: List[str],
        use_cache: bool = True,
        sorting_method: str = "lexicographical",
        spec: Optional[Dict[str, Any]] = None,
        data_type: str = "image",
        video_frame_count: int = 10,
        server_files_exclude: Optional[List[str]] = None,
        org: Optional[str] = None,
        filenames: Optional[List[str]] = None,
    ) -> Tuple[int, Any]:
        s3_client = s3.make_client()
        if data_type == "video":
            video = generate_video_file(video_frame_count)
            s3_client.create_file(
                data=video,
                bucket=cloud_storage["resource"],
                filename=f"test/video/{video.name}",
            )
            request.addfinalizer(
                partial(
                    s3_client.remove_file,
                    bucket=cloud_storage["resource"],
                    filename=f"test/video/{video.name}",
                )
            )
        else:
            images = generate_image_files(
                3, **({"prefixes": ["img_"] * 3} if not filenames else {"filenames": filenames})
            )

            for image in images:
                for i in range(2):
                    image.seek(0)
                    s3_client.create_file(
                        data=image,
                        bucket=cloud_storage["resource"],
                        filename=f"test/sub_{i}/{image.name}",
                    )
                    request.addfinalizer(
                        partial(
                            s3_client.remove_file,
                            bucket=cloud_storage["resource"],
                            filename=f"test/sub_{i}/{image.name}",
                        )
                    )

        if use_manifest:
            with TemporaryDirectory() as tmp_dir:
                manifest_root_path = f"{tmp_dir}/test/"
                for i in range(2):
                    path_with_sub_folders = f"{tmp_dir}/test/sub_{i}/"
                    os.makedirs(path_with_sub_folders)
                    for image in images:
                        with open(osp.join(path_with_sub_folders, image.name), "wb") as f:
                            f.write(image.getvalue())

                generate_manifest(manifest_root_path)

                with open(osp.join(manifest_root_path, "manifest.jsonl"), mode="rb") as m_file:
                    s3_client.create_file(
                        data=m_file.read(),
                        bucket=cloud_storage["resource"],
                        filename="test/manifest.jsonl",
                    )
                    request.addfinalizer(
                        partial(
                            s3_client.remove_file,
                            bucket=cloud_storage["resource"],
                            filename="test/manifest.jsonl",
                        )
                    )
        task_spec = {
            "name": f"Task created from directories from cloud storage {cloud_storage['id']}",
            "labels": [
                {
                    "name": "car",
                }
            ],
        }

        data_spec = {
            "image_quality": 75,
            "use_cache": use_cache,
            "cloud_storage_id": cloud_storage["id"],
            "server_files": (
                server_files if not use_manifest else server_files + ["test/manifest.jsonl"]
            ),
            "sorting_method": sorting_method,
        }
        if spec is not None:
            data_spec.update(spec)

        if server_files_exclude:
            data_spec["server_files_exclude"] = server_files_exclude

        return create_task(self._USERNAME, task_spec, data_spec, org=org)

    @pytest.mark.with_external_services
    @pytest.mark.parametrize("cloud_storage_id", [2])
    @pytest.mark.parametrize(
        "use_cache, use_manifest, server_files, server_files_exclude, task_size",
        [
            (True, False, ["test/"], None, 6),
            (True, False, ["test/sub_0/", "test/sub_1/"], None, 6),
            (True, False, ["test/"], ["test/sub_0/", "test/sub_1/img_1.jpeg"], 2),
            (True, True, ["test/"], None, 6),
            (True, True, ["test/sub_0/", "test/sub_1/"], None, 6),
            (True, True, ["test/"], ["test/sub_0/", "test/sub_1/img_1.jpeg"], 2),
            (False, False, ["test/"], None, 6),
            (False, False, ["test/sub_0/", "test/sub_1/"], None, 6),
            (False, False, ["test/"], ["test/sub_0/", "test/sub_1/img_1.jpeg"], 2),
        ],
    )
    @pytest.mark.parametrize("org", [""])
    def test_create_task_with_cloud_storage_directories_and_excluded_files(
        self,
        cloud_storage_id: int,
        use_cache: bool,
        use_manifest: bool,
        server_files: List[str],
        server_files_exclude: Optional[List[str]],
        task_size: int,
        org: str,
        cloud_storages,
        request,
    ):
        cloud_storage = cloud_storages[cloud_storage_id]
        task_id, _ = self._create_task_with_cloud_data(
            request,
            cloud_storage,
            use_manifest,
            server_files,
            use_cache=use_cache,
            server_files_exclude=server_files_exclude,
            org=org,
        )

        with make_api_client(self._USERNAME) as api_client:
            (task, response) = api_client.tasks_api.retrieve(task_id)
            assert response.status == HTTPStatus.OK
            assert task.size == task_size

    @pytest.mark.with_external_services
    @pytest.mark.parametrize("cloud_storage_id", [2])
    @pytest.mark.parametrize("use_manifest", [True, False])
    @pytest.mark.parametrize(
        "server_files, expected_result",
        [
            (
                ["test/sub_1/", "test/sub_0/"],
                [
                    "test/sub_1/img_0.jpeg",
                    "test/sub_1/img_1.jpeg",
                    "test/sub_1/img_2.jpeg",
                    "test/sub_0/img_0.jpeg",
                    "test/sub_0/img_1.jpeg",
                    "test/sub_0/img_2.jpeg",
                ],
            )
        ],
    )
    @pytest.mark.parametrize("org", [""])
    def test_create_task_with_cloud_storage_directories_and_predefined_sorting(
        self,
        cloud_storage_id: int,
        use_manifest: bool,
        server_files: List[str],
        expected_result: List[str],
        org: str,
        cloud_storages,
        request,
    ):
        cloud_storage = cloud_storages[cloud_storage_id]
        task_id, _ = self._create_task_with_cloud_data(
            request, cloud_storage, use_manifest, server_files, sorting_method="predefined", org=org
        )

        with make_api_client(self._USERNAME) as api_client:
            (_, response) = api_client.tasks_api.retrieve(task_id)
            assert response.status == HTTPStatus.OK

            # check sequence of frames
            (data_meta, _) = api_client.tasks_api.retrieve_data_meta(task_id)
            assert expected_result == list(map(lambda x: x.name, data_meta.frames))

    @pytest.mark.with_external_services
    @pytest.mark.parametrize(
        "storage_id, manifest",
        [
            (1, "manifest.jsonl"),  # public bucket
            (2, "sub/manifest.jsonl"),  # private bucket
        ],
    )
    @pytest.mark.parametrize(
        "spec, field",
        [
            ("spec", "source_storage"),
            ("spec", "target_storage"),
            ("data", "cloud_storage_id"),
        ],
    )
    def test_user_cannot_create_task_with_cloud_storage_without_access(
        self, storage_id, spec, field, manifest, regular_lonely_user
    ):
        user = regular_lonely_user

        task_spec = {
            "name": f"Task with files from foreign cloud storage {storage_id}",
            "labels": [
                {
                    "name": "car",
                }
            ],
        }

        data_spec = {
            "image_quality": 75,
            "use_cache": True,
        }

        if spec == "spec":
            task_spec.update(
                {
                    field: {
                        "location": "cloud_storage",
                        "cloud_storage_id": storage_id,
                    }
                }
            )
            data_spec["server_files"] = ["images/image_1.jpg"]

        elif spec == "data":
            data_spec.update(
                {
                    field: storage_id,
                    "filename_pattern": "*",
                    "server_files": [manifest],
                }
            )
        else:
            assert False

        with pytest.raises(exceptions.ApiException) as capture:
            create_task(user, task_spec, data_spec)

        assert capture.value.status == HTTPStatus.FORBIDDEN

    @pytest.mark.with_external_services
    @pytest.mark.parametrize("cloud_storage_id", [1])
    @pytest.mark.parametrize(
        "manifest, filename_pattern, sub_dir, task_size",
        [
            ("manifest.jsonl", "*", True, 3),  # public bucket
            ("manifest.jsonl", "test/*", True, 3),
            ("manifest.jsonl", "test/sub*1.jpeg", True, 1),
            ("manifest.jsonl", "*image*.jpeg", True, 3),
            ("manifest.jsonl", "wrong_pattern", True, 0),
            ("abc_manifest.jsonl", "[a-c]*.jpeg", False, 2),
            ("abc_manifest.jsonl", "[d]*.jpeg", False, 1),
            ("abc_manifest.jsonl", "[e-z]*.jpeg", False, 0),
            (None, "*", True, 5),
            (None, "test/*", True, 3),
            (None, "test/sub*1.jpeg", True, 1),
            (None, "*image*.jpeg", True, 3),
            (None, "wrong_pattern", True, 0),
            (None, "[a-c]*.jpeg", False, 2),
            (None, "[d]*.jpeg", False, 1),
            (None, "[e-z]*.jpeg", False, 0),
        ],
    )
    def test_create_task_with_file_pattern(
        self,
        cloud_storage_id,
        manifest,
        filename_pattern,
        sub_dir,
        task_size,
        cloud_storages,
        request,
    ):
        # prepare dataset on the bucket
        prefixes = ("test_image_",) * 3 if sub_dir else ("a_", "b_", "d_")
        images = generate_image_files(3, prefixes=prefixes)
        s3_client = s3.make_client()

        cloud_storage = cloud_storages[cloud_storage_id]

        for image in images:
            s3_client.create_file(
                data=image,
                bucket=cloud_storage["resource"],
                filename=f"{'test/sub/' if sub_dir else ''}{image.name}",
            )
            request.addfinalizer(
                partial(
                    s3_client.remove_file,
                    bucket=cloud_storage["resource"],
                    filename=f"{'test/sub/' if sub_dir else ''}{image.name}",
                )
            )

        if manifest:
            with TemporaryDirectory() as tmp_dir:
                for image in images:
                    with open(osp.join(tmp_dir, image.name), "wb") as f:
                        f.write(image.getvalue())

                generate_manifest(tmp_dir)

                with open(osp.join(tmp_dir, "manifest.jsonl"), mode="rb") as m_file:
                    s3_client.create_file(
                        data=m_file.read(),
                        bucket=cloud_storage["resource"],
                        filename=f"test/sub/{manifest}" if sub_dir else manifest,
                    )
                    request.addfinalizer(
                        partial(
                            s3_client.remove_file,
                            bucket=cloud_storage["resource"],
                            filename=f"test/sub/{manifest}" if sub_dir else manifest,
                        )
                    )

        task_spec = {
            "name": f"Task with files from cloud storage {cloud_storage_id}",
            "labels": [
                {
                    "name": "car",
                }
            ],
        }

        data_spec = {
            "image_quality": 75,
            "use_cache": True,
            "cloud_storage_id": cloud_storage_id,
            "filename_pattern": filename_pattern,
        }
        if manifest:
            data_spec["server_files"] = [f"test/sub/{manifest}" if sub_dir else manifest]

        if task_size:
            task_id, _ = create_task(self._USERNAME, task_spec, data_spec)

            with make_api_client(self._USERNAME) as api_client:
                (task, response) = api_client.tasks_api.retrieve(task_id)
                assert response.status == HTTPStatus.OK
                assert task.size == task_size
        else:
            rq_job_details = self._test_cannot_create_task(self._USERNAME, task_spec, data_spec)
            assert "No media data found" in rq_job_details.message

    @pytest.mark.with_external_services
    @pytest.mark.parametrize("use_manifest", [True, False])
    @pytest.mark.parametrize("use_cache", [True, False])
    @pytest.mark.parametrize(
        "sorting_method", ["natural", "predefined", "lexicographical", "random"]
    )
    @pytest.mark.parametrize(
        "cloud_storage_id, org",
        [
            (1, ""),
        ],
    )
    def test_create_task_with_cloud_storage_and_retrieve_data(
        self,
        use_manifest: bool,
        use_cache: bool,
        sorting_method: str,
        cloud_storage_id: int,
        org: str,
        cloud_storages,
        request,
    ):
        cloud_storage = cloud_storages[cloud_storage_id]
        task_id, _ = self._create_task_with_cloud_data(
            request=request,
            cloud_storage=cloud_storage,
            # manifest file should not be uploaded if random sorting is used or if cache is not used
            use_manifest=use_manifest and use_cache and (sorting_method != "random"),
            use_cache=use_cache,
            server_files=[f"test/sub_{i}/img_{j}.jpeg" for i in range(2) for j in range(3)],
            org=org,
            sorting_method=sorting_method,
        )

        with make_api_client(self._USERNAME) as api_client:
            (_, response) = api_client.tasks_api.retrieve_data(
                task_id, type="chunk", quality="compressed", number=0
            )
            assert response.status == HTTPStatus.OK

    @pytest.mark.with_external_services
    @pytest.mark.parametrize(
        "filenames, sorting_method",
        [
            (["img_1.jpeg", "img_2.jpeg", "img_10.jpeg"], "natural"),
            (["img_10.jpeg", "img_1.jpeg", "img_2.jpeg"], "predefined"),
            (["img_1.jpeg", "img_10.jpeg", "img_2.jpeg"], "lexicographical"),
        ],
    )
    @pytest.mark.parametrize(
        "cloud_storage_id, org",
        [
            (1, ""),
        ],
    )
    def test_create_task_with_cloud_storage_and_check_data_sorting(
        self,
        filenames: List[str],
        sorting_method: str,
        cloud_storage_id: int,
        org: str,
        cloud_storages,
        request,
    ):
        cloud_storage = cloud_storages[cloud_storage_id]

        task_id, _ = self._create_task_with_cloud_data(
            request=request,
            cloud_storage=cloud_storage,
            use_manifest=False,
            use_cache=True,
            server_files=["test/sub_0/" + f for f in filenames],
            org=org,
            sorting_method=sorting_method,
            filenames=filenames,
        )

        with make_api_client(self._USERNAME) as api_client:
            data_meta, _ = api_client.tasks_api.retrieve_data_meta(task_id)

            for image_name, frame in zip(filenames, data_meta.frames):
                assert frame.name.rsplit("/", maxsplit=1)[1] == image_name

    @pytest.mark.with_external_services
    @pytest.mark.parametrize(
        "cloud_storage_id, org",
        [
            (1, ""),
        ],
    )
    def test_create_task_with_cloud_storage_and_check_retrieve_data_meta(
        self,
        cloud_storage_id: int,
        org: str,
        cloud_storages,
        request,
    ):
        cloud_storage = cloud_storages[cloud_storage_id]

        data_spec = {
            "start_frame": 2,
            "stop_frame": 6,
            "frame_filter": "step=2",
        }

        task_id, _ = self._create_task_with_cloud_data(
            request=request,
            cloud_storage=cloud_storage,
            use_manifest=False,
            use_cache=False,
            server_files=["test/video/video.avi"],
            org=org,
            spec=data_spec,
            data_type="video",
        )

        with make_api_client(self._USERNAME) as api_client:
            data_meta, _ = api_client.tasks_api.retrieve_data_meta(task_id)

        assert data_meta.start_frame == 2
        assert data_meta.stop_frame == 6
        assert data_meta.size == 3

    def test_can_specify_file_job_mapping(self):
        task_spec = {
            "name": f"test file-job mapping",
            "labels": [{"name": "car"}],
        }

        files = generate_image_files(7)
        filenames = [osp.basename(f.name) for f in files]
        expected_segments = [
            filenames[0:1],
            filenames[1:5][::-1],  # a reversed fragment
            filenames[5:7],
        ]

        data_spec = {
            "image_quality": 75,
            "client_files": files,
            "job_file_mapping": expected_segments,
        }

        task_id, _ = create_task(
            self._USERNAME, task_spec, data_spec, content_type="application/json"
        )

        with make_api_client(self._USERNAME) as api_client:
            jobs: List[models.JobRead] = get_paginated_collection(
                api_client.jobs_api.list_endpoint, task_id=task_id, sort="id"
            )
            (task_meta, _) = api_client.tasks_api.retrieve_data_meta(id=task_id)

            assert [f.name for f in task_meta.frames] == list(
                chain.from_iterable(expected_segments)
            )

            start_frame = 0
            for i, job in enumerate(jobs):
                expected_size = len(expected_segments[i])
                stop_frame = start_frame + expected_size - 1
                assert job.start_frame == start_frame
                assert job.stop_frame == stop_frame

                start_frame = stop_frame + 1

    def test_cannot_create_task_with_same_labels(self):
        task_spec = {
            "name": "test cannot create task with same labels",
            "labels": [{"name": "l1"}, {"name": "l1"}],
        }
        response = post_method(self._USERNAME, "tasks", task_spec)
        assert response.status_code == HTTPStatus.BAD_REQUEST

        response = get_method(self._USERNAME, "tasks")
        assert response.status_code == HTTPStatus.OK

    def test_cannot_create_task_with_same_skeleton_sublabels(self):
        task_spec = {
            "name": "test cannot create task with same skeleton sublabels",
            "labels": [
                {"name": "s1", "type": "skeleton", "sublabels": [{"name": "1"}, {"name": "1"}]}
            ],
        }
        response = post_method(self._USERNAME, "tasks", task_spec)
        assert response.status_code == HTTPStatus.BAD_REQUEST

        response = get_method(self._USERNAME, "tasks")
        assert response.status_code == HTTPStatus.OK

    @pytest.mark.with_external_services
    @pytest.mark.parametrize("cloud_storage_id", [2])
    @pytest.mark.parametrize("use_manifest", [True, False])
    @pytest.mark.parametrize("server_files", [["test/"]])
    @pytest.mark.parametrize(
        "default_prefix, expected_task_size",
        [
            (
                "test/sub_1/img_0",
                1,
            ),
            (
                "test/sub_1/",
                3,
            ),
        ],
    )
    @pytest.mark.parametrize("org", [""])
    def test_create_task_with_cloud_storage_directories_and_default_bucket_prefix(
        self,
        cloud_storage_id: int,
        use_manifest: bool,
        server_files: List[str],
        default_prefix: str,
        expected_task_size: int,
        org: str,
        cloud_storages,
        request,
    ):
        cloud_storage = cloud_storages[cloud_storage_id]

        with make_api_client(self._USERNAME) as api_client:
            (_, response) = api_client.cloudstorages_api.partial_update(
                cloud_storage_id,
                patched_cloud_storage_write_request={
                    "specific_attributes": f'{cloud_storage["specific_attributes"]}&prefix={default_prefix}'
                },
            )
            assert response.status == HTTPStatus.OK

        task_id, _ = self._create_task_with_cloud_data(
            request, cloud_storage, use_manifest, server_files, org=org
        )

        with make_api_client(self._USERNAME) as api_client:
            (task, response) = api_client.tasks_api.retrieve(task_id)
            assert response.status == HTTPStatus.OK
            assert task.size == expected_task_size


@pytest.mark.usefixtures("restore_db_per_function")
class TestPatchTaskLabel:
    def _get_task_labels(self, pid, user, **kwargs) -> List[models.Label]:
        kwargs.setdefault("return_json", True)
        with make_api_client(user) as api_client:
            return get_paginated_collection(
                api_client.labels_api.list_endpoint, task_id=pid, **kwargs
            )

    def test_can_delete_label(self, tasks_wlc, labels, admin_user):
        task = [t for t in tasks_wlc if t["project_id"] is None and t["labels"]["count"] > 0][0]
        label = deepcopy([l for l in labels if l.get("task_id") == task["id"]][0])
        label_payload = {"id": label["id"], "deleted": True}

        prev_lc = get_method(admin_user, "labels", task_id=task["id"]).json()["count"]
        response = patch_method(admin_user, f'tasks/{task["id"]}', {"labels": [label_payload]})
        curr_lc = get_method(admin_user, "labels", task_id=task["id"]).json()["count"]
        assert response.status_code == HTTPStatus.OK, response.content
        assert curr_lc == prev_lc - 1

    def test_can_delete_skeleton_label(self, tasks, labels, admin_user):
        task = next(
            t
            for t in tasks
            if any(
                label
                for label in labels
                if label.get("task_id") == t["id"]
                if label["type"] == "skeleton"
            )
        )
        task_labels = deepcopy([l for l in labels if l.get("task_id") == task["id"]])
        label = next(l for l in task_labels if l["type"] == "skeleton")
        task_labels.remove(label)
        label_payload = {"id": label["id"], "deleted": True}

        prev_lc = get_method(admin_user, "labels", task_id=task["id"]).json()["count"]
        response = patch_method(admin_user, f'tasks/{task["id"]}', {"labels": [label_payload]})
        curr_lc = get_method(admin_user, "labels", task_id=task["id"]).json()["count"]
        assert response.status_code == HTTPStatus.OK
        assert curr_lc == prev_lc - 1

        resulting_labels = self._get_task_labels(task["id"], admin_user)
        assert DeepDiff(resulting_labels, task_labels, ignore_order=True) == {}

    def test_can_rename_label(self, tasks_wlc, labels, admin_user):
        task = [t for t in tasks_wlc if t["project_id"] is None and t["labels"]["count"] > 0][0]
        task_labels = deepcopy([l for l in labels if l.get("task_id") == task["id"]])
        task_labels[0].update({"name": "new name"})

        response = patch_method(admin_user, f'tasks/{task["id"]}', {"labels": [task_labels[0]]})
        assert response.status_code == HTTPStatus.OK

        resulting_labels = self._get_task_labels(task["id"], admin_user)
        assert DeepDiff(resulting_labels, task_labels, ignore_order=True) == {}

    def test_cannot_rename_label_to_duplicate_name(self, tasks_wlc, labels, admin_user):
        task = [t for t in tasks_wlc if t["project_id"] is None and t["labels"]["count"] > 1][0]
        task_labels = deepcopy([l for l in labels if l.get("task_id") == task["id"]])
        task_labels[0].update({"name": task_labels[1]["name"]})

        label_payload = {"id": task_labels[0]["id"], "name": task_labels[0]["name"]}

        response = patch_method(admin_user, f'tasks/{task["id"]}', {"labels": [label_payload]})
        assert response.status_code == HTTPStatus.BAD_REQUEST
        assert "All label names must be unique" in response.text

    def test_cannot_add_foreign_label(self, tasks, labels, admin_user):
        task = [t for t in tasks if t["project_id"] is None][0]
        new_label = deepcopy(
            [
                l
                for l in labels
                if l.get("task_id") != task["id"]
                if not l.get("project_id") or l.get("project_id") != task.get("project_id")
            ][0]
        )

        response = patch_method(admin_user, f'tasks/{task["id"]}', {"labels": [new_label]})
        assert response.status_code == HTTPStatus.NOT_FOUND
        assert f"Not found label with id #{new_label['id']} to change" in response.text

    def test_admin_can_add_label(self, tasks, admin_user):
        task = [t for t in tasks if t["project_id"] is None][0]
        new_label = {"name": "new name"}

        prev_lc = get_method(admin_user, "labels", task_id=task["id"]).json()["count"]
        response = patch_method(admin_user, f'tasks/{task["id"]}', {"labels": [new_label]})
        curr_lc = get_method(admin_user, "labels", task_id=task["id"]).json()["count"]
        assert response.status_code == HTTPStatus.OK
        assert curr_lc == prev_lc + 1

    @pytest.mark.parametrize("role", ["maintainer", "owner"])
    def test_non_task_staff_privileged_org_members_can_add_label(
        self,
        find_users,
        tasks,
        is_task_staff,
        is_org_member,
        role,
    ):
        users = find_users(role=role, exclude_privilege="admin")

        user, task = next(
            (user, task)
            for user, task in product(users, tasks)
            if not is_task_staff(user["id"], task["id"])
            and task["organization"]
            and is_org_member(user["id"], task["organization"] and task["project_id"] is None)
        )

        new_label = {"name": "new name"}
        prev_lc = get_method(user["username"], "labels", task_id=task["id"]).json()["count"]

        response = patch_method(
            user["username"],
            f'tasks/{task["id"]}',
            {"labels": [new_label]},
        )
        curr_lc = get_method(user["username"], "labels", task_id=task["id"]).json()["count"]
        assert response.status_code == HTTPStatus.OK
        assert curr_lc == prev_lc + 1

    @pytest.mark.parametrize("role", ["supervisor", "worker"])
    def test_non_task_staff_org_members_cannot_add_label(
        self,
        find_users,
        tasks,
        is_task_staff,
        is_org_member,
        role,
    ):
        users = find_users(exclude_privilege="admin")

        user, task = next(
            (user, task)
            for user, task in product(users, tasks)
            if not is_task_staff(user["id"], task["id"])
            and task["organization"]
            and is_org_member(user["id"], task["organization"], role=role)
        )

        new_label = {"name": "new name"}
        response = patch_method(
            user["username"],
            f'tasks/{task["id"]}',
            {"labels": [new_label]},
        )
        assert response.status_code == HTTPStatus.FORBIDDEN

    # TODO: add supervisor too, but this leads to a test-side problem with DB restoring
    @pytest.mark.parametrize("role", ["worker"])
    def test_task_staff_org_members_can_add_label(
        self, find_users, tasks, is_task_staff, is_org_member, labels, role
    ):
        users = find_users(role=role, exclude_privilege="admin")

        user, task = next(
            (user, task)
            for user, task in product(users, tasks)
            if is_task_staff(user["id"], task["id"])
            and task["organization"]
            and is_org_member(user["id"], task["organization"])
            and any(label.get("task_id") == task["id"] for label in labels)
        )

        prev_lc = get_method(user["username"], "labels", task_id=task["id"]).json()["count"]
        new_label = {"name": "new name"}
        response = patch_method(
            user["username"],
            f'tasks/{task["id"]}',
            {"labels": [new_label]},
        )
        curr_lc = get_method(user["username"], "labels", task_id=task["id"]).json()["count"]
        assert response.status_code == HTTPStatus.OK
        assert curr_lc == prev_lc + 1

    def test_admin_can_add_skeleton(self, tasks, admin_user):
        task = [t for t in tasks if t["project_id"] is None][0]
        new_skeleton = {
            "name": "new skeleton",
            "type": "skeleton",
            "sublabels": [
                {
                    "name": "1",
                    "type": "points",
                }
            ],
            "svg": '<circle r="1.5" stroke="black" fill="#b3b3b3" cx="48.794559478759766" '
            'cy="36.98698806762695" stroke-width="0.1" data-type="element node" '
            'data-element-id="1" data-node-id="1" data-label-name="597501"></circle>',
        }

        prev_lc = get_method(admin_user, "labels", task_id=task["id"]).json()["count"]
        response = patch_method(admin_user, f'tasks/{task["id"]}', {"labels": [new_skeleton]})
        curr_lc = get_method(admin_user, "labels", task_id=task["id"]).json()["count"]
        assert response.status_code == HTTPStatus.OK
        assert curr_lc == prev_lc + 1


@pytest.mark.usefixtures("restore_db_per_function")
@pytest.mark.usefixtures("restore_cvat_data")
@pytest.mark.usefixtures("restore_redis_ondisk_per_function")
class TestWorkWithTask:
    _USERNAME = "admin1"

    @pytest.mark.with_external_services
    @pytest.mark.parametrize(
        "cloud_storage_id, manifest",
        [(1, "manifest.jsonl")],  # public bucket
    )
    def test_work_with_task_containing_non_stable_cloud_storage_files(
        self, cloud_storage_id, manifest, cloud_storages, request
    ):
        image_name = "image_case_65_1.png"
        cloud_storage_content = [image_name, manifest]

        task_spec = {
            "name": f"Task with mythical file from cloud storage {cloud_storage_id}",
            "labels": [{"name": "car"}],
        }

        data_spec = {
            "image_quality": 75,
            "use_cache": True,
            "cloud_storage_id": cloud_storage_id,
            "server_files": cloud_storage_content,
        }

        task_id, _ = create_task(self._USERNAME, task_spec, data_spec)

        # save image from the "public" bucket and remove it temporary

        s3_client = s3.make_client()
        bucket_name = cloud_storages[cloud_storage_id]["resource"]

        image = s3_client.download_fileobj(bucket_name, image_name)
        s3_client.remove_file(bucket_name, image_name)
        request.addfinalizer(
            partial(s3_client.create_file, bucket=bucket_name, filename=image_name, data=image)
        )

        with make_api_client(self._USERNAME) as api_client:
            try:
                api_client.tasks_api.retrieve_data(
                    task_id, number=0, quality="original", type="frame"
                )
                raise AssertionError("Frame should not exist")
            except AssertionError:
                raise
            except Exception as ex:
                assert ex.status == HTTPStatus.NOT_FOUND
                assert image_name in ex.body


<<<<<<< HEAD
@pytest.mark.usefixtures("restore_db_per_function")
=======
@pytest.mark.usefixtures("restore_redis_inmem_per_function")
>>>>>>> 61a7f344
class TestTaskBackups:
    def _make_client(self) -> Client:
        return Client(BASE_URL, config=Config(status_check_period=0.01))

    @pytest.fixture(autouse=True)
    def setup(self, restore_db_per_function, restore_cvat_data, tmp_path: Path, admin_user: str):
        self.tmp_dir = tmp_path

        self.client = self._make_client()
        self.user = admin_user

        with self.client:
            self.client.login((self.user, USER_PASS))

    @pytest.mark.parametrize("api_version", product((1, 2), repeat=2))
    @pytest.mark.parametrize(
        "local_download", (True, pytest.param(False, marks=pytest.mark.with_external_services))
    )
    def test_can_export_backup_with_both_api_versions(
        self, filter_tasks, api_version: Tuple[int], local_download: bool
    ):
        task = filter_tasks(
            **{("exclude_" if local_download else "") + "target_storage__location": "cloud_storage"}
        )[0]
        backup = export_task_backup(self.user, api_version, id=task["id"])

        if local_download:
            assert zipfile.is_zipfile(io.BytesIO(backup))
        else:
            assert backup is None

    @pytest.mark.parametrize("mode", ["annotation", "interpolation"])
    def test_can_export_backup(self, tasks, mode):
        task_id = next(t for t in tasks if t["mode"] == mode)["id"]
        task = self.client.tasks.retrieve(task_id)

        filename = self.tmp_dir / f"task_{task.id}_backup.zip"
        task.download_backup(filename)

        assert filename.is_file()
        assert filename.stat().st_size > 0

    def test_cannot_export_backup_for_task_without_data(self, tasks):
        task_id = next(t for t in tasks if t["jobs"]["count"] == 0)["id"]
        task = self.client.tasks.retrieve(task_id)

        filename = self.tmp_dir / f"task_{task.id}_backup.zip"

        with pytest.raises(ApiException) as exc:
            task.download_backup(filename)

            assert exc.status == HTTPStatus.BAD_REQUEST
            assert "Backup of a task without data is not allowed" == exc.body.encode()

    @pytest.mark.parametrize("mode", ["annotation", "interpolation"])
    def test_can_import_backup(self, tasks, mode):
        task_json = next(t for t in tasks if t["mode"] == mode)
        self._test_can_restore_backup_task(task_json["id"])

    @pytest.mark.parametrize("mode", ["annotation", "interpolation"])
    def test_can_import_backup_for_task_in_nondefault_state(self, tasks, mode):
        # Reproduces the problem with empty 'mode' in a restored task,
        # described in the reproduction steps https://github.com/cvat-ai/cvat/issues/5668

        task_json = next(t for t in tasks if t["mode"] == mode and t["jobs"]["count"])

        task = self.client.tasks.retrieve(task_json["id"])
        jobs = task.get_jobs()
        for j in jobs:
            # print(j)
            j.update({"stage": "validation"})

        self._test_can_restore_backup_task(task_json["id"])

    def _test_can_restore_backup_task(self, task_id: int):
        task = self.client.tasks.retrieve(task_id)
        (_, response) = self.client.api_client.tasks_api.retrieve(task_id)
        task_json = json.loads(response.data)

        filename = self.tmp_dir / f"task_{task.id}_backup.zip"
        task.download_backup(filename)

        restored_task = self.client.tasks.create_from_backup(filename)

        old_jobs = task.get_jobs()
        new_jobs = restored_task.get_jobs()
        assert len(old_jobs) == len(new_jobs)

        for old_job, new_job in zip(old_jobs, new_jobs):
            assert old_job.status == new_job.status
            assert old_job.start_frame == new_job.start_frame
            assert old_job.stop_frame == new_job.stop_frame

        (_, response) = self.client.api_client.tasks_api.retrieve(restored_task.id)
        restored_task_json = json.loads(response.data)

        assert restored_task_json["assignee"] is None
        assert restored_task_json["owner"]["username"] == self.user
        assert restored_task_json["id"] != task_json["id"]
        assert restored_task_json["data"] != task_json["data"]
        assert restored_task_json["organization"] is None
        assert restored_task_json["data_compressed_chunk_type"] in ["imageset", "video"]
        if task_json["jobs"]["count"] == 1:
            assert restored_task_json["overlap"] == 0
        else:
            assert restored_task_json["overlap"] == task_json["overlap"]
        assert restored_task_json["jobs"]["completed"] == 0
        assert restored_task_json["jobs"]["validation"] == 0
        assert restored_task_json["source_storage"] is None
        assert restored_task_json["target_storage"] is None
        assert restored_task_json["project_id"] is None

        assert (
            DeepDiff(
                task_json,
                restored_task_json,
                ignore_order=True,
                exclude_regex_paths=[
                    r"root\['id'\]",  # id, must be different
                    r"root\['created_date'\]",  # must be different
                    r"root\['updated_date'\]",  # must be different
                    r"root\['assignee'\]",  # id, depends on the situation
                    r"root\['owner'\]",  # id, depends on the situation
                    r"root\['data'\]",  # id, must be different
                    r"root\['organization'\]",  # depends on the task setup
                    r"root\['project_id'\]",  # should be dropped
                    r"root(\['.*'\])*\['url'\]",  # depends on the task id
                    r"root\['data_compressed_chunk_type'\]",  # depends on the server configuration
                    r"root\['source_storage'\]",  # should be dropped
                    r"root\['target_storage'\]",  # should be dropped
                    r"root\['jobs'\]\['completed'\]",  # job statuses should be renewed
                    r"root\['jobs'\]\['validation'\]",  # job statuses should be renewed
                    # depends on the actual job configuration,
                    # unlike to what is obtained from the regular task creation,
                    # where the requested number is recorded
                    r"root\['overlap'\]",
                ],
            )
            == {}
        )


@pytest.mark.usefixtures("restore_db_per_function")
class TestWorkWithGtJobs:
    def test_normal_and_gt_job_annotations_are_not_merged(
        self, tmp_path, admin_user, tasks, jobs, annotations
    ):
        gt_job = next(j for j in jobs if j["type"] == "ground_truth")
        task = tasks[gt_job["task_id"]]
        task_jobs = [j for j in jobs if j["task_id"] == task["id"]]

        gt_job_source_annotations = annotations["job"][str(gt_job["id"])]
        assert (
            gt_job_source_annotations["tags"]
            or gt_job_source_annotations["shapes"]
            or gt_job_source_annotations["tracks"]
        )

        with Client(BASE_URL) as client:
            client.config.status_check_period = 0.01
            client.login((admin_user, USER_PASS))

            for j in task_jobs:
                if j["type"] != "ground_truth":
                    client.jobs.retrieve(j["id"]).remove_annotations()

            task_obj = client.tasks.retrieve(task["id"])
            task_raw_annotations = task_obj.get_annotations()

            # It's quite hard to parse the dataset files, just import the data back instead
            dataset_format = "CVAT for images 1.1"

            dataset_file = tmp_path / "dataset.zip"
            task_obj.export_dataset(dataset_format, dataset_file, include_images=True)
            task_obj.import_annotations("CVAT 1.1", dataset_file)
            task_dataset_file_annotations = task_obj.get_annotations()

            annotations_file = tmp_path / "annotations.zip"
            task_obj.export_dataset(dataset_format, annotations_file, include_images=False)
            task_obj.import_annotations("CVAT 1.1", annotations_file)
            task_annotations_file_annotations = task_obj.get_annotations()

        for annotation_source in [
            task_raw_annotations,
            task_dataset_file_annotations,
            task_annotations_file_annotations,
        ]:
            assert not annotation_source.tags
            assert not annotation_source.shapes
            assert not annotation_source.tracks

    def test_can_backup_task_with_gt_jobs(self, tmp_path, admin_user, tasks, jobs, annotations):
        gt_job = next(
            j
            for j in jobs
            if j["type"] == "ground_truth" and tasks[j["task_id"]]["jobs"]["count"] == 2
        )
        task = tasks[gt_job["task_id"]]
        annotation_job = next(
            j for j in jobs if j["task_id"] == task["id"] and j["type"] == "annotation"
        )

        gt_job_source_annotations = annotations["job"][str(gt_job["id"])]
        assert (
            gt_job_source_annotations["tags"]
            or gt_job_source_annotations["shapes"]
            or gt_job_source_annotations["tracks"]
        )

        annotation_job_source_annotations = annotations["job"][str(annotation_job["id"])]

        with Client(BASE_URL) as client:
            client.config.status_check_period = 0.01
            client.login((admin_user, USER_PASS))

            backup_file: Path = tmp_path / "dataset.zip"
            client.tasks.retrieve(task["id"]).download_backup(backup_file)

            new_task = client.tasks.create_from_backup(backup_file)
            updated_job_annotations = {
                j.type: json.loads(j.api.retrieve_annotations(j.id)[1].data)
                for j in new_task.get_jobs()
            }

        for job_type, source_annotations in {
            gt_job["type"]: gt_job_source_annotations,
            annotation_job["type"]: annotation_job_source_annotations,
        }.items():
            assert (
                DeepDiff(
                    source_annotations,
                    updated_job_annotations[job_type],
                    ignore_order=True,
                    exclude_regex_paths=[
                        r"root(\['\w+'\]\[\d+\])+\['id'\]",
                        r"root(\['\w+'\]\[\d+\])+\['label_id'\]",
                        r"root(\['\w+'\]\[\d+\])+\['attributes'\]\[\d+\]\['spec_id'\]",
                    ],
                )
                == {}
            )


@pytest.mark.usefixtures("restore_db_per_class")
class TestGetTaskPreview:
    def _test_task_preview_200(self, username, task_id, **kwargs):
        with make_api_client(username) as api_client:
            (_, response) = api_client.tasks_api.retrieve_preview(task_id, **kwargs)

            assert response.status == HTTPStatus.OK
            (width, height) = Image.open(io.BytesIO(response.data)).size
            assert width > 0 and height > 0

    def _test_task_preview_403(self, username, task_id):
        with make_api_client(username) as api_client:
            (_, response) = api_client.tasks_api.retrieve_preview(
                task_id, _parse_response=False, _check_status=False
            )
            assert response.status == HTTPStatus.FORBIDDEN

    def _test_assigned_users_to_see_task_preview(self, tasks, users, is_task_staff, **kwargs):
        for task in tasks:
            staff_users = [user for user in users if is_task_staff(user["id"], task["id"])]
            assert len(staff_users)

            for user in staff_users:
                self._test_task_preview_200(user["username"], task["id"], **kwargs)

    def _test_assigned_users_cannot_see_task_preview(self, tasks, users, is_task_staff, **kwargs):
        for task in tasks:
            not_staff_users = [user for user in users if not is_task_staff(user["id"], task["id"])]
            assert len(not_staff_users)

            for user in not_staff_users:
                self._test_task_preview_403(user["username"], task["id"], **kwargs)

    @pytest.mark.parametrize("project_id, groups", [(1, "user")])
    def test_task_assigned_to_see_task_preview(
        self, project_id, groups, users, tasks, find_users, is_task_staff
    ):
        users = find_users(privilege=groups)
        tasks = list(filter(lambda x: x["project_id"] == project_id and x["assignee"], tasks))
        assert len(tasks)

        self._test_assigned_users_to_see_task_preview(tasks, users, is_task_staff)

    @pytest.mark.parametrize("org, project_id, role", [({"id": 2, "slug": "org2"}, 2, "worker")])
    def test_org_task_assigneed_to_see_task_preview(
        self, org, project_id, role, users, tasks, find_users, is_task_staff
    ):
        users = find_users(org=org["id"], role=role)
        tasks = list(filter(lambda x: x["project_id"] == project_id and x["assignee"], tasks))
        assert len(tasks)

        self._test_assigned_users_to_see_task_preview(tasks, users, is_task_staff)

    @pytest.mark.parametrize("project_id, groups", [(1, "user")])
    def test_task_unassigned_cannot_see_task_preview(
        self, project_id, groups, users, tasks, find_users, is_task_staff
    ):
        users = find_users(privilege=groups)
        tasks = list(filter(lambda x: x["project_id"] == project_id and x["assignee"], tasks))
        assert len(tasks)

        self._test_assigned_users_cannot_see_task_preview(tasks, users, is_task_staff)


class TestUnequalJobs:
    def _make_client(self) -> Client:
        return Client(BASE_URL, config=Config(status_check_period=0.01))

    @pytest.fixture(autouse=True)
    def setup(self, restore_db_per_function, tmp_path: Path, admin_user: str):
        self.tmp_dir = tmp_path

        self.client = self._make_client()
        self.user = admin_user

        with self.client:
            self.client.login((self.user, USER_PASS))

    @pytest.fixture
    def fxt_task_with_unequal_jobs(self):
        task_spec = {
            "name": f"test file-job mapping",
            "labels": [{"name": "car"}],
        }

        files = generate_image_files(7)
        filenames = [osp.basename(f.name) for f in files]
        for file_data in files:
            with open(self.tmp_dir / file_data.name, "wb") as f:
                f.write(file_data.getvalue())

        expected_segments = [
            filenames[0:1],
            filenames[1:5][::-1],  # a reversed fragment
            filenames[5:7],
        ]

        data_spec = {
            "job_file_mapping": expected_segments,
        }

        return self.client.tasks.create_from_data(
            spec=task_spec,
            resource_type=ResourceType.LOCAL,
            resources=[self.tmp_dir / fn for fn in filenames],
            data_params=data_spec,
        )

    def test_can_export(self, fxt_task_with_unequal_jobs: Task):
        task = fxt_task_with_unequal_jobs

        filename = self.tmp_dir / f"task_{task.id}_coco.zip"
        task.export_dataset("COCO 1.0", filename)

        assert filename.is_file()
        assert filename.stat().st_size > 0

    def test_can_import_annotations(self, fxt_task_with_unequal_jobs: Task):
        task = fxt_task_with_unequal_jobs

        format_name = "COCO 1.0"
        filename = self.tmp_dir / f"task_{task.id}_coco.zip"
        task.export_dataset(format_name, filename)

        task.import_annotations(format_name, filename)

    def test_can_dump_backup(self, fxt_task_with_unequal_jobs: Task):
        task = fxt_task_with_unequal_jobs

        filename = self.tmp_dir / f"task_{task.id}_backup.zip"
        task.download_backup(filename)

        assert filename.is_file()
        assert filename.stat().st_size > 0

    def test_can_import_backup(self, fxt_task_with_unequal_jobs: Task):
        task = fxt_task_with_unequal_jobs

        filename = self.tmp_dir / f"task_{task.id}_backup.zip"
        task.download_backup(filename)

        restored_task = self.client.tasks.create_from_backup(filename)

        old_jobs = task.get_jobs()
        new_jobs = restored_task.get_jobs()
        assert len(old_jobs) == len(new_jobs)

        for old_job, new_job in zip(old_jobs, new_jobs):
            assert old_job.start_frame == new_job.start_frame
            assert old_job.stop_frame == new_job.stop_frame


@pytest.mark.usefixtures("restore_db_per_function")
class TestPatchTask:
    @pytest.mark.parametrize("task_id, project_id, user", [(19, 12, "admin1")])
    def test_move_task_to_project_with_attributes(self, task_id, project_id, user):
        response = get_method(user, f"tasks/{task_id}/annotations")
        assert response.status_code == HTTPStatus.OK
        annotations = response.json()

        response = patch_method(user, f"tasks/{task_id}", {"project_id": project_id})
        assert response.status_code == HTTPStatus.OK

        response = get_method(user, f"tasks/{task_id}")
        assert response.status_code == HTTPStatus.OK
        assert response.json().get("project_id") == project_id

        response = get_method(user, f"tasks/{task_id}/annotations")
        assert response.status_code == HTTPStatus.OK
        assert (
            DeepDiff(
                annotations,
                response.json(),
                ignore_order=True,
                exclude_regex_paths=[
                    r"root\['\w+'\]\[\d+\]\['label_id'\]",
                    r"root\['\w+'\]\[\d+\]\['attributes'\]\[\d+\]\['spec_id'\]",
                ],
            )
            == {}
        )

    @pytest.mark.parametrize("task_id, project_id, user", [(20, 13, "admin1")])
    def test_move_task_from_one_project_to_another_with_attributes(self, task_id, project_id, user):
        response = get_method(user, f"tasks/{task_id}/annotations")
        assert response.status_code == HTTPStatus.OK
        annotations = response.json()

        response = patch_method(user, f"tasks/{task_id}", {"project_id": project_id})
        assert response.status_code == HTTPStatus.OK

        response = get_method(user, f"tasks/{task_id}")
        assert response.status_code == HTTPStatus.OK
        assert response.json().get("project_id") == project_id

        response = get_method(user, f"tasks/{task_id}/annotations")
        assert response.status_code == HTTPStatus.OK
        assert (
            DeepDiff(
                annotations,
                response.json(),
                ignore_order=True,
                exclude_regex_paths=[
                    r"root\['\w+'\]\[\d+\]\['label_id'\]",
                    r"root\['\w+'\]\[\d+\]\['attributes'\]\[\d+\]\['spec_id'\]",
                ],
            )
            == {}
        )

    @pytest.mark.with_external_services
    @pytest.mark.parametrize(
        "storage_id",
        [
            1,  # public bucket
            2,  # private bucket
        ],
    )
    @pytest.mark.parametrize("field", ["source_storage", "target_storage"])
    def test_user_cannot_update_task_with_cloud_storage_without_access(
        self, storage_id, field, regular_lonely_user
    ):
        user = regular_lonely_user

        task_spec = {
            "name": f"Task with files from foreign cloud storage {storage_id}",
            "labels": [
                {
                    "name": "car",
                }
            ],
        }
        data_spec = {
            "image_quality": 75,
            "use_cache": True,
            "server_files": ["images/image_1.jpg"],
        }
        (task_id, _) = create_task(user, task_spec, data_spec)

        updated_fields = {
            field: {
                "location": "cloud_storage",
                "cloud_storage_id": storage_id,
            }
        }

        with make_api_client(user) as api_client:
            (_, response) = api_client.tasks_api.partial_update(
                task_id,
                patched_task_write_request=updated_fields,
                _parse_response=False,
                _check_status=False,
            )
        assert response.status == HTTPStatus.FORBIDDEN

    @pytest.mark.parametrize("has_old_assignee", [False, True])
    @pytest.mark.parametrize("new_assignee", [None, "same", "different"])
    def test_can_update_assignee_updated_date_on_assignee_updates(
        self, admin_user, tasks, users, has_old_assignee, new_assignee
    ):
        task = next(t for t in tasks if bool(t.get("assignee")) == has_old_assignee)

        old_assignee_id = (task.get("assignee") or {}).get("id")

        new_assignee_id = None
        if new_assignee == "same":
            new_assignee_id = old_assignee_id
        elif new_assignee == "different":
            new_assignee_id = next(u for u in users if u["id"] != old_assignee_id)["id"]

        with make_api_client(admin_user) as api_client:
            (updated_task, _) = api_client.tasks_api.partial_update(
                task["id"], patched_task_write_request={"assignee_id": new_assignee_id}
            )

            if new_assignee_id == old_assignee_id:
                assert updated_task.assignee_updated_date == task["assignee_updated_date"]
            else:
                assert updated_task.assignee_updated_date != task["assignee_updated_date"]

            if new_assignee_id:
                assert updated_task.assignee.id == new_assignee_id
            else:
                assert updated_task.assignee is None


@pytest.mark.usefixtures("restore_db_per_function")
def test_can_report_correct_completed_jobs_count(tasks_wlc, jobs_wlc, admin_user):
    # Reproduces https://github.com/cvat-ai/cvat/issues/6098
    task = next(
        t
        for t in tasks_wlc
        if t["jobs"]["count"] > 1 and t["jobs"]["completed"] == 0 and t["labels"]["count"] > 1
    )
    task_jobs = [j for j in jobs_wlc if j["task_id"] == task["id"]]

    with make_api_client(admin_user) as api_client:
        api_client.jobs_api.partial_update(
            task_jobs[0]["id"],
            patched_job_write_request=dict(stage="acceptance", state="completed"),
        )

        task, _ = api_client.tasks_api.retrieve(task["id"])
        assert task.jobs.completed == 1


class TestImportTaskAnnotations:
    def _make_client(self) -> Client:
        return Client(BASE_URL, config=Config(status_check_period=0.01))

    @pytest.fixture(autouse=True)
    def setup(self, restore_db_per_function, tmp_path: Path, admin_user: str):
        self.tmp_dir = tmp_path
        self.client = self._make_client()
        self.user = admin_user
        self.export_format = "CVAT for images 1.1"
        self.import_format = "CVAT 1.1"

        with self.client:
            self.client.login((self.user, USER_PASS))

    def _check_annotations(self, task_id):
        with make_api_client(self.user) as api_client:
            (_, response) = api_client.tasks_api.retrieve_annotations(id=task_id)
            assert response.status == HTTPStatus.OK
            annotations = json.loads(response.data)["shapes"]
            assert len(annotations) > 0

    def _delete_annotations(self, task_id):
        with make_api_client(self.user) as api_client:
            (_, response) = api_client.tasks_api.destroy_annotations(id=task_id)
            assert response.status == HTTPStatus.NO_CONTENT

    @pytest.mark.skip("Fails sometimes, needs to be fixed")
    @pytest.mark.timeout(70)
    @pytest.mark.parametrize("successful_upload", [True, False])
    def test_can_import_annotations_after_previous_unclear_import(
        self, successful_upload: bool, tasks_with_shapes
    ):
        task_id = tasks_with_shapes[0]["id"]
        self._check_annotations(task_id)

        with NamedTemporaryFile() as f:
            filename = self.tmp_dir / f"task_{task_id}_{Path(f.name).name}_coco.zip"

        task = self.client.tasks.retrieve(task_id)
        task.export_dataset(self.export_format, filename, include_images=False)

        self._delete_annotations(task_id)

        params = {"format": self.import_format, "filename": filename.name}
        url = self.client.api_map.make_endpoint_url(
            self.client.api_client.tasks_api.create_annotations_endpoint.path
        ).format(id=task_id)
        uploader = Uploader(self.client)

        if successful_upload:
            # define time required to upload file with annotations
            start_time = time()
            task.import_annotations(self.import_format, filename)
            required_time = ceil(time() - start_time) * 2
            self._delete_annotations(task_id)

            response = uploader.upload_file(
                url, filename, meta=params, query_params=params, logger=self.client.logger.debug
            )
            rq_id = json.loads(response.data)["rq_id"]
            assert rq_id
        else:
            required_time = 60
            uploader._tus_start_upload(url, query_params=params)
            uploader._upload_file_data_with_tus(
                url,
                filename,
                meta=params,
                logger=self.client.logger.debug,
                pbar=NullProgressReporter(),
            )

        sleep(required_time)
        if successful_upload:
            self._check_annotations(task_id)
            self._delete_annotations(task_id)
        task.import_annotations(self.import_format, filename)
        self._check_annotations(task_id)

    @pytest.mark.skip("Fails sometimes, needs to be fixed")
    @pytest.mark.timeout(70)
    def test_check_import_cache_after_previous_interrupted_upload(self, tasks_with_shapes, request):
        task_id = tasks_with_shapes[0]["id"]
        with NamedTemporaryFile() as f:
            filename = self.tmp_dir / f"task_{task_id}_{Path(f.name).name}_coco.zip"
        task = self.client.tasks.retrieve(task_id)
        task.export_dataset(self.export_format, filename, include_images=False)

        params = {"format": self.import_format, "filename": filename.name}
        url = self.client.api_map.make_endpoint_url(
            self.client.api_client.tasks_api.create_annotations_endpoint.path
        ).format(id=task_id)

        uploader = Uploader(self.client)
        uploader._tus_start_upload(url, query_params=params)
        uploader._upload_file_data_with_tus(
            url,
            filename,
            meta=params,
            logger=self.client.logger.debug,
            pbar=NullProgressReporter(),
        )
        number_of_files = 1
        sleep(30)  # wait when the cleaning job from rq worker will be started
        command = ["/bin/bash", "-c", f"ls data/tasks/{task_id}/tmp | wc -l"]
        platform = request.config.getoption("--platform")
        assert platform in ("kube", "local")
        func = docker_exec_cvat if platform == "local" else kube_exec_cvat
        for _ in range(12):
            sleep(2)
            result, _ = func(command)
            number_of_files = int(result)
            if not number_of_files:
                break
        assert not number_of_files

    def test_import_annotations_after_deleting_related_cloud_storage(
        self, admin_user: str, tasks_with_shapes
    ):
        related_field = "source_storage"

        task = next(
            t
            for t in tasks_with_shapes
            if t[related_field] and t[related_field]["location"] == "cloud_storage"
        )
        task_id = task["id"]
        cloud_storage_id = task["source_storage"]["cloud_storage_id"]

        # generate temporary destination
        with NamedTemporaryFile(dir=self.tmp_dir, suffix=f"task_{task_id}.zip") as f:
            file_path = Path(f.name)

        task = self.client.tasks.retrieve(task_id)
        self._check_annotations(task_id)

        with make_api_client(admin_user) as api_client:
            _, response = api_client.cloudstorages_api.destroy(cloud_storage_id)
            assert response.status == HTTPStatus.NO_CONTENT

        task = self.client.tasks.retrieve(task_id)
        assert not getattr(task, related_field)

        task.export_dataset(self.export_format, file_path, include_images=False)
        self._delete_annotations(task_id)
        task.import_annotations(self.import_format, file_path)
        self._check_annotations(task_id)

    @pytest.mark.parametrize(
        "format_name",
        [
            "COCO 1.0",
            "COCO Keypoints 1.0",
            "CVAT 1.1",
            "LabelMe 3.0",
            "MOT 1.1",
            "MOTS PNG 1.0",
            "PASCAL VOC 1.1",
            "Segmentation mask 1.1",
            "YOLO 1.1",
            "WiderFace 1.0",
            "VGGFace2 1.0",
            "Market-1501 1.0",
            "Kitti Raw Format 1.0",
            "Sly Point Cloud Format 1.0",
            "KITTI 1.0",
            "LFW 1.0",
            "Cityscapes 1.0",
            "Open Images V6 1.0",
            "Datumaro 1.0",
            "Datumaro 3D 1.0",
            "YOLOv8 Oriented Bounding Boxes 1.0",
            "YOLOv8 Detection 1.0",
            "YOLOv8 Pose 1.0",
            "YOLOv8 Segmentation 1.0",
        ],
    )
    def test_check_import_error_on_wrong_file_structure(self, tasks_with_shapes, format_name):
        task_id = tasks_with_shapes[0]["id"]

        source_archive_path = self.tmp_dir / "incorrect_archive.zip"

        incorrect_files = ["incorrect_file1.txt", "incorrect_file2.txt"]
        for file in incorrect_files:
            with open(self.tmp_dir / file, "w") as f:
                f.write("Some text")

        zip_file = zipfile.ZipFile(source_archive_path, mode="a")
        for path in incorrect_files:
            zip_file.write(self.tmp_dir / path, path)
        task = self.client.tasks.retrieve(task_id)

        with pytest.raises(exceptions.ApiException) as capture:
            task.import_annotations(format_name, source_archive_path)

            assert b"Check [format docs]" in capture.value.body
            assert b"Dataset must contain a file:" in capture.value.body


class TestImportWithComplexFilenames:
    @staticmethod
    def _make_client() -> Client:
        return Client(BASE_URL, config=Config(status_check_period=0.01))

    @pytest.fixture(
        autouse=True,
        scope="class",
        # classmethod way may not work in some versions
        # https://github.com/cvat-ai/cvat/actions/runs/5336023573/jobs/9670573955?pr=6350
        name="TestImportWithComplexFilenames.setup_class",
    )
    @classmethod
    def setup_class(
        cls, restore_db_per_class, tmp_path_factory: pytest.TempPathFactory, admin_user: str
    ):
        cls.tmp_dir = tmp_path_factory.mktemp(cls.__class__.__name__)
        cls.client = cls._make_client()
        cls.user = admin_user
        cls.format_name = "PASCAL VOC 1.1"

        with cls.client:
            cls.client.login((cls.user, USER_PASS))

        cls._init_tasks()

    @classmethod
    def _create_task_with_annotations(cls, filenames: List[str]):
        images = generate_image_files(len(filenames), filenames=filenames)

        source_archive_path = cls.tmp_dir / "source_data.zip"
        with zipfile.ZipFile(source_archive_path, "w") as zip_file:
            for image in images:
                zip_file.writestr(image.name, image.getvalue())

        task = cls.client.tasks.create_from_data(
            {
                "name": "test_images_with_dots",
                "labels": [{"name": "cat"}, {"name": "dog"}],
            },
            resources=[source_archive_path],
        )

        labels = task.get_labels()
        task.set_annotations(
            models.LabeledDataRequest(
                shapes=[
                    models.LabeledShapeRequest(
                        frame=frame_id,
                        label_id=labels[0].id,
                        type="rectangle",
                        points=[1, 1, 2, 2],
                    )
                    for frame_id in range(len(filenames))
                ],
            )
        )

        return task

    @classmethod
    def _init_tasks(cls):
        cls.flat_filenames = [
            "filename0.jpg",
            "file.name1.jpg",
            "fi.le.na.me.2.jpg",
            ".filename3.jpg",
            "..filename..4.jpg",
            "..filename..5.png..jpg",
        ]

        cls.nested_filenames = [
            f"{prefix}/{fn}"
            for prefix, fn in zip(
                [
                    "ab/cd",
                    "ab/cd",
                    "ab",
                    "ab",
                    "cd/ef",
                    "cd/ef",
                    "cd",
                    "",
                ],
                cls.flat_filenames,
            )
        ]

        cls.data = {}
        for (kind, filenames), prefix in product(
            [("flat", cls.flat_filenames), ("nested", cls.nested_filenames)], ["", "pre/fix"]
        ):
            key = kind
            if prefix:
                key += "_prefixed"

            task = cls._create_task_with_annotations(
                [f"{prefix}/{fn}" if prefix else fn for fn in filenames]
            )

            dataset_file = cls.tmp_dir / f"{key}_dataset.zip"
            task.export_dataset(cls.format_name, dataset_file, include_images=False)

            cls.data[key] = (task, dataset_file)

    @pytest.mark.skip("Fails sometimes, needs to be fixed")
    @pytest.mark.parametrize(
        "task_kind, annotation_kind, expect_success",
        [
            ("flat", "flat", True),
            ("flat", "flat_prefixed", False),
            ("flat", "nested", False),
            ("flat", "nested_prefixed", False),
            ("flat_prefixed", "flat", True),  # allow this for better UX
            ("flat_prefixed", "flat_prefixed", True),
            ("flat_prefixed", "nested", False),
            ("flat_prefixed", "nested_prefixed", False),
            ("nested", "flat", False),
            ("nested", "flat_prefixed", False),
            ("nested", "nested", True),
            ("nested", "nested_prefixed", False),
            ("nested_prefixed", "flat", False),
            ("nested_prefixed", "flat_prefixed", False),
            ("nested_prefixed", "nested", True),  # allow this for better UX
            ("nested_prefixed", "nested_prefixed", True),
        ],
    )
    def test_import_annotations(self, task_kind, annotation_kind, expect_success):
        # Tests for regressions about https://github.com/cvat-ai/cvat/issues/6319
        #
        # X annotations must be importable to X prefixed cases
        # with and without dots in filenames.
        #
        # Nested structures can potentially be matched to flat ones and vise-versa,
        # but it's not supported now, as it may lead to some errors in matching.

        task: Task = self.data[task_kind][0]
        dataset_file = self.data[annotation_kind][1]

        if expect_success:
            task.import_annotations(self.format_name, dataset_file)

            assert set(s.frame for s in task.get_annotations().shapes) == set(
                range(len(self.flat_filenames))
            )
        else:
            with pytest.raises(exceptions.ApiException) as capture:
                task.import_annotations(self.format_name, dataset_file)

            assert b"Could not match item id" in capture.value.body

    def delete_annotation_and_import_annotations(
        self, task_id, annotations, format_name, dataset_file
    ):
        task = self.client.tasks.retrieve(task_id)
        labels = task.get_labels()
        sublabels = labels[0].sublabels

        # if the annotations shapes label_id does not exist, the put it in the task
        for shape in annotations["shapes"]:
            if "label_id" not in shape:
                shape["label_id"] = labels[0].id

        for track in annotations["tracks"]:
            if "label_id" not in track:
                track["label_id"] = labels[0].id
            for element_idx, element in enumerate(track["elements"]):
                if "label_id" not in element:
                    element["label_id"] = sublabels[element_idx].id

        response = put_method(
            "admin1", f"tasks/{task_id}/annotations", annotations, action="create"
        )
        assert response.status_code == 200, f"Cannot update task's annotations: {response.content}"

        task.export_dataset(format_name, dataset_file, include_images=False)

        # get the original annotations
        response = get_method("admin1", f"tasks/{task.id}/annotations")
        assert response.status_code == 200, f"Cannot get task's annotations: {response.content}"
        original_annotations = response.json()

        # import the annotations
        task.import_annotations(format_name, dataset_file)

        response = get_method("admin1", f"tasks/{task.id}/annotations")
        assert response.status_code == 200, f"Cannot get task's annotations: {response.content}"
        imported_annotations = response.json()

        return original_annotations, imported_annotations

    def compare_original_and_import_annotations(self, original_annotations, imported_annotations):
        assert (
            DeepDiff(
                original_annotations,
                imported_annotations,
                ignore_order=True,
                exclude_regex_paths=[
                    r"root(\['\w+'\]\[\d+\])+\['id'\]",
                    r"root(\['\w+'\]\[\d+\])+\['label_id'\]",
                    r"root(\['\w+'\]\[\d+\])+\['attributes'\]\[\d+\]\['spec_id'\]",
                ],
            )
            == {}
        )

    @pytest.mark.parametrize("format_name", ["Datumaro 1.0", "COCO 1.0", "PASCAL VOC 1.1"])
    def test_export_and_import_tracked_format_with_outside_true(self, format_name):
        task_id = 14
        dataset_file = self.tmp_dir / (format_name + "outside_true_source_data.zip")
        annotations = {
            "shapes": [],
            "tracks": [
                {
                    "frame": 0,
                    "group": 0,
                    "shapes": [
                        {
                            "type": "rectangle",
                            "frame": 0,
                            "points": [1.0, 2.0, 3.0, 2.0],
                            "keyframe": True,
                        },
                        {
                            "type": "rectangle",
                            "frame": 3,
                            "points": [1.0, 2.0, 3.0, 2.0],
                            "keyframe": True,
                            "outside": True,
                        },
                    ],
                    "elements": [],
                }
            ],
        }

        original_annotations, imported_annotations = self.delete_annotation_and_import_annotations(
            task_id, annotations, format_name, dataset_file
        )

        self.compare_original_and_import_annotations(original_annotations, imported_annotations)

        # check if frame 3 is imported correctly with outside = True
        assert imported_annotations["tracks"][0]["shapes"][1]["outside"]

    @pytest.mark.parametrize("format_name", ["Datumaro 1.0", "COCO 1.0", "PASCAL VOC 1.1"])
    def test_export_and_import_tracked_format_with_intermediate_keyframe(self, format_name):
        task_id = 14
        dataset_file = self.tmp_dir / (format_name + "intermediate_keyframe_source_data.zip")
        annotations = {
            "shapes": [],
            "tracks": [
                {
                    "frame": 0,
                    "group": 0,
                    "shapes": [
                        {
                            "type": "rectangle",
                            "frame": 0,
                            "points": [1.0, 2.0, 3.0, 2.0],
                            "keyframe": True,
                        },
                        {
                            "type": "rectangle",
                            "frame": 3,
                            "points": [1.0, 2.0, 3.0, 2.0],
                            "keyframe": True,
                        },
                    ],
                    "elements": [],
                }
            ],
        }

        original_annotations, imported_annotations = self.delete_annotation_and_import_annotations(
            task_id, annotations, format_name, dataset_file
        )

        self.compare_original_and_import_annotations(original_annotations, imported_annotations)

        # check that all the keyframe is imported correctly
        assert len(imported_annotations["tracks"][0]["shapes"]) == 2

    @pytest.mark.parametrize("format_name", ["Datumaro 1.0", "COCO 1.0", "PASCAL VOC 1.1"])
    def test_export_and_import_tracked_format_with_outside_without_keyframe(self, format_name):
        task_id = 14
        dataset_file = self.tmp_dir / (format_name + "outside_without_keyframe_source_data.zip")
        annotations = {
            "shapes": [],
            "tracks": [
                {
                    "frame": 0,
                    "group": 0,
                    "shapes": [
                        {
                            "type": "rectangle",
                            "frame": 0,
                            "points": [1.0, 2.0, 3.0, 2.0],
                            "keyframe": True,
                        },
                        {
                            "type": "rectangle",
                            "frame": 3,
                            "points": [1.0, 2.0, 3.0, 2.0],
                            "outside": True,
                        },
                    ],
                    "elements": [],
                }
            ],
        }

        original_annotations, imported_annotations = self.delete_annotation_and_import_annotations(
            task_id, annotations, format_name, dataset_file
        )

        self.compare_original_and_import_annotations(original_annotations, imported_annotations)

        # check that all the keyframe is imported correctly
        assert len(imported_annotations["tracks"][0]["shapes"]) == 2

        # check that frame 3 is imported correctly with outside = True
        assert imported_annotations["tracks"][0]["shapes"][1]["outside"]

    @pytest.mark.parametrize("format_name", ["Datumaro 1.0", "COCO 1.0", "PASCAL VOC 1.1"])
    def test_export_and_import_tracked_format_with_no_keyframe(self, format_name):
        task_id = 14
        dataset_file = self.tmp_dir / (format_name + "no_keyframe_source_data.zip")
        annotations = {
            "shapes": [],
            "tracks": [
                {
                    "frame": 0,
                    "group": 0,
                    "shapes": [
                        {
                            "type": "rectangle",
                            "frame": 0,
                            "points": [1.0, 2.0, 3.0, 2.0],
                        },
                    ],
                    "elements": [],
                }
            ],
        }

        original_annotations, imported_annotations = self.delete_annotation_and_import_annotations(
            task_id, annotations, format_name, dataset_file
        )

        self.compare_original_and_import_annotations(original_annotations, imported_annotations)

        # check if first frame is imported correctly with keyframe = True
        assert len(imported_annotations["tracks"][0]["shapes"]) == 1

    @pytest.mark.parametrize("format_name", ["Datumaro 1.0", "COCO 1.0", "PASCAL VOC 1.1"])
    def test_export_and_import_tracked_format_with_one_outside(self, format_name):
        task_id = 14
        dataset_file = self.tmp_dir / (format_name + "one_outside_source_data.zip")
        annotations = {
            "shapes": [],
            "tracks": [
                {
                    "frame": 0,
                    "group": 0,
                    "shapes": [
                        {
                            "type": "rectangle",
                            "frame": 3,
                            "points": [1.0, 2.0, 3.0, 2.0],
                            "outside": True,
                        },
                    ],
                    "elements": [],
                }
            ],
        }

        original_annotations, imported_annotations = self.delete_annotation_and_import_annotations(
            task_id, annotations, format_name, dataset_file
        )

        self.compare_original_and_import_annotations(original_annotations, imported_annotations)

        # only outside=True shape is imported, means there is no visible shape
        assert len(imported_annotations["tracks"]) == 0

    @pytest.mark.parametrize("format_name", ["Datumaro 1.0", "COCO 1.0", "PASCAL VOC 1.1"])
    def test_export_and_import_tracked_format_with_gap(self, format_name):
        task_id = 14
        dataset_file = self.tmp_dir / (format_name + "with_gap_source_data.zip")
        annotations = {
            "shapes": [],
            "tracks": [
                {
                    "frame": 0,
                    "group": 0,
                    "shapes": [
                        {
                            "type": "rectangle",
                            "frame": 0,
                            "points": [1.0, 2.0, 3.0, 2.0],
                            "keyframe": True,
                        },
                        {
                            "type": "rectangle",
                            "frame": 2,
                            "points": [1.0, 2.0, 3.0, 2.0],
                            "outside": True,
                        },
                        {
                            "type": "rectangle",
                            "frame": 4,
                            "points": [1.0, 2.0, 3.0, 2.0],
                            "keyframe": True,
                        },
                        {
                            "type": "rectangle",
                            "frame": 5,
                            "points": [1.0, 2.0, 3.0, 2.0],
                            "outside": True,
                        },
                        {
                            "type": "rectangle",
                            "frame": 6,
                            "points": [1.0, 2.0, 3.0, 2.0],
                            "keyframe": True,
                        },
                    ],
                    "elements": [],
                }
            ],
        }

        original_annotations, imported_annotations = self.delete_annotation_and_import_annotations(
            task_id, annotations, format_name, dataset_file
        )

        self.compare_original_and_import_annotations(original_annotations, imported_annotations)

        # check that all the keyframe is imported correctly
        assert len(imported_annotations["tracks"][0]["shapes"]) == 5

        outside_count = sum(
            1 for shape in imported_annotations["tracks"][0]["shapes"] if shape["outside"]
        )
        assert outside_count == 2, "Outside shapes are not imported correctly"

    def test_export_and_import_coco_keypoints_with_outside_true(self):
        task_id = 14
        format_name = "COCO Keypoints 1.0"
        dataset_file = self.tmp_dir / (format_name + "outside_true_source_data.zip")
        annotations = {
            "shapes": [],
            "tracks": [
                {
                    "frame": 0,
                    "group": 0,
                    "shapes": [
                        {"type": "skeleton", "frame": 0, "points": [], "keyframe": True},
                        {
                            "type": "skeleton",
                            "frame": 3,
                            "points": [],
                            "keyframe": True,
                            "outside": True,
                        },
                    ],
                    "elements": [
                        {
                            "frame": 0,
                            "group": 0,
                            "shapes": [
                                {
                                    "type": "points",
                                    "frame": 0,
                                    "points": [1.0, 2.0],
                                    "keyframe": True,
                                },
                                {
                                    "type": "points",
                                    "frame": 3,
                                    "points": [1.0, 2.0],
                                    "keyframe": True,
                                    "outside": True,
                                },
                            ],
                        },
                    ],
                }
            ],
        }

        original_annotations, imported_annotations = self.delete_annotation_and_import_annotations(
            task_id, annotations, format_name, dataset_file
        )

        self.compare_original_and_import_annotations(original_annotations, imported_annotations)

        # check if frame 3 is imported correctly with outside = True
        assert imported_annotations["tracks"][0]["shapes"][1]["outside"]

    def test_export_and_import_coco_keypoints_with_intermediate_keyframe(self):
        task_id = 14
        format_name = "COCO Keypoints 1.0"
        dataset_file = self.tmp_dir / (format_name + "intermediate_keyframe_source_data.zip")
        annotations = {
            "shapes": [],
            "tracks": [
                {
                    "frame": 0,
                    "group": 0,
                    "shapes": [
                        {"type": "skeleton", "frame": 0, "points": [], "keyframe": True},
                        {
                            "type": "skeleton",
                            "frame": 3,
                            "points": [],
                            "keyframe": True,
                        },
                    ],
                    "elements": [
                        {
                            "frame": 0,
                            "group": 0,
                            "shapes": [
                                {
                                    "type": "points",
                                    "frame": 0,
                                    "points": [1.0, 2.0],
                                    "keyframe": True,
                                },
                                {
                                    "type": "points",
                                    "frame": 3,
                                    "points": [1.0, 2.0],
                                    "keyframe": True,
                                },
                            ],
                        },
                    ],
                }
            ],
        }

        original_annotations, imported_annotations = self.delete_annotation_and_import_annotations(
            task_id, annotations, format_name, dataset_file
        )

        self.compare_original_and_import_annotations(original_annotations, imported_annotations)

        # check that all the keyframe is imported correctly
        assert len(imported_annotations["tracks"][0]["shapes"]) == 2

    def test_export_and_import_coco_keypoints_with_outside_without_keyframe(self):
        task_id = 14
        format_name = "COCO Keypoints 1.0"
        dataset_file = self.tmp_dir / (format_name + "outside_without_keyframe_source_data.zip")
        annotations = {
            "shapes": [],
            "tracks": [
                {
                    "frame": 0,
                    "group": 0,
                    "shapes": [
                        {"type": "skeleton", "frame": 0, "points": [], "keyframe": True},
                        {
                            "type": "skeleton",
                            "frame": 3,
                            "points": [],
                            "outside": True,
                        },
                    ],
                    "elements": [
                        {
                            "frame": 0,
                            "group": 0,
                            "shapes": [
                                {
                                    "type": "points",
                                    "frame": 0,
                                    "points": [1.0, 2.0],
                                    "keyframe": True,
                                },
                                {
                                    "type": "points",
                                    "frame": 3,
                                    "points": [1.0, 2.0],
                                    "outside": True,
                                },
                            ],
                        },
                    ],
                }
            ],
        }

        original_annotations, imported_annotations = self.delete_annotation_and_import_annotations(
            task_id, annotations, format_name, dataset_file
        )

        self.compare_original_and_import_annotations(original_annotations, imported_annotations)

        # check that all the keyframe is imported correctly
        assert len(imported_annotations["tracks"][0]["shapes"]) == 2

        # check that frame 3 is imported correctly with outside = True
        assert imported_annotations["tracks"][0]["shapes"][1]["outside"]

    def test_export_and_import_coco_keypoints_with_no_keyframe(self):
        task_id = 14
        format_name = "COCO Keypoints 1.0"
        dataset_file = self.tmp_dir / (format_name + "with_no_keyframe_source_data.zip")
        annotations = {
            "shapes": [],
            "tracks": [
                {
                    "frame": 0,
                    "group": 0,
                    "shapes": [
                        {"type": "skeleton", "frame": 0, "points": []},
                    ],
                    "elements": [
                        {
                            "frame": 0,
                            "group": 0,
                            "shapes": [
                                {
                                    "type": "points",
                                    "frame": 0,
                                    "points": [1.0, 2.0],
                                },
                            ],
                        },
                    ],
                }
            ],
        }

        original_annotations, imported_annotations = self.delete_annotation_and_import_annotations(
            task_id, annotations, format_name, dataset_file
        )

        self.compare_original_and_import_annotations(original_annotations, imported_annotations)

        # check if first frame is imported correctly with keyframe = True
        assert len(imported_annotations["tracks"][0]["shapes"]) == 1

    def test_export_and_import_coco_keypoints_with_one_outside(self):
        task_id = 14
        format_name = "COCO Keypoints 1.0"
        dataset_file = self.tmp_dir / (format_name + "with_one_outside_source_data.zip")
        annotations = {
            "shapes": [],
            "tracks": [
                {
                    "frame": 0,
                    "group": 0,
                    "shapes": [
                        {"type": "skeleton", "frame": 3, "points": [], "outside": True},
                    ],
                    "elements": [
                        {
                            "frame": 0,
                            "group": 0,
                            "shapes": [
                                {
                                    "type": "points",
                                    "frame": 3,
                                    "points": [1.0, 2.0],
                                    "outside": True,
                                },
                            ],
                        },
                    ],
                }
            ],
        }

        original_annotations, imported_annotations = self.delete_annotation_and_import_annotations(
            task_id, annotations, format_name, dataset_file
        )

        self.compare_original_and_import_annotations(original_annotations, imported_annotations)

        # only outside=True shape is imported, means there is no visible shape
        assert len(imported_annotations["tracks"]) == 0

    def test_export_and_import_coco_keypoints_with_gap(self):
        task_id = 14
        format_name = "COCO Keypoints 1.0"
        dataset_file = self.tmp_dir / (format_name + "with_gap_source_data.zip")
        annotations = {
            "shapes": [],
            "tracks": [
                {
                    "frame": 0,
                    "group": 0,
                    "shapes": [
                        {"type": "skeleton", "frame": 0, "points": [], "keyframe": True},
                        {"type": "skeleton", "frame": 2, "points": [], "outside": True},
                        {"type": "skeleton", "frame": 4, "points": [], "keyframe": True},
                        {"type": "skeleton", "frame": 5, "points": [], "outside": True},
                        {"type": "skeleton", "frame": 6, "points": [], "keyframe": True},
                    ],
                    "elements": [
                        {
                            "frame": 0,
                            "group": 0,
                            "shapes": [
                                {
                                    "type": "points",
                                    "frame": 0,
                                    "points": [1.0, 2.0],
                                    "keyframe": True,
                                },
                                {
                                    "type": "points",
                                    "frame": 2,
                                    "points": [1.0, 2.0],
                                    "outside": True,
                                },
                                {
                                    "type": "points",
                                    "frame": 4,
                                    "points": [1.0, 2.0],
                                    "keyframe": True,
                                },
                                {
                                    "type": "points",
                                    "frame": 5,
                                    "points": [1.0, 2.0],
                                    "outside": True,
                                },
                                {
                                    "type": "points",
                                    "frame": 6,
                                    "points": [1.0, 2.0],
                                    "keyframe": True,
                                },
                            ],
                        },
                    ],
                }
            ],
        }

        original_annotations, imported_annotations = self.delete_annotation_and_import_annotations(
            task_id, annotations, format_name, dataset_file
        )

        self.compare_original_and_import_annotations(original_annotations, imported_annotations)

        # check if all the keyframes are imported correctly
        assert len(imported_annotations["tracks"][0]["shapes"]) == 5

        outside_count = sum(
            1 for shape in imported_annotations["tracks"][0]["shapes"] if shape["outside"]
        )
        assert outside_count == 2, "Outside shapes are not imported correctly"

    def test_export_and_import_complex_coco_keypoints_annotations(self):
        task_id = 14
        format_name = "COCO Keypoints 1.0"
        dataset_file = self.tmp_dir / (format_name + "complex_annotations_source_data.zip")
        annotations = {
            "shapes": [],
            "tracks": [
                {
                    "frame": 0,
                    "group": 0,
                    "shapes": [
                        {"type": "skeleton", "outside": False, "frame": 0},
                        {"type": "skeleton", "outside": False, "frame": 1},
                        {"type": "skeleton", "outside": False, "frame": 2},
                        {"type": "skeleton", "outside": False, "frame": 4},
                        {"type": "skeleton", "outside": False, "frame": 5},
                    ],
                    "attributes": [],
                    "elements": [
                        {
                            "frame": 0,
                            "group": 0,
                            "shapes": [
                                {
                                    "type": "points",
                                    "outside": False,
                                    "points": [256.67, 719.25],
                                    "frame": 0,
                                },
                                {
                                    "type": "points",
                                    "outside": False,
                                    "points": [256.67, 719.25],
                                    "frame": 1,
                                },
                                {
                                    "type": "points",
                                    "outside": True,
                                    "points": [256.67, 719.25],
                                    "frame": 2,
                                },
                                {
                                    "type": "points",
                                    "outside": False,
                                    "points": [256.67, 719.25],
                                    "frame": 4,
                                },
                                {
                                    "type": "points",
                                    "outside": False,
                                    "points": [256.67, 719.25],
                                    "frame": 5,
                                },
                            ],
                        },
                        {
                            "frame": 0,
                            "group": 0,
                            "shapes": [
                                {
                                    "type": "points",
                                    "outside": False,
                                    "points": [318.25, 842.06],
                                    "frame": 0,
                                },
                                {
                                    "type": "points",
                                    "outside": True,
                                    "points": [318.25, 842.06],
                                    "frame": 1,
                                },
                                {
                                    "type": "points",
                                    "outside": False,
                                    "points": [318.25, 842.06],
                                    "frame": 2,
                                },
                                {
                                    "type": "points",
                                    "outside": True,
                                    "points": [318.25, 842.06],
                                    "frame": 4,
                                },
                            ],
                        },
                        {
                            "frame": 0,
                            "group": 0,
                            "shapes": [
                                {
                                    "type": "points",
                                    "outside": False,
                                    "points": [199.2, 798.71],
                                    "frame": 0,
                                },
                                {
                                    "type": "points",
                                    "outside": False,
                                    "points": [199.2, 798.71],
                                    "frame": 1,
                                },
                                {
                                    "type": "points",
                                    "outside": True,
                                    "points": [199.2, 798.71],
                                    "frame": 2,
                                },
                                {
                                    "type": "points",
                                    "outside": False,
                                    "points": [199.2, 798.71],
                                    "frame": 4,
                                },
                                {
                                    "type": "points",
                                    "outside": True,
                                    "points": [199.2, 798.71],
                                    "frame": 5,
                                },
                            ],
                        },
                    ],
                },
                {
                    "frame": 0,
                    "group": 0,
                    "shapes": [
                        {"type": "skeleton", "outside": False, "frame": 0},
                        {"type": "skeleton", "outside": True, "frame": 1},
                        {"type": "skeleton", "outside": False, "frame": 3},
                        {"type": "skeleton", "outside": False, "frame": 4},
                        {"type": "skeleton", "outside": False, "frame": 5},
                    ],
                    "attributes": [],
                    "elements": [
                        {
                            "frame": 0,
                            "group": 0,
                            "shapes": [
                                {
                                    "type": "points",
                                    "outside": False,
                                    "points": [416.16, 244.31],
                                    "frame": 0,
                                },
                                {
                                    "type": "points",
                                    "outside": True,
                                    "points": [416.16, 244.31],
                                    "frame": 1,
                                },
                                {
                                    "type": "points",
                                    "outside": False,
                                    "points": [416.16, 244.31],
                                    "frame": 3,
                                },
                                {
                                    "type": "points",
                                    "outside": False,
                                    "points": [416.16, 244.31],
                                    "frame": 4,
                                },
                                {
                                    "type": "points",
                                    "outside": False,
                                    "points": [416.16, 244.31],
                                    "frame": 5,
                                },
                            ],
                        },
                        {
                            "frame": 0,
                            "group": 0,
                            "shapes": [
                                {
                                    "type": "points",
                                    "outside": False,
                                    "points": [486.17, 379.65],
                                    "frame": 0,
                                },
                                {
                                    "type": "points",
                                    "outside": True,
                                    "points": [486.17, 379.65],
                                    "frame": 1,
                                },
                                {
                                    "type": "points",
                                    "outside": True,
                                    "points": [486.17, 379.65],
                                    "frame": 3,
                                },
                                {
                                    "type": "points",
                                    "outside": False,
                                    "points": [486.17, 379.65],
                                    "frame": 4,
                                },
                                {
                                    "type": "points",
                                    "outside": False,
                                    "points": [486.17, 379.65],
                                    "frame": 5,
                                },
                            ],
                        },
                        {
                            "frame": 0,
                            "group": 0,
                            "shapes": [
                                {
                                    "type": "points",
                                    "outside": False,
                                    "points": [350.83, 331.88],
                                    "frame": 0,
                                },
                                {
                                    "type": "points",
                                    "outside": True,
                                    "points": [350.83, 331.88],
                                    "frame": 1,
                                },
                                {
                                    "type": "points",
                                    "outside": True,
                                    "points": [350.83, 331.88],
                                    "frame": 3,
                                },
                                {
                                    "type": "points",
                                    "outside": False,
                                    "points": [350.83, 331.88],
                                    "frame": 5,
                                },
                            ],
                        },
                    ],
                },
            ],
        }

        original_annotations, imported_annotations = self.delete_annotation_and_import_annotations(
            task_id, annotations, format_name, dataset_file
        )

        self.compare_original_and_import_annotations(original_annotations, imported_annotations)

        def check_element_outside_count(track_idx, element_idx, expected_count):
            outside_count = sum(
                1
                for shape in imported_annotations["tracks"][0]["elements"][element_idx]["shapes"]
                if shape["outside"]
            )
            assert (
                outside_count == expected_count
            ), f"Outside shapes for track[{track_idx}]element[{element_idx}] are not imported correctly"

        # check track[0] elements outside count
        check_element_outside_count(0, 0, 1)
        check_element_outside_count(0, 1, 2)
        check_element_outside_count(0, 2, 2)

        # check track[1] elements outside count
        check_element_outside_count(1, 0, 1)
        check_element_outside_count(1, 1, 2)
        check_element_outside_count(1, 2, 2)<|MERGE_RESOLUTION|>--- conflicted
+++ resolved
@@ -2311,11 +2311,7 @@
                 assert image_name in ex.body
 
 
-<<<<<<< HEAD
-@pytest.mark.usefixtures("restore_db_per_function")
-=======
 @pytest.mark.usefixtures("restore_redis_inmem_per_function")
->>>>>>> 61a7f344
 class TestTaskBackups:
     def _make_client(self) -> Client:
         return Client(BASE_URL, config=Config(status_check_period=0.01))
