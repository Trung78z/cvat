# Changelog

All notable changes to this project will be documented in this file.

The format is based on [Keep a Changelog](https://keepachangelog.com/en/1.0.0/),
and this project adheres to [Semantic Versioning](https://semver.org/spec/v2.0.0.html).

## [1.2.0] - Unreleased

### Added

- Removed Z-Order flag from task creation process
- Ability to login into CVAT-UI with token from api/v1/auth/login (<https://github.com/openvinotoolkit/cvat/pull/2234>)
- Added layout grids toggling ('ctrl + alt + Enter')
- Added password reset functionality (<https://github.com/opencv/cvat/pull/2058>)
- Ability to work with data on the fly (https://github.com/opencv/cvat/pull/2007)
- Annotation in process outline color wheel (<https://github.com/opencv/cvat/pull/2084>)
- On the fly annotation using DL detectors (<https://github.com/opencv/cvat/pull/2102>)
- Displaying automatic annotation progress on a task view (<https://github.com/opencv/cvat/pull/2148>)
- Automatic tracking of bounding boxes using serverless functions (<https://github.com/opencv/cvat/pull/2136>)
- [Datumaro] CLI command for dataset equality comparison (<https://github.com/opencv/cvat/pull/1989>)
- [Datumaro] Merging of datasets with different labels (<https://github.com/opencv/cvat/pull/2098>)
- Add FBRS interactive segmentation serverless function (<https://github.com/openvinotoolkit/cvat/pull/2094>)
- Ability to change default behaviour of previous/next buttons of a player.
  It supports regular navigation, searching a frame according to annotations
  filters and searching the nearest frame without any annotations (<https://github.com/openvinotoolkit/cvat/pull/2221>)
- MacOS users notes in CONTRIBUTING.md
- Ability to prepare meta information manually (<https://github.com/openvinotoolkit/cvat/pull/2217>)
- Ability to upload prepared meta information along with a video when creating a task (<https://github.com/openvinotoolkit/cvat/pull/2217>)
- Optional chaining plugin for cvat-canvas and cvat-ui (<https://github.com/openvinotoolkit/cvat/pull/2249>)
- MOTS png mask format support (<https://github.com/openvinotoolkit/cvat/pull/2198>)

### Changed

- UI models (like DEXTR) were redesigned to be more interactive (<https://github.com/opencv/cvat/pull/2054>)
- Used Ubuntu:20.04 as a base image for CVAT Dockerfile (<https://github.com/opencv/cvat/pull/2101>)
- Right colors of label tags in label mapping when a user runs automatic detection (<https://github.com/openvinotoolkit/cvat/pull/2162>)
- Nuclio became an optional component of CVAT (<https://github.com/openvinotoolkit/cvat/pull/2192>)
- A key to remove a point from a polyshape [Ctrl => Alt] (<https://github.com/openvinotoolkit/cvat/pull/2204>)
- Updated `docker-compose` file version from `2.3` to `3.3`(<https://github.com/openvinotoolkit/cvat/pull/2235>)
- Added auto inference of url schema from host in CLI, if provided (<https://github.com/openvinotoolkit/cvat/pull/2240>)
- Track frames in skips between annotation is presented in MOT and MOTS formats are marked `outside` (<https://github.com/openvinotoolkit/cvat/pull/2198>)

### Deprecated

-

### Removed

-

### Fixed
<<<<<<< HEAD
-   Fixed multiple errors which arises when polygon is of length 5 or less (<https://github.com/opencv/cvat/pull/2100>)
-   Fixed task creation from PDF (<https://github.com/opencv/cvat/pull/2141>)
-   Fixed CVAT format import for frame stepped tasks (<https://github.com/openvinotoolkit/cvat/pull/2151>)
-   Fixed the reading problem with large PDFs (<https://github.com/openvinotoolkit/cvat/pull/2154>)
-   Fixed unnecessary pyhash dependency (<https://github.com/openvinotoolkit/cvat/pull/2170>)
-   Fixed Data is not getting cleared, even after deleting the Task from Django Admin App(<https://github.com/openvinotoolkit/cvat/issues/1925>)
-   Fixed blinking message: "Some tasks have not been showed because they do not have any data" (<https://github.com/openvinotoolkit/cvat/pull/2200>)
-   Fixed case when a task with 0 jobs is shown as "Completed" in UI (<https://github.com/openvinotoolkit/cvat/pull/2200>)
-   Fixed use case when UI throws exception: Cannot read property 'objectType' of undefined #2053 (<https://github.com/openvinotoolkit/cvat/pull/2203>)
-   Fixed use case when logs could be saved twice or more times #2202 (<https://github.com/openvinotoolkit/cvat/pull/2203>)
-   Fixed issues from #2112 (<https://github.com/openvinotoolkit/cvat/pull/2217>)
-   Git application name (renamed to dataset_repo) (<https://github.com/openvinotoolkit/cvat/pull/2243>)
-   A problem in exporting of tracks, where tracks could be truncated (<https://github.com/openvinotoolkit/cvat/issues/2129>)
-   Fixed CVAT startup process if the user has `umask 077` in .bashrc file (<https://github.com/openvinotoolkit/cvat/pull/2293>)
-   Exception: Cannot read property "each" of undefined after drawing a single point (<https://github.com/openvinotoolkit/cvat/pull/2307>)
-   Cannot read property 'label' of undefined (Fixed?) (<https://github.com/openvinotoolkit/cvat/pull/2311>)
-   'List of tasks' Kibana visualization (<https://github.com/openvinotoolkit/cvat/pull/2361>)
=======

- Fixed multiple errors which arises when polygon is of length 5 or less (<https://github.com/opencv/cvat/pull/2100>)
- Fixed task creation from PDF (<https://github.com/opencv/cvat/pull/2141>)
- Fixed CVAT format import for frame stepped tasks (<https://github.com/openvinotoolkit/cvat/pull/2151>)
- Fixed the reading problem with large PDFs (<https://github.com/openvinotoolkit/cvat/pull/2154>)
- Fixed unnecessary pyhash dependency (<https://github.com/openvinotoolkit/cvat/pull/2170>)
- Fixed Data is not getting cleared, even after deleting the Task from Django Admin App(<https://github.com/openvinotoolkit/cvat/issues/1925>)
- Fixed blinking message: "Some tasks have not been showed because they do not have any data" (<https://github.com/openvinotoolkit/cvat/pull/2200>)
- Fixed case when a task with 0 jobs is shown as "Completed" in UI (<https://github.com/openvinotoolkit/cvat/pull/2200>)
- Fixed use case when UI throws exception: Cannot read property 'objectType' of undefined #2053 (<https://github.com/openvinotoolkit/cvat/pull/2203>)
- Fixed use case when logs could be saved twice or more times #2202 (<https://github.com/openvinotoolkit/cvat/pull/2203>)
- Fixed issues from #2112 (<https://github.com/openvinotoolkit/cvat/pull/2217>)
- Git application name (renamed to dataset_repo) (<https://github.com/openvinotoolkit/cvat/pull/2243>)
- A problem in exporting of tracks, where tracks could be truncated (<https://github.com/openvinotoolkit/cvat/issues/2129>)
- Fixed CVAT startup process if the user has `umask 077` in .bashrc file (<https://github.com/openvinotoolkit/cvat/pull/2293>)
- Exception: Cannot read property "each" of undefined after drawing a single point (<https://github.com/openvinotoolkit/cvat/pull/2307>)
- Cannot read property 'label' of undefined (Fixed?) (<https://github.com/openvinotoolkit/cvat/pull/2311>)
- Excluded track frames marked `outside` in `CVAT for Images` export (<https://github.com/openvinotoolkit/cvat/pull/2345>)
>>>>>>> 8697d520

### Security

-

## [1.1.0] - 2020-08-31

### Added

- Siammask tracker as DL serverless function (<https://github.com/opencv/cvat/pull/1988>)
- [Datumaro] Added model info and source info commands (<https://github.com/opencv/cvat/pull/1973>)
- [Datumaro] Dataset statistics (<https://github.com/opencv/cvat/pull/1668>)
- Ability to change label color in tasks and predefined labels (<https://github.com/opencv/cvat/pull/2014>)
- [Datumaro] Multi-dataset merge (https://github.com/opencv/cvat/pull/1695)
- Ability to configure email verification for new users (<https://github.com/opencv/cvat/pull/1929>)
- Link to django admin page from UI (<https://github.com/opencv/cvat/pull/2068>)
- Notification message when users use wrong browser (<https://github.com/opencv/cvat/pull/2070>)

### Changed

- Shape coordinates are rounded to 2 digits in dumped annotations (<https://github.com/opencv/cvat/pull/1970>)
- COCO format does not produce polygon points for bbox annotations (<https://github.com/opencv/cvat/pull/1953>)

### Fixed

- Issue loading openvino models for semi-automatic and automatic annotation (<https://github.com/opencv/cvat/pull/1996>)
- Basic functions of CVAT works without activated nuclio dashboard
- Fixed a case in which exported masks could have wrong color order (<https://github.com/opencv/cvat/issues/2032>)
- Fixed error with creating task with labels with the same name (<https://github.com/opencv/cvat/pull/2031>)
- Django RQ dashboard view (<https://github.com/opencv/cvat/pull/2069>)
- Object's details menu settings (<https://github.com/opencv/cvat/pull/2084>)

## [1.1.0-beta] - 2020-08-03

### Added

- DL models as serverless functions (<https://github.com/opencv/cvat/pull/1767>)
- Source type support for tags, shapes and tracks (<https://github.com/opencv/cvat/pull/1192>)
- Source type support for CVAT Dumper/Loader (<https://github.com/opencv/cvat/pull/1192>)
- Intelligent polygon editing (<https://github.com/opencv/cvat/pull/1921>)
- Support creating multiple jobs for each task through python cli (https://github.com/opencv/cvat/pull/1950)
- python cli over https (<https://github.com/opencv/cvat/pull/1942>)
- Error message when plugins weren't able to initialize instead of infinite loading (<https://github.com/opencv/cvat/pull/1966>)
- Ability to change user password (<https://github.com/opencv/cvat/pull/1954>)

### Changed

- Smaller object details (<https://github.com/opencv/cvat/pull/1877>)
- `COCO` format does not convert bboxes to polygons on export (<https://github.com/opencv/cvat/pull/1953>)
- It is impossible to submit a DL model in OpenVINO format using UI. Now you can deploy new models on the server using serverless functions (<https://github.com/opencv/cvat/pull/1767>)
- Files and folders under share path are now alphabetically sorted

### Removed

- Removed OpenVINO and CUDA components because they are not necessary anymore (<https://github.com/opencv/cvat/pull/1767>)
- Removed the old UI code (<https://github.com/opencv/cvat/pull/1964>)

### Fixed

- Some objects aren't shown on canvas sometimes. For example after propagation on of objects is invisible (<https://github.com/opencv/cvat/pull/1834>)
- CVAT doesn't offer to restore state after an error (<https://github.com/opencv/cvat/pull/1874>)
- Cannot read property 'shapeType' of undefined because of zOrder related issues (<https://github.com/opencv/cvat/pull/1874>)
- Cannot read property 'pinned' of undefined because of zOrder related issues (<https://github.com/opencv/cvat/pull/1874>)
- Do not iterate over hidden objects in aam (which are invisible because of zOrder) (<https://github.com/opencv/cvat/pull/1874>)
- Cursor position is reset after changing a text field (<https://github.com/opencv/cvat/pull/1874>)
- Hidden points and cuboids can be selected to be groupped (<https://github.com/opencv/cvat/pull/1874>)
- `outside` annotations should not be in exported images (<https://github.com/opencv/cvat/issues/1620>)
- `CVAT for video format` import error with interpolation (<https://github.com/opencv/cvat/issues/1893>)
- `Image compression` definition mismatch (<https://github.com/opencv/cvat/issues/1900>)
- Points are dublicated during polygon interpolation sometimes (<https://github.com/opencv/cvat/pull/1892>)
- When redraw a shape with activated autobordering, previous points are visible (<https://github.com/opencv/cvat/pull/1892>)
- No mapping between side object element and context menu in some attributes (<https://github.com/opencv/cvat/pull/1923>)
- Interpolated shapes exported as `keyframe = True` (<https://github.com/opencv/cvat/pull/1937>)
- Stylelint filetype scans (<https://github.com/opencv/cvat/pull/1952>)
- Fixed toolip closing issue (<https://github.com/opencv/cvat/pull/1955>)
- Clearing frame cache when close a task (<https://github.com/opencv/cvat/pull/1966>)
- Increase rate of throttling policy for unauthenticated users (<https://github.com/opencv/cvat/pull/1969>)

## [1.1.0-alpha] - 2020-06-30

### Added

- Throttling policy for unauthenticated users (<https://github.com/opencv/cvat/pull/1531>)
- Added default label color table for mask export (<https://github.com/opencv/cvat/pull/1549>)
- Added environment variables for Redis and Postgres hosts for Kubernetes deployment support (<https://github.com/opencv/cvat/pull/1641>)
- Added visual identification for unavailable formats (<https://github.com/opencv/cvat/pull/1567>)
- Shortcut to change color of an activated shape in new UI (Enter) (<https://github.com/opencv/cvat/pull/1683>)
- Shortcut to switch split mode (<https://github.com/opencv/cvat/pull/1683>)
- Built-in search for labels when create an object or change a label (<https://github.com/opencv/cvat/pull/1683>)
- Better validation of labels and attributes in raw viewer (<https://github.com/opencv/cvat/pull/1727>)
- ClamAV antivirus integration (<https://github.com/opencv/cvat/pull/1712>)
- Added canvas background color selector (<https://github.com/opencv/cvat/pull/1705>)
- SCSS files linting with Stylelint tool (<https://github.com/opencv/cvat/pull/1766>)
- Supported import and export or single boxes in MOT format (https://github.com/opencv/cvat/pull/1764)
- [Datumaro] Added `stats` command, which shows some dataset statistics like image mean and std (https://github.com/opencv/cvat/pull/1734)
- Add option to upload annotations upon task creation on CLI
- Polygon and polylines interpolation (<https://github.com/opencv/cvat/pull/1571>)
- Ability to redraw shape from scratch (Shift + N) for an activated shape (<https://github.com/opencv/cvat/pull/1571>)
- Highlights for the first point of a polygon/polyline and direction (<https://github.com/opencv/cvat/pull/1571>)
- Ability to change orientation for poylgons/polylines in context menu (<https://github.com/opencv/cvat/pull/1571>)
- Ability to set the first point for polygons in points context menu (<https://github.com/opencv/cvat/pull/1571>)
- Added new tag annotation workspace (<https://github.com/opencv/cvat/pull/1570>)
- Appearance block in attribute annotation mode (<https://github.com/opencv/cvat/pull/1820>)
- Keyframe navigations and some switchers in attribute annotation mode (<https://github.com/opencv/cvat/pull/1820>)
- [Datumaro] Added `convert` command to convert datasets directly (<https://github.com/opencv/cvat/pull/1837>)
- [Datumaro] Added an option to specify image extension when exporting datasets (<https://github.com/opencv/cvat/pull/1799>)
- [Datumaro] Added image copying when exporting datasets, if possible (<https://github.com/opencv/cvat/pull/1799>)

### Changed

- Removed information about e-mail from the basic user information (<https://github.com/opencv/cvat/pull/1627>)
- Update https install manual. Makes it easier and more robust. Includes automatic renewing of lets encrypt certificates.
- Settings page move to the modal. (<https://github.com/opencv/cvat/pull/1705>)
- Implemented import and export of annotations with relative image paths (<https://github.com/opencv/cvat/pull/1463>)
- Using only single click to start editing or remove a point (<https://github.com/opencv/cvat/pull/1571>)
- Added support for attributes in VOC XML format (https://github.com/opencv/cvat/pull/1792)
- Added annotation attributes in COCO format (https://github.com/opencv/cvat/pull/1782)
- Colorized object items in the side panel (<https://github.com/opencv/cvat/pull/1753>)
- [Datumaro] Annotation-less files are not generated anymore in COCO format, unless tasks explicitly requested (<https://github.com/opencv/cvat/pull/1799>)

### Fixed

- Problem with exported frame stepped image task (<https://github.com/opencv/cvat/issues/1613>)
- Fixed dataset filter item representation for imageless dataset items (<https://github.com/opencv/cvat/pull/1593>)
- Fixed interpreter crash when trying to import `tensorflow` with no AVX instructions available (<https://github.com/opencv/cvat/pull/1567>)
- Kibana wrong working time calculation with new annotation UI use (<https://github.com/opencv/cvat/pull/1654>)
- Wrong rexex for account name validation (<https://github.com/opencv/cvat/pull/1667>)
- Wrong description on register view for the username field (<https://github.com/opencv/cvat/pull/1667>)
- Wrong resolution for resizing a shape (<https://github.com/opencv/cvat/pull/1667>)
- React warning because of not unique keys in labels viewer (<https://github.com/opencv/cvat/pull/1727>)
- Fixed issue tracker (<https://github.com/opencv/cvat/pull/1705>)
- Fixed canvas fit after sidebar open/close event (<https://github.com/opencv/cvat/pull/1705>)
- A couple of exceptions in AAM related with early object activation (<https://github.com/opencv/cvat/pull/1755>)
- Propagation from the latest frame (<https://github.com/opencv/cvat/pull/1800>)
- Number attribute value validation (didn't work well with floats) (<https://github.com/opencv/cvat/pull/1800>)
- Logout doesn't work (<https://github.com/opencv/cvat/pull/1812>)
- Annotations aren't updated after reopening a task (<https://github.com/opencv/cvat/pull/1753>)
- Labels aren't updated after reopening a task (<https://github.com/opencv/cvat/pull/1753>)
- Canvas isn't fitted after collapsing side panel in attribute annotation mode (<https://github.com/opencv/cvat/pull/1753>)
- Error when interpolating polygons (<https://github.com/opencv/cvat/pull/1878>)

### Security

- SQL injection in Django `CVE-2020-9402` (<https://github.com/opencv/cvat/pull/1657>)

## [1.0.0] - 2020-05-29

### Added

- cvat-ui: cookie policy drawer for login page (<https://github.com/opencv/cvat/pull/1511>)
- `datumaro_project` export format (<https://github.com/opencv/cvat/pull/1352>)
- Ability to configure user agreements for the user registration form (<https://github.com/opencv/cvat/pull/1464>)
- Cuboid interpolation and cuboid drawing from rectangles (<https://github.com/opencv/cvat/pull/1560>)
- Ability to configure custom pageViewHit, which can be useful for web analytics integration (<https://github.com/opencv/cvat/pull/1566>)
- Ability to configure access to the analytics page based on roles (<https://github.com/opencv/cvat/pull/1592>)

### Changed

- Downloaded file name in annotations export became more informative (<https://github.com/opencv/cvat/pull/1352>)
- Added auto trimming for trailing whitespaces style enforcement (<https://github.com/opencv/cvat/pull/1352>)
- REST API: updated `GET /task/<id>/annotations`: parameters are `format`, `filename` (now optional), `action` (optional) (<https://github.com/opencv/cvat/pull/1352>)
- REST API: removed `dataset/formats`, changed format of `annotation/formats` (<https://github.com/opencv/cvat/pull/1352>)
- Exported annotations are stored for N hours instead of indefinitely (<https://github.com/opencv/cvat/pull/1352>)
- Formats: CVAT format now accepts ZIP and XML (<https://github.com/opencv/cvat/pull/1352>)
- Formats: COCO format now accepts ZIP and JSON (<https://github.com/opencv/cvat/pull/1352>)
- Formats: most of formats renamed, no extension in title (<https://github.com/opencv/cvat/pull/1352>)
- Formats: definitions are changed, are not stored in DB anymore (<https://github.com/opencv/cvat/pull/1352>)
- cvat-core: session.annotations.put() now returns ids of added objects (<https://github.com/opencv/cvat/pull/1493>)
- Images without annotations now also included in dataset/annotations export (<https://github.com/opencv/cvat/issues/525>)

### Removed

- `annotation` application is replaced with `dataset_manager` (<https://github.com/opencv/cvat/pull/1352>)
- `_DATUMARO_INIT_LOGLEVEL` env. variable is removed in favor of regular `--loglevel` cli parameter (<https://github.com/opencv/cvat/pull/1583>)

### Fixed

- Categories for empty projects with no sources are taken from own dataset (<https://github.com/opencv/cvat/pull/1352>)
- Added directory removal on error during `extract` command (<https://github.com/opencv/cvat/pull/1352>)
- Added debug error message on incorrect XPath (<https://github.com/opencv/cvat/pull/1352>)
- Exporting frame stepped task (<https://github.com/opencv/cvat/issues/1294, https://github.com/opencv/cvat/issues/1334>)
- Fixed broken command line interface for `cvat` export format in Datumaro (<https://github.com/opencv/cvat/issues/1494>)
- Updated Rest API document, Swagger document serving instruction issue (<https://github.com/opencv/cvat/issues/1495>)
- Fixed cuboid occluded view (<https://github.com/opencv/cvat/pull/1500>)
- Non-informative lock icon (<https://github.com/opencv/cvat/pull/1434>)
- Sidebar in AAM has no hide/show button (<https://github.com/opencv/cvat/pull/1420>)
- Task/Job buttons has no "Open in new tab" option (<https://github.com/opencv/cvat/pull/1419>)
- Delete point context menu option has no shortcut hint (<https://github.com/opencv/cvat/pull/1416>)
- Fixed issue with unnecessary tag activation in cvat-canvas (<https://github.com/opencv/cvat/issues/1540>)
- Fixed an issue with large number of instances in instance mask (<https://github.com/opencv/cvat/issues/1539>)
- Fixed full COCO dataset import error with conflicting labels in keypoints and detection (<https://github.com/opencv/cvat/pull/1548>)
- Fixed COCO keypoints skeleton parsing and saving (<https://github.com/opencv/cvat/issues/1539>)
- `tf.placeholder() is not compatible with eager execution` exception for auto_segmentation (<https://github.com/opencv/cvat/pull/1562>)
- Canvas cannot be moved with move functionality on left mouse key (<https://github.com/opencv/cvat/pull/1573>)
- Deep extreme cut request is sent when draw any shape with Make AI polygon option enabled (<https://github.com/opencv/cvat/pull/1573>)
- Fixed an error when exporting a task with cuboids to any format except CVAT (<https://github.com/opencv/cvat/pull/1577>)
- Synchronization with remote git repo (<https://github.com/opencv/cvat/pull/1582>)
- A problem with mask to polygons conversion when polygons are too small (<https://github.com/opencv/cvat/pull/1581>)
- Unable to upload video with uneven size (<https://github.com/opencv/cvat/pull/1594>)
- Fixed an issue with `z_order` having no effect on segmentations (<https://github.com/opencv/cvat/pull/1589>)

### Security

- Permission group whitelist check for analytics view (<https://github.com/opencv/cvat/pull/1608>)

## [1.0.0-beta.2] - 2020-04-30

### Added

- Re-Identification algorithm to merging bounding boxes automatically to the new UI (<https://github.com/opencv/cvat/pull/1406>)
- Methods `import` and `export` to import/export raw annotations for Job and Task in `cvat-core` (<https://github.com/opencv/cvat/pull/1406>)
- Versioning of client packages (`cvat-core`, `cvat-canvas`, `cvat-ui`). Initial versions are set to 1.0.0 (<https://github.com/opencv/cvat/pull/1448>)
- Cuboids feature was migrated from old UI to new one. (<https://github.com/opencv/cvat/pull/1451>)

### Removed

- Annotation convertation utils, currently supported natively via Datumaro framework (https://github.com/opencv/cvat/pull/1477)

### Fixed

- Auto annotation, TF annotation and Auto segmentation apps (https://github.com/opencv/cvat/pull/1409)
- Import works with truncated images now: "OSError:broken data stream" on corrupt images (https://github.com/opencv/cvat/pull/1430)
- Hide functionality (H) doesn't work (<https://github.com/opencv/cvat/pull/1445>)
- The highlighted attribute doesn't correspond to the chosen attribute in AAM (<https://github.com/opencv/cvat/pull/1445>)
- Inconvinient image shaking while drawing a polygon (hold Alt key during drawing/editing/grouping to drag an image) (<https://github.com/opencv/cvat/pull/1445>)
- Filter property "shape" doesn't work and extra operator in description (<https://github.com/opencv/cvat/pull/1445>)
- Block of text information doesn't disappear after deactivating for locked shapes (<https://github.com/opencv/cvat/pull/1445>)
- Annotation uploading fails in annotation view (<https://github.com/opencv/cvat/pull/1445>)
- UI freezes after canceling pasting with escape (<https://github.com/opencv/cvat/pull/1445>)
- Duplicating keypoints in COCO export (https://github.com/opencv/cvat/pull/1435)
- CVAT new UI: add arrows on a mouse cursor (<https://github.com/opencv/cvat/pull/1391>)
- Delete point bug (in new UI) (<https://github.com/opencv/cvat/pull/1440>)
- Fix apache startup after PC restart (https://github.com/opencv/cvat/pull/1467)
- Open task button doesn't work (https://github.com/opencv/cvat/pull/1474)

## [1.0.0-beta.1] - 2020-04-15

### Added

- Special behaviour for attribute value `__undefined__` (invisibility, no shortcuts to be set in AAM)
- Dialog window with some helpful information about using filters
- Ability to display a bitmap in the new UI
- Button to reset colors settings (brightness, saturation, contrast) in the new UI
- Option to display shape text always
- Dedicated message with clarifications when share is unmounted (https://github.com/opencv/cvat/pull/1373)
- Ability to create one tracked point (https://github.com/opencv/cvat/pull/1383)
- Ability to draw/edit polygons and polylines with automatic bordering feature (https://github.com/opencv/cvat/pull/1394)
- Tutorial: instructions for CVAT over HTTPS
- Deep extreme cut (semi-automatic segmentation) to the new UI (https://github.com/opencv/cvat/pull/1398)

### Changed

- Increase preview size of a task till 256, 256 on the server
- Public ssh-keys are displayed in a dedicated window instead of console when create a task with a repository
- React UI is the primary UI

### Fixed

- Cleaned up memory in Auto Annotation to enable long running tasks on videos
- New shape is added when press `esc` when drawing instead of cancellation
- Dextr segmentation doesn't work.
- `FileNotFoundError` during dump after moving format files
- CVAT doesn't append outside shapes when merge polyshapes in old UI
- Layout sometimes shows double scroll bars on create task, dashboard and settings pages
- UI fails after trying to change frame during resizing, dragging, editing
- Hidden points (or outsided) are visible after changing a frame
- Merge is allowed for points, but clicks on points conflict with frame dragging logic
- Removed objects are visible for search
- Add missed task_id and job_id fields into exception logs for the new UI (https://github.com/opencv/cvat/pull/1372)
- UI fails when annotations saving occurs during drag/resize/edit (https://github.com/opencv/cvat/pull/1383)
- Multiple savings when hold Ctrl+S (a lot of the same copies of events were sent with the same working time) (https://github.com/opencv/cvat/pull/1383)
- UI doesn't have any reaction when git repos synchronization failed (https://github.com/opencv/cvat/pull/1383)
- Bug when annotations cannot be saved after (delete - save - undo - save) (https://github.com/opencv/cvat/pull/1383)
- VOC format exports Upper case labels correctly in lower case (https://github.com/opencv/cvat/pull/1379)
- Fixed polygon exporting bug in COCO dataset (https://github.com/opencv/cvat/issues/1387)
- Task creation from remote files (https://github.com/opencv/cvat/pull/1392)
- Job cannot be opened in some cases when the previous job was failed during opening (https://github.com/opencv/cvat/issues/1403)
- Deactivated shape is still highlighted on the canvas (https://github.com/opencv/cvat/issues/1403)
- AttributeError: 'tuple' object has no attribute 'read' in ReID algorithm (https://github.com/opencv/cvat/issues/1403)
- Wrong semi-automatic segmentation near edges of an image (https://github.com/opencv/cvat/issues/1403)
- Git repos paths (https://github.com/opencv/cvat/pull/1400)
- Uploading annotations for tasks with multiple jobs (https://github.com/opencv/cvat/pull/1396)

## [1.0.0-alpha] - 2020-03-31

### Added

- Data streaming using chunks (https://github.com/opencv/cvat/pull/1007)
- New UI: showing file names in UI (https://github.com/opencv/cvat/pull/1311)
- New UI: delete a point from context menu (https://github.com/opencv/cvat/pull/1292)

### Fixed

- Git app cannot clone a repository (https://github.com/opencv/cvat/pull/1330)
- New UI: preview position in task details (https://github.com/opencv/cvat/pull/1312)
- AWS deployment (https://github.com/opencv/cvat/pull/1316)

## [0.6.1] - 2020-03-21

### Changed

- VOC task export now does not use official label map by default, but takes one
  from the source task to avoid primary-class and class part name
  clashing ([#1275](https://github.com/opencv/cvat/issues/1275))

### Fixed

- File names in LabelMe format export are no longer truncated ([#1259](https://github.com/opencv/cvat/issues/1259))
- `occluded` and `z_order` annotation attributes are now correctly passed to Datumaro ([#1271](https://github.com/opencv/cvat/pull/1271))
- Annotation-less tasks now can be exported as empty datasets in COCO ([#1277](https://github.com/opencv/cvat/issues/1277))
- Frame name matching for video annotations import -
  allowed `frame_XXXXXX[.ext]` format ([#1274](https://github.com/opencv/cvat/pull/1274))

### Security

- Bump acorn from 6.3.0 to 6.4.1 in /cvat-ui ([#1270](https://github.com/opencv/cvat/pull/1270))

## [0.6.0] - 2020-03-15

### Added

- Server only support for projects. Extend REST API v1 (/api/v1/projects\*)
- Ability to get basic information about users without admin permissions ([#750](https://github.com/opencv/cvat/issues/750))
- Changed REST API: removed PUT and added DELETE methods for /api/v1/users/ID
- Mask-RCNN Auto Annotation Script in OpenVINO format
- Yolo Auto Annotation Script
- Auto segmentation using Mask_RCNN component (Keras+Tensorflow Mask R-CNN Segmentation)
- REST API to export an annotation task (images + annotations)
- [Datumaro](https://github.com/opencv/cvat/tree/develop/datumaro) - a framework to build, analyze, debug and visualize datasets
- Text Detection Auto Annotation Script in OpenVINO format for version 4
- Added in OpenVINO Semantic Segmentation for roads
- Ability to visualize labels when using Auto Annotation runner
- MOT CSV format support ([#830](https://github.com/opencv/cvat/pull/830))
- LabelMe format support ([#844](https://github.com/opencv/cvat/pull/844))
- Segmentation MASK format import (as polygons) ([#1163](https://github.com/opencv/cvat/pull/1163))
- Git repositories can be specified with IPv4 address ([#827](https://github.com/opencv/cvat/pull/827))

### Changed

- page_size parameter for all REST API methods
- React & Redux & Antd based dashboard
- Yolov3 interpretation script fix and changes to mapping.json
- YOLO format support ([#1151](https://github.com/opencv/cvat/pull/1151))
- Added support for OpenVINO 2020

### Fixed

- Exception in Git plugin [#826](https://github.com/opencv/cvat/issues/826)
- Label ids in TFrecord format now start from 1 [#866](https://github.com/opencv/cvat/issues/866)
- Mask problem in COCO JSON style [#718](https://github.com/opencv/cvat/issues/718)
- Datasets (or tasks) can be joined and split to subsets with Datumaro [#791](https://github.com/opencv/cvat/issues/791)
- Output labels for VOC format can be specified with Datumaro [#942](https://github.com/opencv/cvat/issues/942)
- Annotations can be filtered before dumping with Datumaro [#994](https://github.com/opencv/cvat/issues/994)

## [0.5.2] - 2019-12-15

### Fixed

- Frozen version of scikit-image==0.15 in requirements.txt because next releases don't support Python 3.5

## [0.5.1] - 2019-10-17

### Added

- Integration with Zenodo.org (DOI)

## [0.5.0] - 2019-09-12

### Added

- A converter to YOLO format
- Installation guide
- Linear interpolation for a single point
- Video frame filter
- Running functional tests for REST API during a build
- Admins are no longer limited to a subset of python commands in the auto annotation application
- Remote data source (list of URLs to create an annotation task)
- Auto annotation using Faster R-CNN with Inception v2 (utils/open_model_zoo)
- Auto annotation using Pixel Link mobilenet v2 - text detection (utils/open_model_zoo)
- Ability to create a custom extractors for unsupported media types
- Added in PDF extractor
- Added in a command line model manager tester
- Ability to dump/load annotations in several formats from UI (CVAT, Pascal VOC, YOLO, MS COCO, png mask, TFRecord)
- Auth for REST API (api/v1/auth/): login, logout, register, ...
- Preview for the new CVAT UI (dashboard only) is available: http://localhost:9080/
- Added command line tool for performing common task operations (/utils/cli/)

### Changed

- Outside and keyframe buttons in the side panel for all interpolation shapes (they were only for boxes before)
- Improved error messages on the client side (#511)

### Removed

- "Flip images" has been removed. UI now contains rotation features.

### Fixed

- Incorrect width of shapes borders in some cases
- Annotation parser for tracks with a start frame less than the first segment frame
- Interpolation on the server near outside frames
- Dump for case when task name has a slash
- Auto annotation fail for multijob tasks
- Installation of CVAT with OpenVINO on the Windows platform
- Background color was always black in utils/mask/converter.py
- Exception in attribute annotation mode when a label are switched to a value without any attributes
- Handling of wrong labelamp json file in auto annotation (<https://github.com/opencv/cvat/issues/554>)
- No default attributes in dumped annotation (<https://github.com/opencv/cvat/issues/601>)
- Required field "Frame Filter" on admin page during a task modifying (#666)
- Dump annotation errors for a task with several segments (#610, #500)
- Invalid label parsing during a task creating (#628)
- Button "Open Task" in the annotation view
- Creating a video task with 0 overlap

### Security

- Upgraded Django, djangorestframework, and other packages

## [0.4.2] - 2019-06-03

### Fixed

- Fixed interaction with the server share in the auto annotation plugin

## [0.4.1] - 2019-05-14

### Fixed

- JavaScript syntax incompatibility with Google Chrome versions less than 72

## [0.4.0] - 2019-05-04

### Added

- OpenVINO auto annotation: it is possible to upload a custom model and annotate images automatically.
- Ability to rotate images/video in the client part (Ctrl+R, Shift+Ctrl+R shortcuts) (#305)
- The ReID application for automatic bounding box merging has been added (#299)
- Keyboard shortcuts to switch next/previous default shape type (box, polygon etc) [Alt + <, Alt + >] (#316)
- Converter for VOC now supports interpolation tracks
- REST API (/api/v1/\*, /api/docs)
- Semi-automatic semantic segmentation with the [Deep Extreme Cut](http://www.vision.ee.ethz.ch/~cvlsegmentation/dextr/) work

### Changed

- Propagation setup has been moved from settings to bottom player panel
- Additional events like "Debug Info" or "Fit Image" have been added for analitics
- Optional using LFS for git annotation storages (#314)

### Deprecated

- "Flip images" flag in the create task dialog will be removed. Rotation functionality in client part have been added instead.

### Removed

-

### Fixed

- Django 2.1.5 (security fix, https://nvd.nist.gov/vuln/detail/CVE-2019-3498)
- Several scenarious which cause code 400 after undo/redo/save have been fixed (#315)

## [0.3.0] - 2018-12-29

### Added

- Ability to copy Object URL and Frame URL via object context menu and player context menu respectively.
- Ability to change opacity for selected shape with help "Selected Fill Opacity" slider.
- Ability to remove polyshapes points by double click.
- Ability to draw/change polyshapes (except for points) by slip method. Just press ENTER and moving a cursor.
- Ability to switch lock/hide properties via label UI element (in right menu) for all objects with same label.
- Shortcuts for outside/keyframe properties
- Support of Intel OpenVINO for accelerated model inference
- Tensorflow annotation now works without CUDA. It can use CPU only. OpenVINO and CUDA are supported optionally.
- Incremental saving of annotations.
- Tutorial for using polygons (screencast)
- Silk profiler to improve development process
- Admin panel can be used to edit labels and attributes for annotation tasks
- Analytics component to manage a data annotation team, monitor exceptions, collect client and server logs
- Changeable job and task statuses (annotation, validation, completed). A job status can be changed manually, a task status is computed automatically based on job statuses (#153)
- Backlink to a task from its job annotation view (#156)
- Buttons lock/hide for labels. They work for all objects with the same label on a current frame (#116)

### Changed

- Polyshape editing method has been improved. You can redraw part of shape instead of points cloning.
- Unified shortcut (Esc) for close any mode instead of different shortcuts (Alt+N, Alt+G, Alt+M etc.).
- Dump file contains information about data source (e.g. video name, archive name, ...)
- Update requests library due to https://nvd.nist.gov/vuln/detail/CVE-2018-18074
- Per task/job permissions to create/access/change/delete tasks and annotations
- Documentation was improved
- Timeout for creating tasks was increased (from 1h to 4h) (#136)
- Drawing has become more convenience. Now it is possible to draw outside an image. Shapes will be automatically truncated after drawing process (#202)

### Fixed

- Performance bottleneck has been fixed during you create new objects (draw, copy, merge etc).
- Label UI elements aren't updated after changelabel.
- Attribute annotation mode can use invalid shape position after resize or move shapes.
- Labels order is preserved now (#242)
- Uploading large XML files (#123)
- Django vulnerability (#121)
- Grammatical cleanup of README.md (#107)
- Dashboard loading has been accelerated (#156)
- Text drawing outside of a frame in some cases (#202)

## [0.2.0] - 2018-09-28

### Added

- New annotation shapes: polygons, polylines, points
- Undo/redo feature
- Grid to estimate size of objects
- Context menu for shapes
- A converter to PASCAL VOC format
- A converter to MS COCO format
- A converter to mask format
- License header for most of all files
- .gitattribute to avoid problems with bash scripts inside a container
- CHANGELOG.md itself
- Drawing size of a bounding box during resize
- Color by instance, group, label
- Group objects
- Object propagation on next frames
- Full screen view

### Changed

- Documentation, screencasts, the primary screenshot
- Content-type for save_job request is application/json

### Fixed

- Player navigation if the browser's window is scrolled
- Filter doesn't support dash (-)
- Several memory leaks
- Inconsistent extensions between filenames in an annotation file and real filenames

## [0.1.2] - 2018-08-07

### Added

- 7z archive support when creating a task
- .vscode/launch.json file for developing with VS code

### Fixed

- #14: docker-compose down command as written in the readme does not remove volumes
- #15: all checkboxes in temporary attributes are checked when reopening job after saving the job
- #18: extend CONTRIBUTING.md
- #19: using the same attribute for label twice -> stuck

### Changed

- More strict verification for labels with attributes

## [0.1.1] - 2018-07-6

### Added

- Links on a screenshot, documentation, screencasts into README.md
- CONTRIBUTORS.md

### Fixed

- GitHub documentation

## 0.1.0 - 2018-06-29

### Added

- Initial version

## Template

```
## [Unreleased]
### Added
-

### Changed
-

### Deprecated
-

### Removed
-

### Fixed
-

### Security
-
```<|MERGE_RESOLUTION|>--- conflicted
+++ resolved
@@ -50,25 +50,6 @@
 -
 
 ### Fixed
-<<<<<<< HEAD
--   Fixed multiple errors which arises when polygon is of length 5 or less (<https://github.com/opencv/cvat/pull/2100>)
--   Fixed task creation from PDF (<https://github.com/opencv/cvat/pull/2141>)
--   Fixed CVAT format import for frame stepped tasks (<https://github.com/openvinotoolkit/cvat/pull/2151>)
--   Fixed the reading problem with large PDFs (<https://github.com/openvinotoolkit/cvat/pull/2154>)
--   Fixed unnecessary pyhash dependency (<https://github.com/openvinotoolkit/cvat/pull/2170>)
--   Fixed Data is not getting cleared, even after deleting the Task from Django Admin App(<https://github.com/openvinotoolkit/cvat/issues/1925>)
--   Fixed blinking message: "Some tasks have not been showed because they do not have any data" (<https://github.com/openvinotoolkit/cvat/pull/2200>)
--   Fixed case when a task with 0 jobs is shown as "Completed" in UI (<https://github.com/openvinotoolkit/cvat/pull/2200>)
--   Fixed use case when UI throws exception: Cannot read property 'objectType' of undefined #2053 (<https://github.com/openvinotoolkit/cvat/pull/2203>)
--   Fixed use case when logs could be saved twice or more times #2202 (<https://github.com/openvinotoolkit/cvat/pull/2203>)
--   Fixed issues from #2112 (<https://github.com/openvinotoolkit/cvat/pull/2217>)
--   Git application name (renamed to dataset_repo) (<https://github.com/openvinotoolkit/cvat/pull/2243>)
--   A problem in exporting of tracks, where tracks could be truncated (<https://github.com/openvinotoolkit/cvat/issues/2129>)
--   Fixed CVAT startup process if the user has `umask 077` in .bashrc file (<https://github.com/openvinotoolkit/cvat/pull/2293>)
--   Exception: Cannot read property "each" of undefined after drawing a single point (<https://github.com/openvinotoolkit/cvat/pull/2307>)
--   Cannot read property 'label' of undefined (Fixed?) (<https://github.com/openvinotoolkit/cvat/pull/2311>)
--   'List of tasks' Kibana visualization (<https://github.com/openvinotoolkit/cvat/pull/2361>)
-=======
 
 - Fixed multiple errors which arises when polygon is of length 5 or less (<https://github.com/opencv/cvat/pull/2100>)
 - Fixed task creation from PDF (<https://github.com/opencv/cvat/pull/2141>)
@@ -87,7 +68,7 @@
 - Exception: Cannot read property "each" of undefined after drawing a single point (<https://github.com/openvinotoolkit/cvat/pull/2307>)
 - Cannot read property 'label' of undefined (Fixed?) (<https://github.com/openvinotoolkit/cvat/pull/2311>)
 - Excluded track frames marked `outside` in `CVAT for Images` export (<https://github.com/openvinotoolkit/cvat/pull/2345>)
->>>>>>> 8697d520
+- 'List of tasks' Kibana visualization (<https://github.com/openvinotoolkit/cvat/pull/2361>)
 
 ### Security
 
