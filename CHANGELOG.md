# Changelog
All notable changes to this project will be documented in this file.

The format is based on [Keep a Changelog](https://keepachangelog.com/en/1.0.0/),
and this project adheres to [Semantic Versioning](https://semver.org/spec/v2.0.0.html).

<<<<<<< HEAD
## [0.4.2] - 2019-06-03
### Fixed
- Fixed interaction with the server share in the auto annotation plugin
=======
## [Unreleased]
### Added
- A converter to YOLO format
- Installation guide
- Linear interpolation for a single point
- Video frame filter

### Changed
- Outside and keyframe buttons in the side panel for all interpolation shapes (they were only for boxes before)

### Deprecated
-

### Removed
-

### Fixed
- Fixed incorrect width of shapes borders in some cases
- Fixed annotation parser for tracks with a start frame less than the first segment frame
- Fixed interpolation on the server near outside frames

### Security
-
>>>>>>> a3116488

## [0.4.1] - 2019-05-14
### Fixed
- JavaScript syntax incompatibility with Google Chrome versions less than 72

## [0.4.0] - 2019-05-04
### Added
- OpenVINO auto annotation: it is possible to upload a custom model and annotate images automatically.
- Ability to rotate images/video in the client part (Ctrl+R, Shift+Ctrl+R shortcuts) (#305)
- The ReID application for automatic bounding box merging has been added (#299)
- Keyboard shortcuts to switch next/previous default shape type (box, polygon etc) [Alt + <, Alt + >] (#316)
- Converter for VOC now supports interpolation tracks
- REST API (/api/v1/*, /api/docs)
- Semi-automatic semantic segmentation with the [Deep Extreme Cut](http://www.vision.ee.ethz.ch/~cvlsegmentation/dextr/) work

### Changed
- Propagation setup has been moved from settings to bottom player panel
- Additional events like "Debug Info" or "Fit Image" have been added for analitics
- Optional using LFS for git annotation storages (#314)

### Deprecated
- "Flip images" flag in the create task dialog will be removed. Rotation functionality in client part have been added instead.

### Removed
-

### Fixed
- Django 2.1.5 (security fix, https://nvd.nist.gov/vuln/detail/CVE-2019-3498)
- Several scenarious which cause code 400 after undo/redo/save have been fixed (#315)

## [0.3.0] - 2018-12-29
### Added
- Ability to copy Object URL and Frame URL via object context menu and player context menu respectively.
- Ability to change opacity for selected shape with help "Selected Fill Opacity" slider.
- Ability to remove polyshapes points by double click.
- Ability to draw/change polyshapes (except for points) by slip method. Just press ENTER and moving a cursor.
- Ability to switch lock/hide properties via label UI element (in right menu) for all objects with same label.
- Shortcuts for outside/keyframe properties
- Support of Intel OpenVINO for accelerated model inference
- Tensorflow annotation now works without CUDA. It can use CPU only. OpenVINO and CUDA are supported optionally.
- Incremental saving of annotations.
- Tutorial for using polygons (screencast)
- Silk profiler to improve development process
- Admin panel can be used to edit labels and attributes for annotation tasks
- Analytics component to manage a data annotation team, monitor exceptions, collect client and server logs
- Changeable job and task statuses (annotation, validation, completed). A job status can be changed manually, a task status is computed automatically based on job statuses (#153)
- Backlink to a task from its job annotation view (#156)
- Buttons lock/hide for labels. They work for all objects with the same label on a current frame (#116)

### Changed
- Polyshape editing method has been improved. You can redraw part of shape instead of points cloning.
- Unified shortcut (Esc) for close any mode instead of different shortcuts (Alt+N, Alt+G, Alt+M etc.).
- Dump file contains information about data source (e.g. video name, archive name, ...)
- Update requests library due to https://nvd.nist.gov/vuln/detail/CVE-2018-18074
- Per task/job permissions to create/access/change/delete tasks and annotations
- Documentation was improved
- Timeout for creating tasks was increased (from 1h to 4h) (#136)
- Drawing has become more convenience. Now it is possible to draw outside an image. Shapes will be automatically truncated after drawing process (#202)

### Fixed
- Performance bottleneck has been fixed during you create new objects (draw, copy, merge etc).
- Label UI elements aren't updated after changelabel.
- Attribute annotation mode can use invalid shape position after resize or move shapes.
- Labels order is preserved now (#242)
- Uploading large XML files (#123)
- Django vulnerability (#121)
- Grammatical cleanup of README.md (#107)
- Dashboard loading has been accelerated (#156)
- Text drawing outside of a frame in some cases (#202)

## [0.2.0] - 2018-09-28
### Added
- New annotation shapes: polygons, polylines, points
- Undo/redo feature
- Grid to estimate size of objects
- Context menu for shapes
- A converter to PASCAL VOC format
- A converter to MS COCO format
- A converter to mask format
- License header for most of all files
- .gitattribute to avoid problems with bash scripts inside a container
- CHANGELOG.md itself
- Drawing size of a bounding box during resize
- Color by instance, group, label
- Group objects
- Object propagation on next frames
- Full screen view

### Changed
- Documentation, screencasts, the primary screenshot
- Content-type for save_job request is application/json

### Fixed
- Player navigation if the browser's window is scrolled
- Filter doesn't support dash (-)
- Several memory leaks
- Inconsistent extensions between filenames in an annotation file and real filenames

## [0.1.2] - 2018-08-07
### Added
- 7z archive support when creating a task
- .vscode/launch.json file for developing with VS code

### Fixed
- #14: docker-compose down command as written in the readme does not remove volumes
- #15: all checkboxes in temporary attributes are checked when reopening job after saving the job
- #18: extend CONTRIBUTING.md
- #19: using the same attribute for label twice -> stuck

### Changed
- More strict verification for labels with attributes

## [0.1.1] - 2018-07-6
### Added
- Links on a screenshot, documentation, screencasts into README.md
- CONTRIBUTORS.md

### Fixed
- GitHub documentation

## 0.1.0 - 2018-06-29
### Added
- Initial version

## Template
```
## [Unreleased]
### Added
-

### Changed
-

### Deprecated
-

### Removed
-

### Fixed
-

### Security
-
```<|MERGE_RESOLUTION|>--- conflicted
+++ resolved
@@ -4,11 +4,6 @@
 The format is based on [Keep a Changelog](https://keepachangelog.com/en/1.0.0/),
 and this project adheres to [Semantic Versioning](https://semver.org/spec/v2.0.0.html).
 
-<<<<<<< HEAD
-## [0.4.2] - 2019-06-03
-### Fixed
-- Fixed interaction with the server share in the auto annotation plugin
-=======
 ## [Unreleased]
 ### Added
 - A converter to YOLO format
@@ -32,7 +27,10 @@
 
 ### Security
 -
->>>>>>> a3116488
+
+## [0.4.2] - 2019-06-03
+### Fixed
+- Fixed interaction with the server share in the auto annotation plugin
 
 ## [0.4.1] - 2019-05-14
 ### Fixed
