# Changelog

All notable changes to this project will be documented in this file.

The format is based on [Keep a Changelog](https://keepachangelog.com/en/1.0.0/),
and this project adheres to [Semantic Versioning](https://semver.org/spec/v2.0.0.html).

## [1.2.0-beta] - Unreleased

### Added

-

### Changed

-

### Deprecated

-

### Removed

-

### Fixed

- Django templates for email and user guide (<https://github.com/openvinotoolkit/cvat/pull/2412>)
<<<<<<< HEAD
- Saving relative paths in dummy chunks instead of absolute(<https://github.com/openvinotoolkit/cvat/pull/2424>)
- Reset zoom option doesn't work in tag annotation mode (<https://github.com/openvinotoolkit/cvat/pull/2443>)
=======
- Saving relative paths in dummy chunks instead of absolute (<https://github.com/openvinotoolkit/cvat/pull/2424>)
- Objects with a specific label cannot be displayed if at least one tag with the label exist (<https://github.com/openvinotoolkit/cvat/pull/2435>)
- Wrong attribute can be removed in labels editor (<https://github.com/openvinotoolkit/cvat/pull/2436>)
- UI fails with the error "Cannot read property 'label' of undefined" (<https://github.com/openvinotoolkit/cvat/pull/2442>)
- Exception: "Value must be a user instance" (<https://github.com/openvinotoolkit/cvat/pull/2441>)
>>>>>>> eef5a41a

### Security

-

## [1.2.0-alpha] - 2020-11-09

### Added

- Ability to login into CVAT-UI with token from api/v1/auth/login (<https://github.com/openvinotoolkit/cvat/pull/2234>)
- Added layout grids toggling ('ctrl + alt + Enter')
- Added password reset functionality (<https://github.com/opencv/cvat/pull/2058>)
- Ability to work with data on the fly (https://github.com/opencv/cvat/pull/2007)
- Annotation in process outline color wheel (<https://github.com/opencv/cvat/pull/2084>)
- On the fly annotation using DL detectors (<https://github.com/opencv/cvat/pull/2102>)
- Displaying automatic annotation progress on a task view (<https://github.com/opencv/cvat/pull/2148>)
- Automatic tracking of bounding boxes using serverless functions (<https://github.com/opencv/cvat/pull/2136>)
- [Datumaro] CLI command for dataset equality comparison (<https://github.com/opencv/cvat/pull/1989>)
- [Datumaro] Merging of datasets with different labels (<https://github.com/opencv/cvat/pull/2098>)
- Add FBRS interactive segmentation serverless function (<https://github.com/openvinotoolkit/cvat/pull/2094>)
- Ability to change default behaviour of previous/next buttons of a player.
  It supports regular navigation, searching a frame according to annotations
  filters and searching the nearest frame without any annotations (<https://github.com/openvinotoolkit/cvat/pull/2221>)
- MacOS users notes in CONTRIBUTING.md
- Ability to prepare meta information manually (<https://github.com/openvinotoolkit/cvat/pull/2217>)
- Ability to upload prepared meta information along with a video when creating a task (<https://github.com/openvinotoolkit/cvat/pull/2217>)
- Optional chaining plugin for cvat-canvas and cvat-ui (<https://github.com/openvinotoolkit/cvat/pull/2249>)
- MOTS png mask format support (<https://github.com/openvinotoolkit/cvat/pull/2198>)
- Ability to correct upload video with a rotation record in the metadata (<https://github.com/openvinotoolkit/cvat/pull/2218>)
- User search field for assignee fields (<https://github.com/openvinotoolkit/cvat/pull/2370>)

### Changed

- UI models (like DEXTR) were redesigned to be more interactive (<https://github.com/opencv/cvat/pull/2054>)
- Used Ubuntu:20.04 as a base image for CVAT Dockerfile (<https://github.com/opencv/cvat/pull/2101>)
- Right colors of label tags in label mapping when a user runs automatic detection (<https://github.com/openvinotoolkit/cvat/pull/2162>)
- Nuclio became an optional component of CVAT (<https://github.com/openvinotoolkit/cvat/pull/2192>)
- A key to remove a point from a polyshape [Ctrl => Alt] (<https://github.com/openvinotoolkit/cvat/pull/2204>)
- Updated `docker-compose` file version from `2.3` to `3.3`(<https://github.com/openvinotoolkit/cvat/pull/2235>)
- Added auto inference of url schema from host in CLI, if provided (<https://github.com/openvinotoolkit/cvat/pull/2240>)
- Track frames in skips between annotation is presented in MOT and MOTS formats are marked `outside` (<https://github.com/openvinotoolkit/cvat/pull/2198>)
- UI packages installation with `npm ci` instead of `npm install` (<https://github.com/openvinotoolkit/cvat/pull/2350>)

### Removed

- Removed Z-Order flag from task creation process

### Fixed

- Fixed multiple errors which arises when polygon is of length 5 or less (<https://github.com/opencv/cvat/pull/2100>)
- Fixed task creation from PDF (<https://github.com/opencv/cvat/pull/2141>)
- Fixed CVAT format import for frame stepped tasks (<https://github.com/openvinotoolkit/cvat/pull/2151>)
- Fixed the reading problem with large PDFs (<https://github.com/openvinotoolkit/cvat/pull/2154>)
- Fixed unnecessary pyhash dependency (<https://github.com/openvinotoolkit/cvat/pull/2170>)
- Fixed Data is not getting cleared, even after deleting the Task from Django Admin App(<https://github.com/openvinotoolkit/cvat/issues/1925>)
- Fixed blinking message: "Some tasks have not been showed because they do not have any data" (<https://github.com/openvinotoolkit/cvat/pull/2200>)
- Fixed case when a task with 0 jobs is shown as "Completed" in UI (<https://github.com/openvinotoolkit/cvat/pull/2200>)
- Fixed use case when UI throws exception: Cannot read property 'objectType' of undefined #2053 (<https://github.com/openvinotoolkit/cvat/pull/2203>)
- Fixed use case when logs could be saved twice or more times #2202 (<https://github.com/openvinotoolkit/cvat/pull/2203>)
- Fixed issues from #2112 (<https://github.com/openvinotoolkit/cvat/pull/2217>)
- Git application name (renamed to dataset_repo) (<https://github.com/openvinotoolkit/cvat/pull/2243>)
- A problem in exporting of tracks, where tracks could be truncated (<https://github.com/openvinotoolkit/cvat/issues/2129>)
- Fixed CVAT startup process if the user has `umask 077` in .bashrc file (<https://github.com/openvinotoolkit/cvat/pull/2293>)
- Exception: Cannot read property "each" of undefined after drawing a single point (<https://github.com/openvinotoolkit/cvat/pull/2307>)
- Cannot read property 'label' of undefined (Fixed?) (<https://github.com/openvinotoolkit/cvat/pull/2311>)
- Excluded track frames marked `outside` in `CVAT for Images` export (<https://github.com/openvinotoolkit/cvat/pull/2345>)
- 'List of tasks' Kibana visualization (<https://github.com/openvinotoolkit/cvat/pull/2361>)
- An error on exporting not `jpg` or `png` images in TF Detection API format (<https://github.com/openvinotoolkit/datumaro/issues/35>)

## [1.1.0] - 2020-08-31

### Added

- Siammask tracker as DL serverless function (<https://github.com/opencv/cvat/pull/1988>)
- [Datumaro] Added model info and source info commands (<https://github.com/opencv/cvat/pull/1973>)
- [Datumaro] Dataset statistics (<https://github.com/opencv/cvat/pull/1668>)
- Ability to change label color in tasks and predefined labels (<https://github.com/opencv/cvat/pull/2014>)
- [Datumaro] Multi-dataset merge (https://github.com/opencv/cvat/pull/1695)
- Ability to configure email verification for new users (<https://github.com/opencv/cvat/pull/1929>)
- Link to django admin page from UI (<https://github.com/opencv/cvat/pull/2068>)
- Notification message when users use wrong browser (<https://github.com/opencv/cvat/pull/2070>)

### Changed

- Shape coordinates are rounded to 2 digits in dumped annotations (<https://github.com/opencv/cvat/pull/1970>)
- COCO format does not produce polygon points for bbox annotations (<https://github.com/opencv/cvat/pull/1953>)

### Fixed

- Issue loading openvino models for semi-automatic and automatic annotation (<https://github.com/opencv/cvat/pull/1996>)
- Basic functions of CVAT works without activated nuclio dashboard
- Fixed a case in which exported masks could have wrong color order (<https://github.com/opencv/cvat/issues/2032>)
- Fixed error with creating task with labels with the same name (<https://github.com/opencv/cvat/pull/2031>)
- Django RQ dashboard view (<https://github.com/opencv/cvat/pull/2069>)
- Object's details menu settings (<https://github.com/opencv/cvat/pull/2084>)

## [1.1.0-beta] - 2020-08-03

### Added

- DL models as serverless functions (<https://github.com/opencv/cvat/pull/1767>)
- Source type support for tags, shapes and tracks (<https://github.com/opencv/cvat/pull/1192>)
- Source type support for CVAT Dumper/Loader (<https://github.com/opencv/cvat/pull/1192>)
- Intelligent polygon editing (<https://github.com/opencv/cvat/pull/1921>)
- Support creating multiple jobs for each task through python cli (https://github.com/opencv/cvat/pull/1950)
- python cli over https (<https://github.com/opencv/cvat/pull/1942>)
- Error message when plugins weren't able to initialize instead of infinite loading (<https://github.com/opencv/cvat/pull/1966>)
- Ability to change user password (<https://github.com/opencv/cvat/pull/1954>)

### Changed

- Smaller object details (<https://github.com/opencv/cvat/pull/1877>)
- `COCO` format does not convert bboxes to polygons on export (<https://github.com/opencv/cvat/pull/1953>)
- It is impossible to submit a DL model in OpenVINO format using UI. Now you can deploy new models on the server using serverless functions (<https://github.com/opencv/cvat/pull/1767>)
- Files and folders under share path are now alphabetically sorted

### Removed

- Removed OpenVINO and CUDA components because they are not necessary anymore (<https://github.com/opencv/cvat/pull/1767>)
- Removed the old UI code (<https://github.com/opencv/cvat/pull/1964>)

### Fixed

- Some objects aren't shown on canvas sometimes. For example after propagation on of objects is invisible (<https://github.com/opencv/cvat/pull/1834>)
- CVAT doesn't offer to restore state after an error (<https://github.com/opencv/cvat/pull/1874>)
- Cannot read property 'shapeType' of undefined because of zOrder related issues (<https://github.com/opencv/cvat/pull/1874>)
- Cannot read property 'pinned' of undefined because of zOrder related issues (<https://github.com/opencv/cvat/pull/1874>)
- Do not iterate over hidden objects in aam (which are invisible because of zOrder) (<https://github.com/opencv/cvat/pull/1874>)
- Cursor position is reset after changing a text field (<https://github.com/opencv/cvat/pull/1874>)
- Hidden points and cuboids can be selected to be groupped (<https://github.com/opencv/cvat/pull/1874>)
- `outside` annotations should not be in exported images (<https://github.com/opencv/cvat/issues/1620>)
- `CVAT for video format` import error with interpolation (<https://github.com/opencv/cvat/issues/1893>)
- `Image compression` definition mismatch (<https://github.com/opencv/cvat/issues/1900>)
- Points are dublicated during polygon interpolation sometimes (<https://github.com/opencv/cvat/pull/1892>)
- When redraw a shape with activated autobordering, previous points are visible (<https://github.com/opencv/cvat/pull/1892>)
- No mapping between side object element and context menu in some attributes (<https://github.com/opencv/cvat/pull/1923>)
- Interpolated shapes exported as `keyframe = True` (<https://github.com/opencv/cvat/pull/1937>)
- Stylelint filetype scans (<https://github.com/opencv/cvat/pull/1952>)
- Fixed toolip closing issue (<https://github.com/opencv/cvat/pull/1955>)
- Clearing frame cache when close a task (<https://github.com/opencv/cvat/pull/1966>)
- Increase rate of throttling policy for unauthenticated users (<https://github.com/opencv/cvat/pull/1969>)

## [1.1.0-alpha] - 2020-06-30

### Added

- Throttling policy for unauthenticated users (<https://github.com/opencv/cvat/pull/1531>)
- Added default label color table for mask export (<https://github.com/opencv/cvat/pull/1549>)
- Added environment variables for Redis and Postgres hosts for Kubernetes deployment support (<https://github.com/opencv/cvat/pull/1641>)
- Added visual identification for unavailable formats (<https://github.com/opencv/cvat/pull/1567>)
- Shortcut to change color of an activated shape in new UI (Enter) (<https://github.com/opencv/cvat/pull/1683>)
- Shortcut to switch split mode (<https://github.com/opencv/cvat/pull/1683>)
- Built-in search for labels when create an object or change a label (<https://github.com/opencv/cvat/pull/1683>)
- Better validation of labels and attributes in raw viewer (<https://github.com/opencv/cvat/pull/1727>)
- ClamAV antivirus integration (<https://github.com/opencv/cvat/pull/1712>)
- Added canvas background color selector (<https://github.com/opencv/cvat/pull/1705>)
- SCSS files linting with Stylelint tool (<https://github.com/opencv/cvat/pull/1766>)
- Supported import and export or single boxes in MOT format (https://github.com/opencv/cvat/pull/1764)
- [Datumaro] Added `stats` command, which shows some dataset statistics like image mean and std (https://github.com/opencv/cvat/pull/1734)
- Add option to upload annotations upon task creation on CLI
- Polygon and polylines interpolation (<https://github.com/opencv/cvat/pull/1571>)
- Ability to redraw shape from scratch (Shift + N) for an activated shape (<https://github.com/opencv/cvat/pull/1571>)
- Highlights for the first point of a polygon/polyline and direction (<https://github.com/opencv/cvat/pull/1571>)
- Ability to change orientation for poylgons/polylines in context menu (<https://github.com/opencv/cvat/pull/1571>)
- Ability to set the first point for polygons in points context menu (<https://github.com/opencv/cvat/pull/1571>)
- Added new tag annotation workspace (<https://github.com/opencv/cvat/pull/1570>)
- Appearance block in attribute annotation mode (<https://github.com/opencv/cvat/pull/1820>)
- Keyframe navigations and some switchers in attribute annotation mode (<https://github.com/opencv/cvat/pull/1820>)
- [Datumaro] Added `convert` command to convert datasets directly (<https://github.com/opencv/cvat/pull/1837>)
- [Datumaro] Added an option to specify image extension when exporting datasets (<https://github.com/opencv/cvat/pull/1799>)
- [Datumaro] Added image copying when exporting datasets, if possible (<https://github.com/opencv/cvat/pull/1799>)

### Changed

- Removed information about e-mail from the basic user information (<https://github.com/opencv/cvat/pull/1627>)
- Update https install manual. Makes it easier and more robust. Includes automatic renewing of lets encrypt certificates.
- Settings page move to the modal. (<https://github.com/opencv/cvat/pull/1705>)
- Implemented import and export of annotations with relative image paths (<https://github.com/opencv/cvat/pull/1463>)
- Using only single click to start editing or remove a point (<https://github.com/opencv/cvat/pull/1571>)
- Added support for attributes in VOC XML format (https://github.com/opencv/cvat/pull/1792)
- Added annotation attributes in COCO format (https://github.com/opencv/cvat/pull/1782)
- Colorized object items in the side panel (<https://github.com/opencv/cvat/pull/1753>)
- [Datumaro] Annotation-less files are not generated anymore in COCO format, unless tasks explicitly requested (<https://github.com/opencv/cvat/pull/1799>)

### Fixed

- Problem with exported frame stepped image task (<https://github.com/opencv/cvat/issues/1613>)
- Fixed dataset filter item representation for imageless dataset items (<https://github.com/opencv/cvat/pull/1593>)
- Fixed interpreter crash when trying to import `tensorflow` with no AVX instructions available (<https://github.com/opencv/cvat/pull/1567>)
- Kibana wrong working time calculation with new annotation UI use (<https://github.com/opencv/cvat/pull/1654>)
- Wrong rexex for account name validation (<https://github.com/opencv/cvat/pull/1667>)
- Wrong description on register view for the username field (<https://github.com/opencv/cvat/pull/1667>)
- Wrong resolution for resizing a shape (<https://github.com/opencv/cvat/pull/1667>)
- React warning because of not unique keys in labels viewer (<https://github.com/opencv/cvat/pull/1727>)
- Fixed issue tracker (<https://github.com/opencv/cvat/pull/1705>)
- Fixed canvas fit after sidebar open/close event (<https://github.com/opencv/cvat/pull/1705>)
- A couple of exceptions in AAM related with early object activation (<https://github.com/opencv/cvat/pull/1755>)
- Propagation from the latest frame (<https://github.com/opencv/cvat/pull/1800>)
- Number attribute value validation (didn't work well with floats) (<https://github.com/opencv/cvat/pull/1800>)
- Logout doesn't work (<https://github.com/opencv/cvat/pull/1812>)
- Annotations aren't updated after reopening a task (<https://github.com/opencv/cvat/pull/1753>)
- Labels aren't updated after reopening a task (<https://github.com/opencv/cvat/pull/1753>)
- Canvas isn't fitted after collapsing side panel in attribute annotation mode (<https://github.com/opencv/cvat/pull/1753>)
- Error when interpolating polygons (<https://github.com/opencv/cvat/pull/1878>)

### Security

- SQL injection in Django `CVE-2020-9402` (<https://github.com/opencv/cvat/pull/1657>)

## [1.0.0] - 2020-05-29

### Added

- cvat-ui: cookie policy drawer for login page (<https://github.com/opencv/cvat/pull/1511>)
- `datumaro_project` export format (<https://github.com/opencv/cvat/pull/1352>)
- Ability to configure user agreements for the user registration form (<https://github.com/opencv/cvat/pull/1464>)
- Cuboid interpolation and cuboid drawing from rectangles (<https://github.com/opencv/cvat/pull/1560>)
- Ability to configure custom pageViewHit, which can be useful for web analytics integration (<https://github.com/opencv/cvat/pull/1566>)
- Ability to configure access to the analytics page based on roles (<https://github.com/opencv/cvat/pull/1592>)

### Changed

- Downloaded file name in annotations export became more informative (<https://github.com/opencv/cvat/pull/1352>)
- Added auto trimming for trailing whitespaces style enforcement (<https://github.com/opencv/cvat/pull/1352>)
- REST API: updated `GET /task/<id>/annotations`: parameters are `format`, `filename` (now optional), `action` (optional) (<https://github.com/opencv/cvat/pull/1352>)
- REST API: removed `dataset/formats`, changed format of `annotation/formats` (<https://github.com/opencv/cvat/pull/1352>)
- Exported annotations are stored for N hours instead of indefinitely (<https://github.com/opencv/cvat/pull/1352>)
- Formats: CVAT format now accepts ZIP and XML (<https://github.com/opencv/cvat/pull/1352>)
- Formats: COCO format now accepts ZIP and JSON (<https://github.com/opencv/cvat/pull/1352>)
- Formats: most of formats renamed, no extension in title (<https://github.com/opencv/cvat/pull/1352>)
- Formats: definitions are changed, are not stored in DB anymore (<https://github.com/opencv/cvat/pull/1352>)
- cvat-core: session.annotations.put() now returns ids of added objects (<https://github.com/opencv/cvat/pull/1493>)
- Images without annotations now also included in dataset/annotations export (<https://github.com/opencv/cvat/issues/525>)

### Removed

- `annotation` application is replaced with `dataset_manager` (<https://github.com/opencv/cvat/pull/1352>)
- `_DATUMARO_INIT_LOGLEVEL` env. variable is removed in favor of regular `--loglevel` cli parameter (<https://github.com/opencv/cvat/pull/1583>)

### Fixed

- Categories for empty projects with no sources are taken from own dataset (<https://github.com/opencv/cvat/pull/1352>)
- Added directory removal on error during `extract` command (<https://github.com/opencv/cvat/pull/1352>)
- Added debug error message on incorrect XPath (<https://github.com/opencv/cvat/pull/1352>)
- Exporting frame stepped task (<https://github.com/opencv/cvat/issues/1294, https://github.com/opencv/cvat/issues/1334>)
- Fixed broken command line interface for `cvat` export format in Datumaro (<https://github.com/opencv/cvat/issues/1494>)
- Updated Rest API document, Swagger document serving instruction issue (<https://github.com/opencv/cvat/issues/1495>)
- Fixed cuboid occluded view (<https://github.com/opencv/cvat/pull/1500>)
- Non-informative lock icon (<https://github.com/opencv/cvat/pull/1434>)
- Sidebar in AAM has no hide/show button (<https://github.com/opencv/cvat/pull/1420>)
- Task/Job buttons has no "Open in new tab" option (<https://github.com/opencv/cvat/pull/1419>)
- Delete point context menu option has no shortcut hint (<https://github.com/opencv/cvat/pull/1416>)
- Fixed issue with unnecessary tag activation in cvat-canvas (<https://github.com/opencv/cvat/issues/1540>)
- Fixed an issue with large number of instances in instance mask (<https://github.com/opencv/cvat/issues/1539>)
- Fixed full COCO dataset import error with conflicting labels in keypoints and detection (<https://github.com/opencv/cvat/pull/1548>)
- Fixed COCO keypoints skeleton parsing and saving (<https://github.com/opencv/cvat/issues/1539>)
- `tf.placeholder() is not compatible with eager execution` exception for auto_segmentation (<https://github.com/opencv/cvat/pull/1562>)
- Canvas cannot be moved with move functionality on left mouse key (<https://github.com/opencv/cvat/pull/1573>)
- Deep extreme cut request is sent when draw any shape with Make AI polygon option enabled (<https://github.com/opencv/cvat/pull/1573>)
- Fixed an error when exporting a task with cuboids to any format except CVAT (<https://github.com/opencv/cvat/pull/1577>)
- Synchronization with remote git repo (<https://github.com/opencv/cvat/pull/1582>)
- A problem with mask to polygons conversion when polygons are too small (<https://github.com/opencv/cvat/pull/1581>)
- Unable to upload video with uneven size (<https://github.com/opencv/cvat/pull/1594>)
- Fixed an issue with `z_order` having no effect on segmentations (<https://github.com/opencv/cvat/pull/1589>)

### Security

- Permission group whitelist check for analytics view (<https://github.com/opencv/cvat/pull/1608>)

## [1.0.0-beta.2] - 2020-04-30

### Added

- Re-Identification algorithm to merging bounding boxes automatically to the new UI (<https://github.com/opencv/cvat/pull/1406>)
- Methods `import` and `export` to import/export raw annotations for Job and Task in `cvat-core` (<https://github.com/opencv/cvat/pull/1406>)
- Versioning of client packages (`cvat-core`, `cvat-canvas`, `cvat-ui`). Initial versions are set to 1.0.0 (<https://github.com/opencv/cvat/pull/1448>)
- Cuboids feature was migrated from old UI to new one. (<https://github.com/opencv/cvat/pull/1451>)

### Removed

- Annotation convertation utils, currently supported natively via Datumaro framework (https://github.com/opencv/cvat/pull/1477)

### Fixed

- Auto annotation, TF annotation and Auto segmentation apps (https://github.com/opencv/cvat/pull/1409)
- Import works with truncated images now: "OSError:broken data stream" on corrupt images (https://github.com/opencv/cvat/pull/1430)
- Hide functionality (H) doesn't work (<https://github.com/opencv/cvat/pull/1445>)
- The highlighted attribute doesn't correspond to the chosen attribute in AAM (<https://github.com/opencv/cvat/pull/1445>)
- Inconvinient image shaking while drawing a polygon (hold Alt key during drawing/editing/grouping to drag an image) (<https://github.com/opencv/cvat/pull/1445>)
- Filter property "shape" doesn't work and extra operator in description (<https://github.com/opencv/cvat/pull/1445>)
- Block of text information doesn't disappear after deactivating for locked shapes (<https://github.com/opencv/cvat/pull/1445>)
- Annotation uploading fails in annotation view (<https://github.com/opencv/cvat/pull/1445>)
- UI freezes after canceling pasting with escape (<https://github.com/opencv/cvat/pull/1445>)
- Duplicating keypoints in COCO export (https://github.com/opencv/cvat/pull/1435)
- CVAT new UI: add arrows on a mouse cursor (<https://github.com/opencv/cvat/pull/1391>)
- Delete point bug (in new UI) (<https://github.com/opencv/cvat/pull/1440>)
- Fix apache startup after PC restart (https://github.com/opencv/cvat/pull/1467)
- Open task button doesn't work (https://github.com/opencv/cvat/pull/1474)

## [1.0.0-beta.1] - 2020-04-15

### Added

- Special behaviour for attribute value `__undefined__` (invisibility, no shortcuts to be set in AAM)
- Dialog window with some helpful information about using filters
- Ability to display a bitmap in the new UI
- Button to reset colors settings (brightness, saturation, contrast) in the new UI
- Option to display shape text always
- Dedicated message with clarifications when share is unmounted (https://github.com/opencv/cvat/pull/1373)
- Ability to create one tracked point (https://github.com/opencv/cvat/pull/1383)
- Ability to draw/edit polygons and polylines with automatic bordering feature (https://github.com/opencv/cvat/pull/1394)
- Tutorial: instructions for CVAT over HTTPS
- Deep extreme cut (semi-automatic segmentation) to the new UI (https://github.com/opencv/cvat/pull/1398)

### Changed

- Increase preview size of a task till 256, 256 on the server
- Public ssh-keys are displayed in a dedicated window instead of console when create a task with a repository
- React UI is the primary UI

### Fixed

- Cleaned up memory in Auto Annotation to enable long running tasks on videos
- New shape is added when press `esc` when drawing instead of cancellation
- Dextr segmentation doesn't work.
- `FileNotFoundError` during dump after moving format files
- CVAT doesn't append outside shapes when merge polyshapes in old UI
- Layout sometimes shows double scroll bars on create task, dashboard and settings pages
- UI fails after trying to change frame during resizing, dragging, editing
- Hidden points (or outsided) are visible after changing a frame
- Merge is allowed for points, but clicks on points conflict with frame dragging logic
- Removed objects are visible for search
- Add missed task_id and job_id fields into exception logs for the new UI (https://github.com/opencv/cvat/pull/1372)
- UI fails when annotations saving occurs during drag/resize/edit (https://github.com/opencv/cvat/pull/1383)
- Multiple savings when hold Ctrl+S (a lot of the same copies of events were sent with the same working time) (https://github.com/opencv/cvat/pull/1383)
- UI doesn't have any reaction when git repos synchronization failed (https://github.com/opencv/cvat/pull/1383)
- Bug when annotations cannot be saved after (delete - save - undo - save) (https://github.com/opencv/cvat/pull/1383)
- VOC format exports Upper case labels correctly in lower case (https://github.com/opencv/cvat/pull/1379)
- Fixed polygon exporting bug in COCO dataset (https://github.com/opencv/cvat/issues/1387)
- Task creation from remote files (https://github.com/opencv/cvat/pull/1392)
- Job cannot be opened in some cases when the previous job was failed during opening (https://github.com/opencv/cvat/issues/1403)
- Deactivated shape is still highlighted on the canvas (https://github.com/opencv/cvat/issues/1403)
- AttributeError: 'tuple' object has no attribute 'read' in ReID algorithm (https://github.com/opencv/cvat/issues/1403)
- Wrong semi-automatic segmentation near edges of an image (https://github.com/opencv/cvat/issues/1403)
- Git repos paths (https://github.com/opencv/cvat/pull/1400)
- Uploading annotations for tasks with multiple jobs (https://github.com/opencv/cvat/pull/1396)

## [1.0.0-alpha] - 2020-03-31

### Added

- Data streaming using chunks (https://github.com/opencv/cvat/pull/1007)
- New UI: showing file names in UI (https://github.com/opencv/cvat/pull/1311)
- New UI: delete a point from context menu (https://github.com/opencv/cvat/pull/1292)

### Fixed

- Git app cannot clone a repository (https://github.com/opencv/cvat/pull/1330)
- New UI: preview position in task details (https://github.com/opencv/cvat/pull/1312)
- AWS deployment (https://github.com/opencv/cvat/pull/1316)

## [0.6.1] - 2020-03-21

### Changed

- VOC task export now does not use official label map by default, but takes one
  from the source task to avoid primary-class and class part name
  clashing ([#1275](https://github.com/opencv/cvat/issues/1275))

### Fixed

- File names in LabelMe format export are no longer truncated ([#1259](https://github.com/opencv/cvat/issues/1259))
- `occluded` and `z_order` annotation attributes are now correctly passed to Datumaro ([#1271](https://github.com/opencv/cvat/pull/1271))
- Annotation-less tasks now can be exported as empty datasets in COCO ([#1277](https://github.com/opencv/cvat/issues/1277))
- Frame name matching for video annotations import -
  allowed `frame_XXXXXX[.ext]` format ([#1274](https://github.com/opencv/cvat/pull/1274))

### Security

- Bump acorn from 6.3.0 to 6.4.1 in /cvat-ui ([#1270](https://github.com/opencv/cvat/pull/1270))

## [0.6.0] - 2020-03-15

### Added

- Server only support for projects. Extend REST API v1 (/api/v1/projects\*)
- Ability to get basic information about users without admin permissions ([#750](https://github.com/opencv/cvat/issues/750))
- Changed REST API: removed PUT and added DELETE methods for /api/v1/users/ID
- Mask-RCNN Auto Annotation Script in OpenVINO format
- Yolo Auto Annotation Script
- Auto segmentation using Mask_RCNN component (Keras+Tensorflow Mask R-CNN Segmentation)
- REST API to export an annotation task (images + annotations)
- [Datumaro](https://github.com/opencv/cvat/tree/develop/datumaro) - a framework to build, analyze, debug and visualize datasets
- Text Detection Auto Annotation Script in OpenVINO format for version 4
- Added in OpenVINO Semantic Segmentation for roads
- Ability to visualize labels when using Auto Annotation runner
- MOT CSV format support ([#830](https://github.com/opencv/cvat/pull/830))
- LabelMe format support ([#844](https://github.com/opencv/cvat/pull/844))
- Segmentation MASK format import (as polygons) ([#1163](https://github.com/opencv/cvat/pull/1163))
- Git repositories can be specified with IPv4 address ([#827](https://github.com/opencv/cvat/pull/827))

### Changed

- page_size parameter for all REST API methods
- React & Redux & Antd based dashboard
- Yolov3 interpretation script fix and changes to mapping.json
- YOLO format support ([#1151](https://github.com/opencv/cvat/pull/1151))
- Added support for OpenVINO 2020

### Fixed

- Exception in Git plugin [#826](https://github.com/opencv/cvat/issues/826)
- Label ids in TFrecord format now start from 1 [#866](https://github.com/opencv/cvat/issues/866)
- Mask problem in COCO JSON style [#718](https://github.com/opencv/cvat/issues/718)
- Datasets (or tasks) can be joined and split to subsets with Datumaro [#791](https://github.com/opencv/cvat/issues/791)
- Output labels for VOC format can be specified with Datumaro [#942](https://github.com/opencv/cvat/issues/942)
- Annotations can be filtered before dumping with Datumaro [#994](https://github.com/opencv/cvat/issues/994)

## [0.5.2] - 2019-12-15

### Fixed

- Frozen version of scikit-image==0.15 in requirements.txt because next releases don't support Python 3.5

## [0.5.1] - 2019-10-17

### Added

- Integration with Zenodo.org (DOI)

## [0.5.0] - 2019-09-12

### Added

- A converter to YOLO format
- Installation guide
- Linear interpolation for a single point
- Video frame filter
- Running functional tests for REST API during a build
- Admins are no longer limited to a subset of python commands in the auto annotation application
- Remote data source (list of URLs to create an annotation task)
- Auto annotation using Faster R-CNN with Inception v2 (utils/open_model_zoo)
- Auto annotation using Pixel Link mobilenet v2 - text detection (utils/open_model_zoo)
- Ability to create a custom extractors for unsupported media types
- Added in PDF extractor
- Added in a command line model manager tester
- Ability to dump/load annotations in several formats from UI (CVAT, Pascal VOC, YOLO, MS COCO, png mask, TFRecord)
- Auth for REST API (api/v1/auth/): login, logout, register, ...
- Preview for the new CVAT UI (dashboard only) is available: http://localhost:9080/
- Added command line tool for performing common task operations (/utils/cli/)

### Changed

- Outside and keyframe buttons in the side panel for all interpolation shapes (they were only for boxes before)
- Improved error messages on the client side (#511)

### Removed

- "Flip images" has been removed. UI now contains rotation features.

### Fixed

- Incorrect width of shapes borders in some cases
- Annotation parser for tracks with a start frame less than the first segment frame
- Interpolation on the server near outside frames
- Dump for case when task name has a slash
- Auto annotation fail for multijob tasks
- Installation of CVAT with OpenVINO on the Windows platform
- Background color was always black in utils/mask/converter.py
- Exception in attribute annotation mode when a label are switched to a value without any attributes
- Handling of wrong labelamp json file in auto annotation (<https://github.com/opencv/cvat/issues/554>)
- No default attributes in dumped annotation (<https://github.com/opencv/cvat/issues/601>)
- Required field "Frame Filter" on admin page during a task modifying (#666)
- Dump annotation errors for a task with several segments (#610, #500)
- Invalid label parsing during a task creating (#628)
- Button "Open Task" in the annotation view
- Creating a video task with 0 overlap

### Security

- Upgraded Django, djangorestframework, and other packages

## [0.4.2] - 2019-06-03

### Fixed

- Fixed interaction with the server share in the auto annotation plugin

## [0.4.1] - 2019-05-14

### Fixed

- JavaScript syntax incompatibility with Google Chrome versions less than 72

## [0.4.0] - 2019-05-04

### Added

- OpenVINO auto annotation: it is possible to upload a custom model and annotate images automatically.
- Ability to rotate images/video in the client part (Ctrl+R, Shift+Ctrl+R shortcuts) (#305)
- The ReID application for automatic bounding box merging has been added (#299)
- Keyboard shortcuts to switch next/previous default shape type (box, polygon etc) [Alt + <, Alt + >] (#316)
- Converter for VOC now supports interpolation tracks
- REST API (/api/v1/\*, /api/docs)
- Semi-automatic semantic segmentation with the [Deep Extreme Cut](http://www.vision.ee.ethz.ch/~cvlsegmentation/dextr/) work

### Changed

- Propagation setup has been moved from settings to bottom player panel
- Additional events like "Debug Info" or "Fit Image" have been added for analitics
- Optional using LFS for git annotation storages (#314)

### Deprecated

- "Flip images" flag in the create task dialog will be removed. Rotation functionality in client part have been added instead.

### Removed

-

### Fixed

- Django 2.1.5 (security fix, https://nvd.nist.gov/vuln/detail/CVE-2019-3498)
- Several scenarious which cause code 400 after undo/redo/save have been fixed (#315)

## [0.3.0] - 2018-12-29

### Added

- Ability to copy Object URL and Frame URL via object context menu and player context menu respectively.
- Ability to change opacity for selected shape with help "Selected Fill Opacity" slider.
- Ability to remove polyshapes points by double click.
- Ability to draw/change polyshapes (except for points) by slip method. Just press ENTER and moving a cursor.
- Ability to switch lock/hide properties via label UI element (in right menu) for all objects with same label.
- Shortcuts for outside/keyframe properties
- Support of Intel OpenVINO for accelerated model inference
- Tensorflow annotation now works without CUDA. It can use CPU only. OpenVINO and CUDA are supported optionally.
- Incremental saving of annotations.
- Tutorial for using polygons (screencast)
- Silk profiler to improve development process
- Admin panel can be used to edit labels and attributes for annotation tasks
- Analytics component to manage a data annotation team, monitor exceptions, collect client and server logs
- Changeable job and task statuses (annotation, validation, completed). A job status can be changed manually, a task status is computed automatically based on job statuses (#153)
- Backlink to a task from its job annotation view (#156)
- Buttons lock/hide for labels. They work for all objects with the same label on a current frame (#116)

### Changed

- Polyshape editing method has been improved. You can redraw part of shape instead of points cloning.
- Unified shortcut (Esc) for close any mode instead of different shortcuts (Alt+N, Alt+G, Alt+M etc.).
- Dump file contains information about data source (e.g. video name, archive name, ...)
- Update requests library due to https://nvd.nist.gov/vuln/detail/CVE-2018-18074
- Per task/job permissions to create/access/change/delete tasks and annotations
- Documentation was improved
- Timeout for creating tasks was increased (from 1h to 4h) (#136)
- Drawing has become more convenience. Now it is possible to draw outside an image. Shapes will be automatically truncated after drawing process (#202)

### Fixed

- Performance bottleneck has been fixed during you create new objects (draw, copy, merge etc).
- Label UI elements aren't updated after changelabel.
- Attribute annotation mode can use invalid shape position after resize or move shapes.
- Labels order is preserved now (#242)
- Uploading large XML files (#123)
- Django vulnerability (#121)
- Grammatical cleanup of README.md (#107)
- Dashboard loading has been accelerated (#156)
- Text drawing outside of a frame in some cases (#202)

## [0.2.0] - 2018-09-28

### Added

- New annotation shapes: polygons, polylines, points
- Undo/redo feature
- Grid to estimate size of objects
- Context menu for shapes
- A converter to PASCAL VOC format
- A converter to MS COCO format
- A converter to mask format
- License header for most of all files
- .gitattribute to avoid problems with bash scripts inside a container
- CHANGELOG.md itself
- Drawing size of a bounding box during resize
- Color by instance, group, label
- Group objects
- Object propagation on next frames
- Full screen view

### Changed

- Documentation, screencasts, the primary screenshot
- Content-type for save_job request is application/json

### Fixed

- Player navigation if the browser's window is scrolled
- Filter doesn't support dash (-)
- Several memory leaks
- Inconsistent extensions between filenames in an annotation file and real filenames

## [0.1.2] - 2018-08-07

### Added

- 7z archive support when creating a task
- .vscode/launch.json file for developing with VS code

### Fixed

- #14: docker-compose down command as written in the readme does not remove volumes
- #15: all checkboxes in temporary attributes are checked when reopening job after saving the job
- #18: extend CONTRIBUTING.md
- #19: using the same attribute for label twice -> stuck

### Changed

- More strict verification for labels with attributes

## [0.1.1] - 2018-07-6

### Added

- Links on a screenshot, documentation, screencasts into README.md
- CONTRIBUTORS.md

### Fixed

- GitHub documentation

## 0.1.0 - 2018-06-29

### Added

- Initial version

## Template

```
## [Unreleased]
### Added
-

### Changed
-

### Deprecated
-

### Removed
-

### Fixed
-

### Security
-
```<|MERGE_RESOLUTION|>--- conflicted
+++ resolved
@@ -26,16 +26,12 @@
 ### Fixed
 
 - Django templates for email and user guide (<https://github.com/openvinotoolkit/cvat/pull/2412>)
-<<<<<<< HEAD
-- Saving relative paths in dummy chunks instead of absolute(<https://github.com/openvinotoolkit/cvat/pull/2424>)
-- Reset zoom option doesn't work in tag annotation mode (<https://github.com/openvinotoolkit/cvat/pull/2443>)
-=======
 - Saving relative paths in dummy chunks instead of absolute (<https://github.com/openvinotoolkit/cvat/pull/2424>)
 - Objects with a specific label cannot be displayed if at least one tag with the label exist (<https://github.com/openvinotoolkit/cvat/pull/2435>)
 - Wrong attribute can be removed in labels editor (<https://github.com/openvinotoolkit/cvat/pull/2436>)
 - UI fails with the error "Cannot read property 'label' of undefined" (<https://github.com/openvinotoolkit/cvat/pull/2442>)
 - Exception: "Value must be a user instance" (<https://github.com/openvinotoolkit/cvat/pull/2441>)
->>>>>>> eef5a41a
+- Reset zoom option doesn't work in tag annotation mode (<https://github.com/openvinotoolkit/cvat/pull/2443>)
 
 ### Security
 
