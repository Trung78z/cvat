--- conflicted
+++ resolved
@@ -29,13 +29,10 @@
 - Saving relative paths in dummy chunks instead of absolute (<https://github.com/openvinotoolkit/cvat/pull/2424>)
 - Objects with a specific label cannot be displayed if at least one tag with the label exist (<https://github.com/openvinotoolkit/cvat/pull/2435>)
 - Wrong attribute can be removed in labels editor (<https://github.com/openvinotoolkit/cvat/pull/2436>)
-<<<<<<< HEAD
-- Canvas is busy error (<https://github.com/openvinotoolkit/cvat/pull/2437>)
-=======
 - UI fails with the error "Cannot read property 'label' of undefined" (<https://github.com/openvinotoolkit/cvat/pull/2442>)
 - Exception: "Value must be a user instance" (<https://github.com/openvinotoolkit/cvat/pull/2441>)
 - Reset zoom option doesn't work in tag annotation mode (<https://github.com/openvinotoolkit/cvat/pull/2443>)
->>>>>>> f0d99eef
+- Canvas is busy error (<https://github.com/openvinotoolkit/cvat/pull/2437>)
 
 ### Security
 
